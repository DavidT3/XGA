--- conflicted
+++ resolved
@@ -1,11 +1,7 @@
 #  This code is a part of XMM: Generate and Analyse (XGA), a module designed for the XMM Cluster Survey (XCS).
-<<<<<<< HEAD
-#  Last modified by David J Turner (david.turner@sussex.ac.uk) 10/01/2021, 16:51. Copyright (c) David J Turner
-=======
 #  Last modified by David J Turner (david.turner@sussex.ac.uk) 20/01/2021, 17:31. Copyright (c) David J Turner
 
 from typing import Union
->>>>>>> 4e1687e2
 
 import numpy as np
 from astropy.cosmology import Planck15
@@ -310,18 +306,10 @@
            min_sn: float = None, over_sample: float = None):
         """
         A get method for temperatures measured for the constituent clusters of this sample. An error will be
-<<<<<<< HEAD
-        thrown if temperatures haven't been measured for the given region and model (default is the tbabs*apec model
-        which single_temp_apec fits to cluster spectra). Any clusters for which temperature fits failed will return
-        NaN temperatures.
-
-        :param str reg_type: The type of region that the fitted spectra were generated from.
-=======
         thrown if temperatures haven't been measured for the given region (the default is R_500) and model (default
         is the tbabs*apec model which single_temp_apec fits to cluster spectra). Any clusters for which temperature
         fits failed will return NaN temperatures.
 
->>>>>>> 4e1687e2
         :param str model: The name of the fitted model that you're requesting the results from (e.g. tbabs*apec).
         :param str/Quantity outer_radius: The name or value of the outer radius that was used for the generation of
             the spectra which were fitted to produce the desired result (for instance 'r200' would be acceptable
@@ -485,13 +473,8 @@
               min_counts: int = 5, min_sn: float = None, over_sample: float = None) -> ScalingRelation:
         """
         This generates a Gas Mass vs Tx scaling relation for this sample of Galaxy Clusters.
-<<<<<<< HEAD
-
-        :param str rad_name: The name of the radius (e.g. r500) to get values for.
-=======
-        
+
         :param str outer_radius: The name of the radius (e.g. r500) to get values for.
->>>>>>> 4e1687e2
         :param Quantity x_norm: Quantity to normalise the x data by.
         :param Quantity y_norm: Quantity to normalise the y data by.
         :param str fit_method: The name of the fit method to use to generate the scaling relation.
@@ -552,17 +535,11 @@
                     group_spec: bool = True, min_counts: int = 5, min_sn: float = None,
                     over_sample: float = None) -> ScalingRelation:
         """
-<<<<<<< HEAD
-        This generates a Lx vs richness scaling relation for this sample of Galaxy Clusters.
-
-        :param str rad_name: The name of the radius (e.g. r500) to get values for.
-=======
         This generates a Lx vs richness scaling relation for this sample of Galaxy Clusters. If you have run fits
         to find core excised luminosity, and wish to use it in this scaling relation, then please don't forget
         to supply an inner_radius to the method call.
 
         :param str outer_radius: The name of the radius (e.g. r500) to get values for.
->>>>>>> 4e1687e2
         :param Quantity x_norm: Quantity to normalise the x data by.
         :param Quantity y_norm: Quantity to normalise the y data by.
         :param str fit_method: The name of the fit method to use to generate the scaling relation.
@@ -600,14 +577,9 @@
         if outer_radius in ['r200', 'r500', 'r2500']:
             rn = outer_radius[1:]
         else:
-<<<<<<< HEAD
-            rn = rad_name
-        y_name = r"E(z)$^{-1}$L$_{\rm{x}," + rn + ',' + str(lo_en.value) + '-' + str(hi_en.value) + "}$"
-=======
             raise ValueError("As this is a method for a whole population, please use a named radius such as "
                              "r200, r500, or r2500.")
         y_name = "E(z)$^{-1}$L$_{x," + rn + ',' + str(lo_en.value) + '-' + str(hi_en.value) + "}$"
->>>>>>> 4e1687e2
         if fit_method == 'curve_fit':
             scale_rel = scaling_relation_curve_fit(power_law, lx_data, lx_err, r_data, r_errs, y_norm, x_norm,
                                                    start_pars=start_pars, y_name=y_name,
@@ -633,18 +605,12 @@
               lx_inner_radius: Union[str, Quantity] = Quantity(0, 'arcsec'), group_spec: bool = True,
               min_counts: int = 5, min_sn: float = None, over_sample: float = None) -> ScalingRelation:
         """
-<<<<<<< HEAD
-        This generates a Lx vs Tx scaling relation for this sample of Galaxy Clusters.
-
-        :param str rad_name: The name of the radius (e.g. r500) to get values for.
-=======
         This generates a Lx vs Tx scaling relation for this sample of Galaxy Clusters. If you have run fits
         to find core excised luminosity, and wish to use it in this scaling relation, then you can specify the inner
         radius of those spectra using lx_inner_radius, as well as ensuring that you use the temperature
         fit you want by setting tx_inner_radius.
 
         :param str outer_radius: The name of the radius (e.g. r500) to get values for.
->>>>>>> 4e1687e2
         :param Quantity x_norm: Quantity to normalise the x data by.
         :param Quantity y_norm: Quantity to normalise the y data by.
         :param str fit_method: The name of the fit method to use to generate the scaling relation.
@@ -694,13 +660,8 @@
         else:
             lx_rn = rn
 
-<<<<<<< HEAD
-        x_name = r"T$_{\rm{x}," + rn + '}$'
-        y_name = r"E(z)$^{-1}$L$_{\rm{x}," + rn + ',' + str(lo_en.value) + '-' + str(hi_en.value) + "}$"
-=======
         x_name = r"T$_{x," + rn + '}$'
         y_name = "E(z)$^{-1}$L$_{x," + lx_rn + ',' + str(lo_en.value) + '-' + str(hi_en.value) + "}$"
->>>>>>> 4e1687e2
         if fit_method == 'curve_fit':
             scale_rel = scaling_relation_curve_fit(power_law, lx_data, lx_err, t_data, t_errs, y_norm, x_norm,
                                                    start_pars=start_pars, y_name=y_name,
