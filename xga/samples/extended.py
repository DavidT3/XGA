#  This code is a part of X-ray: Generate and Analyse (XGA), a module designed for the XMM Cluster Survey (XCS).
<<<<<<< HEAD
#  Last modified by David J Turner (turne540@msu.edu) 27/05/2024, 12:23. Copyright (c) The Contributors
=======
#  Last modified by David J Turner (turne540@msu.edu) 11/10/2024, 16:42. Copyright (c) The Contributors
>>>>>>> fd1394fc

from typing import List

import numpy as np
from astropy.cosmology import Cosmology
from astropy.units import Quantity
from tqdm import tqdm

from .base import BaseSample
from .. import DEFAULT_COSMO
from ..exceptions import PeakConvergenceFailedError, ModelNotAssociatedError, ParameterNotAssociatedError, \
    NoProductAvailableError, NoValidObservationsError, NotAssociatedError
from ..products.profile import GasDensity3D
from ..relations.fit import *
from ..sources.extended import GalaxyCluster


# Names are required for the ClusterSample because they'll be used to access specific cluster objects
class ClusterSample(BaseSample):
    """
    A sample class to be used for declaring and analysing populations of galaxy clusters, with many cluster-science
    specific functions, such as the ability to create common scaling relations.

    :param np.ndarray ra: The right-ascensions of the clusters, in degrees.
    :param np.ndarray dec: The declinations of the clusters, in degrees.
    :param np.ndarray redshift: The redshifts of the clusters, required for cluster analysis.
    :param np.ndarray name: The names of the clusters.
    :param Quantity r200: Values for the R200s of the clusters. At least one overdensity radius must be passed.
    :param Quantity r500: Values for the R500s of the clusters. At least one overdensity radius must be passed.
    :param Quantity r2500: Values for the R2500s of the clusters. At least one overdensity radius must be passed.
    :param np.ndarray richness: Optical richnesses of the clusters, optional.
    :param np.ndarray richness_err: Uncertainties on the optical richnesses of the clusters, optional.
    :param Quantity wl_mass: Weak lensing masses of the clusters, optional.
    :param Quantity wl_mass_err: Uncertainties on the weak lensing masses of the clusters, optional.
    :param Quantity custom_region_radius: A custom analysis region radius for this cluster, optional.
    :param bool use_peak: Whether peak position should be found and used.
    :param Quantity peak_lo_en: The lower energy bound for the RateMap to calculate peak position
        from. Default is 0.5keV
    :param Quantity peak_hi_en: The upper energy bound for the RateMap to calculate peak position
        from. Default is 2.0keV.
    :param float back_inn_rad_factor: This factor is multiplied by an analysis region radius, and gives the inner
        radius for the background region. Default is 1.05.
    :param float back_out_rad_factor: This factor is multiplied by an analysis region radius, and gives the outer
        radius for the background region. Default is 1.5.
    :param Cosmology cosmology: An astropy cosmology object for use throughout analysis of the source.
    :param bool load_fits: Whether existing fits should be loaded from disk.
    :param str peak_find_method: Which peak finding method should be used (if use_peak is True). Default
        is hierarchical, simple may also be passed.
    :param bool clean_obs: Should the observations be subjected to a minimum coverage check, i.e. whether a
        certain fraction of a certain region is covered by an ObsID. Default is True.
    :param str clean_obs_reg: The region to use for the cleaning step, default is R200.
    :param float clean_obs_threshold: The minimum coverage fraction for an observation to be kept for analysis.
    :param str peak_find_method: Which peak finding method should be used (if use_peak is True). Default
        is 'hierarchical' (uses XGA's hierarchical clustering peak finder), 'simple' may also be passed in which
        case the brightest unmasked pixel within the source region will be selected.
<<<<<<< HEAD
    :param str/List[str] telescope: The telescope(s) to be used in analyses of the sources. If specified here, and
        set up with this installation of XGA, then relevant data (if it exists) will be located and used. The
        default is None, in which case all available telescopes will be used. The user can pass a single name
        (see xga.TELESCOPES for a list of supported telescopes, and xga.USABLE for a list of currently usable
        telescopes), or a list of telescope names.
    :param Union[Quantity, dict] search_distance: The distance to search for observations within, the default
        is None in which case standard search distances for different telescopes are used. The user may pass a
        single Quantity to use for all telescopes, a dictionary with keys corresponding to ALL or SOME of the
        telescopes specified by the 'telescope' argument. In the case where only SOME of the telescopes are
        specified in a distance dictionary, the default XGA values will be used for any that are missing.
=======
    :param bool/list/np.ndarray include_core_pnt_srcs: Controls whether bright point sources near the
        user-defined coordinates (hopefully in cluster cores) are allowed to contribute to analyses. Default is
        True, in which case such point sources will NOT be included in masks, in case they are a bright cool core.
        Lists or arrays of boolean values may also be supplied, for more nuanced control.
>>>>>>> fd1394fc
    """
    def __init__(self, ra: np.ndarray, dec: np.ndarray, redshift: np.ndarray, name: np.ndarray, r200: Quantity = None,
                 r500: Quantity = None, r2500: Quantity = None, richness: np.ndarray = None,
                 richness_err: np.ndarray = None, wl_mass: Quantity = None, wl_mass_err: Quantity = None,
                 custom_region_radius: Quantity = None, use_peak: bool = True,
                 peak_lo_en: Quantity = Quantity(0.5, "keV"), peak_hi_en: Quantity = Quantity(2.0, "keV"),
                 back_inn_rad_factor: float = 1.05, back_out_rad_factor: float = 1.5,
                 cosmology: Cosmology = DEFAULT_COSMO, load_fits: bool = False, clean_obs: bool = True,
                 clean_obs_reg: str = "r200", clean_obs_threshold: float = 0.3, no_prog_bar: bool = False,
                 psf_corr: bool = False, peak_find_method: str = "hierarchical",
<<<<<<< HEAD
                 telescope: Union[str, List[str]] = None, search_distance: Union[Quantity, dict] = None):
=======
                 include_core_pnt_srcs: Union[bool, list, np.ndarray] = True):
>>>>>>> fd1394fc
        """
        The init of the ClusterSample XGA class, for the analysis of a large sample of galaxy clusters.
        Takes information on the clusters to enable analyses.

        :param np.ndarray ra: The right-ascensions of the clusters, in degrees.
        :param np.ndarray dec: The declinations of the clusters, in degrees.
        :param np.ndarray redshift: The redshifts of the clusters, required for cluster analysis.
        :param np.ndarray name: The names of the clusters.
        :param Quantity r200: Values for the R200s of the clusters. At least one overdensity radius must be passed.
        :param Quantity r500: Values for the R500s of the clusters. At least one overdensity radius must be passed.
        :param Quantity r2500: Values for the R2500s of the clusters. At least one overdensity radius must be passed.
        :param np.ndarray richness: Optical richnesses of the clusters, optional.
        :param np.ndarray richness_err: Uncertainties on the optical richnesses of the clusters, optional.
        :param Quantity wl_mass: Weak lensing masses of the clusters, optional.
        :param Quantity wl_mass_err: Uncertainties on the weak lensing masses of the clusters, optional.
        :param Quantity custom_region_radius: A custom analysis region radius for this cluster, optional.
        :param bool use_peak: Whether peak position should be found and used.
        :param Quantity peak_lo_en: The lower energy bound for the RateMap to calculate peak position
            from. Default is 0.5keV
        :param Quantity peak_hi_en: The upper energy bound for the RateMap to calculate peak position
            from. Default is 2.0keV.
        :param float back_inn_rad_factor: This factor is multiplied by an analysis region radius, and gives the inner
            radius for the background region. Default is 1.05.
        :param float back_out_rad_factor: This factor is multiplied by an analysis region radius, and gives the outer
            radius for the background region. Default is 1.5.
        :param Cosmology cosmology: An astropy cosmology object for use throughout analysis of the source.
        :param bool load_fits: Whether existing fits should be loaded from disk.
        :param str peak_find_method: Which peak finding method should be used (if use_peak is True). Default
            is hierarchical, simple may also be passed.
        :param bool clean_obs: Should the observations be subjected to a minimum coverage check, i.e. whether a
            certain fraction of a certain region is covered by an ObsID. Default is True.
        :param str clean_obs_reg: The region to use for the cleaning step, default is R200.
        :param float clean_obs_threshold: The minimum coverage fraction for an observation to be kept for analysis.
        :param str peak_find_method: Which peak finding method should be used (if use_peak is True). Default
            is 'hierarchical' (uses XGA's hierarchical clustering peak finder), 'simple' may also be passed in which
            case the brightest unmasked pixel within the source region will be selected.
<<<<<<< HEAD
        :param str/List[str] telescope: The telescope(s) to be used in analyses of the sources. If specified here, and
            set up with this installation of XGA, then relevant data (if it exists) will be located and used. The
            default is None, in which case all available telescopes will be used. The user can pass a single name
            (see xga.TELESCOPES for a list of supported telescopes, and xga.USABLE for a list of currently usable
            telescopes), or a list of telescope names.
        :param Union[Quantity, dict] search_distance: The distance to search for observations within, the default
            is None in which case standard search distances for different telescopes are used. The user may pass a
            single Quantity to use for all telescopes, a dictionary with keys corresponding to ALL or SOME of the
            telescopes specified by the 'telescope' argument. In the case where only SOME of the telescopes are
            specified in a distance dictionary, the default XGA values will be used for any that are missing.
=======
        :param bool/list/np.ndarray include_core_pnt_srcs: Controls whether bright point sources near the
        user-defined coordinates (hopefully in cluster cores) are allowed to contribute to analyses. Default is
        True, in which case such point sources will NOT be included in masks, in case they are a bright cool core.
        Lists or arrays of boolean values may also be supplied, for more nuanced control.
>>>>>>> fd1394fc
        """

        # I don't like having this here, but it does avoid a circular import problem
        from xga.generate.sas import evselect_image, eexpmap, emosaic
        from ..generate.esass import evtool_image, expmap

        # We do a quick check on the length of certain arguments (if they are not just a single value)
        if include_core_pnt_srcs is not bool and isinstance(include_core_pnt_srcs, (list, np.ndarray)):
            if len(include_core_pnt_srcs) != len(ra):
                raise ValueError("If passing a non-scalar value for 'include_core_pnt_srcs', there must be an "
                                 "entry for each source.")
            elif any([en is not bool for en in include_core_pnt_srcs]):
                raise TypeError("You must pass a bool or list/array of bools to the 'include_core_pnt_srcs' argument.")
        elif include_core_pnt_srcs is not bool:
            # If we get to this point then someone has passed something illegal
            raise TypeError("You must pass a bool or list/array of bools to the 'include_core_pnt_srcs' argument.")

        # Using the super defines BaseSources and stores them in the self._sources dictionary
        super().__init__(ra, dec, redshift, name, cosmology, load_products=True, load_fits=False,
                         no_prog_bar=no_prog_bar, telescope=telescope, search_distance=search_distance)

        if 'xmm' in self.telescopes:
            # This part is super useful - it is much quicker to use the base sources to generate all
            #  necessary ratemaps, as we can do it in parallel for the entire sample, rather than one at a time as
            #  might be necessary for peak finding in the cluster init.
            evselect_image(self, peak_lo_en, peak_hi_en)
            eexpmap(self, peak_lo_en, peak_hi_en)
            emosaic(self, "image", peak_lo_en, peak_hi_en)
            emosaic(self, "expmap", peak_lo_en, peak_hi_en)

        if 'erosita' in self.telescopes:
            evtool_image(self, peak_lo_en, peak_hi_en)
            expmap(self, peak_lo_en, peak_hi_en)

        # Now that we've made those images the BaseSource objects aren't required anymore, we're about
        #  to define GalaxyClusters
        del self._sources
        self._sources = {}

        # We have this final names list in case so that we don't need to remove elements of self.names if one of the
        #  clusters doesn't pass the observation cleaning stage.
        final_names = []
        # This records which clusters had a failed peak finding attempt, for a warning at the end of the declaration
        failed_peak_find = []
        with tqdm(desc="Setting up Galaxy Clusters", total=len(self.names), disable=no_prog_bar) as dec_lb:
            for ind, r in enumerate(ra):
                # Just splitting out relevant values for this particular cluster so the object declaration isn't
                #  super ugly.
                d = dec[ind]
                z = redshift[ind]
                # The replace is there because source declaration removes spaces from any passed names, as well as
                #  replacing '_' with '-'
                # TODO Why am I doing it like this again?
                n = name[ind].replace(' ', '').replace("_", "-")
                # Declaring the BaseSample higher up weeds out those objects that aren't in any XMM observations
                #  So we want to check that the current object name is in the list of objects that have data

                if n in self.names:
                    # I know this code is a bit ugly, but oh well
                    if r200 is not None and not r200.isscalar:
                        if not np.isnan(r200[ind]):
                            r2 = r200[ind]
                        else:
                            r2 = None
                    elif r200 is not None and r200.isscalar:
                        r2 = r200
                    else:
                        r2 = None

                    if r500 is not None and not r500.isscalar:
                        if not np.isnan(r500[ind]):
                            r5 = r500[ind]
                        else:
                            r5 = None
                    elif r500 is not None and r500.isscalar:
                        r5 = r500
                    else:
                        r5 = None

                    if r2500 is not None and not r2500.isscalar:
                        if not np.isnan(r2500[ind]):
                            r25 = r2500[ind]
                        else:
                            r25 = None
                    elif r2500 is not None and r2500.isscalar:
                        r25 = r2500
                    else:
                        r25 = None

                    if custom_region_radius is not None and not custom_region_radius.isscalar:
                        cr = custom_region_radius[ind]
                    elif custom_region_radius is not None and custom_region_radius.isscalar:
                        cr = custom_region_radius
                    else:
                        cr = None

                    # Here we check the options that are allowed to be None
                    if richness is not None:
                        lam = richness[ind]
                        lam_err = richness_err[ind]
                    else:
                        lam = None
                        lam_err = None

                    if wl_mass is not None:
                        wlm = wl_mass[ind]
                        wlm_err = wl_mass_err[ind]
                    else:
                        wlm = None
                        wlm_err = None

                    # Setup the include_core_pnt_srcs value to be passed to the current cluster - either single bools
                    #  or lists/arrays of bools can be passed, so we just need to disentangle that
                    # If we get here then the preceding code has already made sure that the type is correct, and that
                    #  (if a non-scalar value was passed) every cluster has an entry
                    if include_core_pnt_srcs is bool:
                        cur_inc_core_pnt_src = include_core_pnt_srcs
                    else:
                        cur_inc_core_pnt_src = include_core_pnt_srcs[ind]

                    # Will definitely load products (the True in this call), because I just made sure I generated a
                    #  bunch to make GalaxyCluster declaration quicker
                    try:
                        # Declare the galaxy cluster, telling it is a part of a sample with in_sample=True
                        self._sources[n] = GalaxyCluster(r, d, z, n, r2, r5, r25, lam, lam_err, wlm, wlm_err, cr,
                                                         use_peak, peak_lo_en, peak_hi_en, back_inn_rad_factor,
                                                         back_out_rad_factor, cosmology, True, load_fits, clean_obs,
                                                         clean_obs_reg, clean_obs_threshold, False, peak_find_method,
<<<<<<< HEAD
                                                         True, telescope, search_distance)
=======
                                                         True, cur_inc_core_pnt_src)
>>>>>>> fd1394fc
                        final_names.append(n)

                    except PeakConvergenceFailedError:
                        try:
                            failed_peak_find.append(n)
                            # If the peak finding failed, we need to re-declare the galaxy cluster, telling it is
                            #  a part of a sample with in_sample=True
                            self._sources[n] = GalaxyCluster(r, d, z, n, r2, r5, r25, lam, lam_err, wlm, wlm_err, cr,
                                                             False, peak_lo_en, peak_hi_en, back_inn_rad_factor,
                                                             back_out_rad_factor, cosmology, True, load_fits, clean_obs,
                                                             clean_obs_reg, clean_obs_threshold, False,
<<<<<<< HEAD
                                                             peak_find_method, True, telescope, search_distance)
=======
                                                             peak_find_method, True, cur_inc_core_pnt_src)
>>>>>>> fd1394fc
                            final_names.append(n)
                        except NoValidObservationsError:
                            # warn("After a failed attempt to find an X-ray peak, and after applying the criteria for "
                            #      "the minimum amount of cluster required on an observation, {} cannot be declared as "
                            #      "all potential observations were removed".format(n))
                            self._failed_sources[n] = "Failed ObsClean"

                    except NoValidObservationsError:
                        # warn("After applying the criteria for the minimum amount of cluster required on an "
                        #      "observation, {} cannot be declared as all potential observations were removed".format(n))
                        # Note we don't append n to the final_names list here, as it is effectively being
                        #  removed from the sample
                        self._failed_sources[n] = "Failed ObsClean"
                    dec_lb.update(1)

        self._names = final_names

        # And again I ask XGA to generate the merged images and exposure maps, in case any sources have been
        #  cleaned and had data removed
        if clean_obs and 'xmm' in self.telescopes:
            emosaic(self, "image", peak_lo_en, peak_hi_en)
            emosaic(self, "expmap", peak_lo_en, peak_hi_en)

        # Updates with new peaks
        if clean_obs and use_peak:
            for n in self.names:
                # If the source in question has had data removed
                if self._sources[n].disassociated:
                    try:
                        # This re-runs peak finding
                        self._sources[n]._all_peaks(peak_find_method)
                        self._sources[n]._default_coord = self._sources[n].peak

                    except PeakConvergenceFailedError:
                        pass

        # I don't offer the user choices as to the configuration for PSF correction at the moment
        if psf_corr and 'xmm' in self.telescopes:
            from ..imagetools.psf import rl_psf
            rl_psf(self, lo_en=peak_lo_en, hi_en=peak_hi_en)

        # It is possible (especially if someone is using the Sample classes as a way to check whether things have
        #  XMM data) that no sources will have been declared by this point, in which case it should fail now
        if len(self._sources) == 0:
            raise NoValidObservationsError("No Galaxy Clusters have been declared, none of the sample passed the "
                                           "cleaning steps.")

        # Put all the warnings for there being no XMM data in one - I think it's neater. Wait until after the check
        #  to make sure that are some sources because in that case this warning is redundant.
        no_data = [name for name in self._failed_sources if self._failed_sources[name] == 'NoMatch' or
                   self._failed_sources[name] == 'Failed ObsClean']
        # If there are names in that list, then we do the warning
        if len(no_data) != 0:
            warn("The following do not appear to have any data, and will not be included in the "
                 "sample (can also check .failed_names); {n}".format(n=', '.join(no_data)), stacklevel=2)

        # We also do a combined warning for those clusters that had a failed peak finding attempt, if there are any
        if len(failed_peak_find) != 0:
            warn("Peak finding did not converge for the following; {n}, using user "
                 "supplied coordinates".format(n=', '.join(failed_peak_find)), stacklevel=2)

        # This shows a warning that tells the user how to see any suppressed warnings that occurred during source
        #  declarations, but only if there actually were any.
        self._check_source_warnings()

    @property
    def r200_snr(self) -> np.ndarray:
        """
        Fetches and returns the R200 signal to noises from the constituent sources.

        :return: The signal to noise ration calculated at the R200.
        :rtype: np.ndarray
        """
        snrs = []
        for s in self:
            try:
                snrs.append(s.get_snr("r200", 'xmm'))
            except ValueError:
                snrs.append(None)
        return np.array(snrs)

    @property
    def r500_snr(self) -> np.ndarray:
        """
        Fetches and returns the R500 signal to noises from the constituent sources.

        :return: The signal to noise ration calculated at the R500.
        :rtype: np.ndarray
        """
        snrs = []
        for s in self:
            try:
                snrs.append(s.get_snr("r500", 'xmm'))
            except ValueError:
                snrs.append(None)
        return np.array(snrs)

    @property
    def r2500_snr(self) -> np.ndarray:
        """
        Fetches and returns the R2500 signal to noises from the constituent sources.

        :return: The signal to noise ration calculated at the R2500.
        :rtype: np.ndarray
        """
        snrs = []
        for s in self:
            try:
                snrs.append(s.get_snr("r2500", 'xmm'))
            except ValueError:
                snrs.append(None)
        return np.array(snrs)

    @property
    def richness(self) -> Quantity:
        """
        Provides the richnesses of the clusters in this sample, if they were passed in on definition.

        :return: A unitless Quantity object of the richnesses and their error(s).
        :rtype: Quantity
        """
        rs = []
        for gcs in self._sources.values():
            rs.append(gcs.richness.value)

        rs = np.array(rs)

        # We're going to throw an error if all the richnesses are NaN, because obviously something is wrong
        check_rs = rs[~np.isnan(rs)]
        if len(check_rs) == 0:
            raise ValueError("All richnesses appear to be NaN.")

        return Quantity(rs)

    @property
    def wl_mass(self) -> Quantity:
        """
        Provides the weak lensing masses of the clusters in this sample, if they were passed in on definition.

        :return: A Quantity object of the WL masses and their error(s), in whatever units they were when
        they were passed in originally.
        :rtype: Quantity
        """
        wlm = []
        for gcs in self._sources.values():
            wlm.append(gcs.weak_lensing_mass.value)
            wlm_unit = gcs.weak_lensing_mass.unit

        wlm = np.array(wlm)

        # We're going to throw an error if all the weak lensing masses are NaN, because obviously something is wrong
        check_wlm = wlm[~np.isnan(wlm)]
        if len(check_wlm) == 0:
            raise ValueError("All weak lensing masses appear to be NaN.")

        return Quantity(wlm, wlm_unit)

    @property
    def r200(self) -> Quantity:
        """
        Returns all the R200 values passed in on declaration, but in units of kpc.

        :return: A quantity of R200 values.
        :rtype: Quantity
        """
        return self._get_overdens_rad_checks('r200')

    @r200.setter
    def r200(self, new_val: Quantity):
        """
        The property setter for R200 for the galaxy clusters in this sample.

        :param Quantity new_val: An quantity array (i.e. non-scalar) of new radius values.
        """
        # This will throw an error if there is an obvious problem with new_val
        self._set_overdens_rad_checks('r200', new_val)

        # If we get here then we can start setting the radii in the constituent GalaxyCluster objects
        #  by iterating through them!
        for gcs_ind, gcs in enumerate(self._sources.values()):
            gcs.r200 = new_val[gcs_ind]

    @property
    def r500(self) -> Quantity:
        """
        Returns all the R500 values passed in on declaration, but in units of kpc.

        :return: A quantity of R500 values.
        :rtype: Quantity
        """
        return self._get_overdens_rad_checks('r500')

    @r500.setter
    def r500(self, new_val: Quantity):
        """
        The property setter for R500 for the galaxy clusters in this sample.

        :param Quantity new_val: An quantity array (i.e. non-scalar) of new radius values.
        """
        # This will throw an error if there is an obvious problem with new_val
        self._set_overdens_rad_checks('r500', new_val)

        # If we get here then we can start setting the radii in the constituent GalaxyCluster objects
        #  by iterating through them!
        for gcs_ind, gcs in enumerate(self._sources.values()):
            gcs.r500 = new_val[gcs_ind]

    @property
    def r2500(self) -> Quantity:
        """
        Returns all the R2500 values passed in on declaration, but in units of kpc.

        :return: A quantity of R2500 values.
        :rtype: Quantity
        """
        return self._get_overdens_rad_checks('r2500')

    @r2500.setter
    def r2500(self, new_val: Quantity):
        """
        The property setter for R2500 for the galaxy clusters in this sample.

        :param Quantity new_val: An quantity array (i.e. non-scalar) of new radius values.
        """
        # This will throw an error if there is an obvious problem with new_val
        self._set_overdens_rad_checks('r2500', new_val)

        # If we get here then we can start setting the radii in the constituent GalaxyCluster objects
        #  by iterating through them!
        for gcs_ind, gcs in enumerate(self._sources.values()):
            gcs.r2500 = new_val[gcs_ind]

    def _get_overdens_rad_checks(self, rad_name: str) -> Quantity:
        """
        An internal method to retrieve particular named overdensity radii from the constituent GalaxyCluster instances
        of this class - basically because the process is exactly the same for the three implemented overdensity
        radii, and there was no point repeating things. This method also performs checks to ensure that every entry
        isn't just empty.

        :param str rad_name: The overdensity radius name to retrieve; i.e. 'r2500', 'r500', 'r200'.
        :return: The requested radii.
        :rtype: Quantity
        """
        # For the radii to be stored in as they are pulled out of the individual GalaxyCluster instances
        rads = []
        # Iterating through the galaxy cluster objects
        for gcs in self._sources.values():
            # Using the get radius method to ensure that all retrieved radii are in kpc units
            rad = gcs.get_radius(rad_name, 'kpc')
            # Result could be None, if the radius wasn't set for that clusters, have to account for that
            if rad is None:
                rads.append(np.NaN)
            else:
                rads.append(rad)

        # Turn list back into something nicer to work with
        rads = Quantity(rads)
        # Select only those radii which are not NaN - only to check, the whole set is returned (even NaN values)
        #  if even one of the values is not NaN
        check_rads = rads[~np.isnan(rads)]
        if len(check_rads) == 0:
            raise ValueError("All {} values appear to be NaN.".format(rad_name.upper()))

        # Return the radii
        return rads

    def _set_overdens_rad_checks(self, rad_name: str, new_val: Quantity):
        """
        An internal method that does some checks on the new radii being used to set overdensity radii for clusters
        in this sample - other checks are done on an individual level by the property setter of GalaxyCluster.

        :param str rad_name: The overdensity radius name to retrieve; i.e. 'r2500', 'r500', 'r200'.
        :param Quantity new_val: The new overdensity radius values
        """
        # Throw an error if the new value is scalar, because a ClusterSample should always contain multiple clusters
        #  and so passing a single value of radius is daft
        if new_val.isscalar:
            raise ValueError("Setting a sample {} with a single radius value is not allowed.".format(rad_name.upper()))
        # Need to check that the passed quantity has the expected number of entries
        elif len(new_val) != len(self):
            raise ValueError("The new {r} quantity does not have the same number of entries ({nl}) as there are "
                             "clusters in this sample ({cl}).".format(nl=len(new_val), cl=len(self),
                                                                      r=rad_name.upper()))

    def get_radius(self, rad_name: str) -> Quantity:
        """
        Similar to the BaseSource get_radius method, but more limited in that it cannot convert radii to the desired
        unit, this method will retrieve named overdensity radii in kpc.

        :param str rad_name: The name of the overdensity radii to retrieve; i.e. 'r2500', 'r500', or 'r200'.
        :return: A quantity containing the overdensity radii in kpc.
        :rtype: Quantity
        """
        # Simple enough, use the properties depending on the radius name passed
        if rad_name == 'r2500':
            return self.r2500
        elif rad_name == 'r500':
            return self.r500
        elif rad_name == 'r200':
            return self.r200
        # And if we don't recognise the radius name then we throw an error.
        else:
            raise ValueError("Please pass either 'r2500', 'r500', or 'r200'.")

    def Lx(self, outer_radius: Union[str, Quantity], telescope: str, model: str = 'constant*tbabs*apec',
           inner_radius: Union[str, Quantity] = Quantity(0, 'arcsec'), lo_en: Quantity = Quantity(0.5, 'keV'),
           hi_en: Quantity = Quantity(2.0, 'keV'), group_spec: bool = True, min_counts: int = 5, min_sn: float = None,
           over_sample: float = None, quality_checks: bool = True):
        """
        A get method for luminosities measured for the constituent sources of this sample. An error will be
        thrown if luminosities haven't been measured for the given region and model, no default model has been
        set, unlike the Tx method of ClusterSample. An extra condition that aims to only return 'good' data has
        been included, so that any Lx measurement with an uncertainty greater than value will be set to NaN, and
        a warning will be issued.

        This overrides the BaseSample method, but the only difference is that this has a default model, which
        is what single_temp_apec fits (constant*tbabs*apec).

        :param str/Quantity outer_radius: The name or value of the outer radius that was used for the generation of
            the spectra which were fitted to produce the desired result (for instance 'r200' would be acceptable
            for a GalaxyCluster, or Quantity(1000, 'kpc')). You may also pass a quantity containing radius values,
            with one value for each source in this sample.
        :param str telescope: The telescope for which to retrieve spectral fit luminosities.
        :param str model: The name of the fitted model that you're requesting the luminosities
            from (e.g. constant*tbabs*apec).
        :param str/Quantity inner_radius: The name or value of the inner radius that was used for the generation of
            the spectra which were fitted to produce the desired result (for instance 'r500' would be acceptable
            for a GalaxyCluster, or Quantity(300, 'kpc')). By default this is zero arcseconds, resulting in a
            circular spectrum. You may also pass a quantity containing radius values, with one value for each
            source in this sample.
        :param Quantity lo_en: The lower energy limit for the desired luminosity measurement.
        :param Quantity hi_en: The upper energy limit for the desired luminosity measurement.
        :param bool group_spec: Whether the spectra that were fitted for the desired result were grouped.
        :param float min_counts: The minimum counts per channel, if the spectra that were fitted for the
            desired result were grouped by minimum counts.
        :param float min_sn: The minimum signal-to-noise per channel, if the spectra that were fitted for the
            desired result were grouped by minimum signal-to-noise.
        :param float over_sample: The level of oversampling applied on the spectra that were fitted.
        :param bool quality_checks: Whether the quality checks to make sure a returned value is good enough
            to use should be performed.
        :return: A Nx3 array Quantity where N is the number of sources. First column is the luminosity, second
            column is the -err, and 3rd column is the +err. If a fit failed then that entry will be NaN
        :rtype: Quantity
        """
        return super().Lx(outer_radius, telescope, model, inner_radius, lo_en, hi_en, group_spec, min_counts,
                          min_sn, over_sample, quality_checks)

    def Tx(self, telescope: str, outer_radius: Union[str, Quantity] = 'r500', model: str = 'constant*tbabs*apec',
           inner_radius: Union[str, Quantity] = Quantity(0, 'arcsec'), group_spec: bool = True, min_counts: int = 5,
           min_sn: float = None, over_sample: float = None, quality_checks: bool = True):
        """
        A get method for temperatures measured for the constituent clusters of this sample. An error will be
        thrown if temperatures haven't been measured for the given region (the default is R_500) and model (default
        is the constant*tbabs*apec model which single_temp_apec fits to cluster spectra). Any clusters for which
        temperature fits failed will return NaN temperatures, and with temperature greater than 25keV is considered
        failed, any temperature with a negative error value is considered failed, any temperature where the Tx-low
        err is less than zero isn't returned, and any temperature where one of the errors is more than three times
        larger than the other is considered failed (if quality checks are on).

        :param str telescope: The telescope for which to retrieve spectral fit temperatures.
        :param str/Quantity outer_radius: The name or value of the outer radius that was used for the generation of
            the spectra which were fitted to produce the desired result (for instance 'r200' would be acceptable
            for a GalaxyCluster, or Quantity(1000, 'kpc')). If 'region' is chosen (to use the regions in
            region files), then any inner radius will be ignored. You may also pass a quantity containing radius
            values, with one value for each source in this sample. The default for this method is r500.
        :param str model: The name of the fitted model that you're requesting the results
            from (e.g. constant*tbabs*apec).
        :param str/Quantity inner_radius: The name or value of the inner radius that was used for the generation of
            the spectra which were fitted to produce the desired result (for instance 'r500' would be acceptable
            for a GalaxyCluster, or Quantity(300, 'kpc')). By default this is zero arcseconds, resulting in a
            circular spectrum. You may also pass a quantity containing radius values, with one value for each
            source in this sample.
        :param bool group_spec: Whether the spectra that were fitted for the desired result were grouped.
        :param float min_counts: The minimum counts per channel, if the spectra that were fitted for the
            desired result were grouped by minimum counts.
        :param float min_sn: The minimum signal to noise per channel, if the spectra that were fitted for the
            desired result were grouped by minimum signal to noise.
        :param float over_sample: The level of oversampling applied on the spectra that were fitted.
        :param bool quality_checks: Whether the quality checks to make sure a returned value is good enough
            to use should be performed.
        :return: An Nx3 array Quantity where N is the number of clusters. First column is the temperature, second
            column is the -err, and 3rd column is the +err. If a fit failed then that entry will be NaN.
        :rtype: Quantity
        """
        # Has to be here to prevent circular import unfortunately
        from ..generate.sas._common import region_setup

        # Have to check that the chosen telescope is actually valid for this sample
        if telescope not in self.telescopes:
            raise NotAssociatedError("The {t} telescope is not associated with any source in this "
                                     "sample.".format(t=telescope))

        if outer_radius != 'region':
            # This just parses the input inner and outer radii into something predictable
            inn_rads, out_rads = region_setup(self, outer_radius, inner_radius, True, '')[1:]
        else:
            raise NotImplementedError("Sorry region fitting is currently not supported")

        temps = []
        for src_ind, gcs in enumerate(self._sources.values()):
            try:
                # Fetch the temperature from a given cluster using the dedicated method
                gcs_temp = gcs.get_temperature(out_rads[src_ind], telescope, model, inn_rads[src_ind], group_spec,
                                               min_counts, min_sn, over_sample).value

                # If the measured temperature is 64keV I know that's a failure condition of the XSPEC fit,
                #  so its set to NaN
                if quality_checks and gcs_temp[0] > 25:
                    gcs_temp = np.array([np.NaN, np.NaN, np.NaN])
                    warn("A temperature of {m}keV was measured for {s}, anything over 30keV considered a failed "
                         "fit by XGA".format(s=gcs.name, m=gcs_temp), stacklevel=2)
                elif quality_checks and gcs_temp.min() < 0:
                    gcs_temp = np.array([np.NaN, np.NaN, np.NaN])
                    warn("A negative value was detected in the temperature array for {s}, this is considered a failed "
                         "measurement".format(s=gcs.name), stacklevel=2)
                elif quality_checks and ((gcs_temp[0] - gcs_temp[1]) <= 0):
                    gcs_temp = np.array([np.NaN, np.NaN, np.NaN])
                    warn("The temperature value - the lower error goes below zero for {s}, this makes the temperature"
                         " hard to use for scaling relations as values are often logged.".format(s=gcs.name),
                         stacklevel=2)
                elif quality_checks and ((gcs_temp[1] / gcs_temp[2]) > 3 or (gcs_temp[1] / gcs_temp[2]) < 0.33):
                    gcs_temp = np.array([np.NaN, np.NaN, np.NaN])
                    warn("One of the temperature uncertainty values for {s} is more than three times larger than "
                         "the other, this means the fit quality is suspect.".format(s=gcs.name), stacklevel=2)
                elif quality_checks and ((gcs_temp[0] - gcs_temp[1:].mean()) < 0):
                    gcs_temp = np.array([np.NaN, np.NaN, np.NaN])
                    warn("The temperature value - the average error goes below zero for {s}, this makes the "
                         "temperature hard to use for scaling relations as values are often logged".format(s=gcs.name),
                         stacklevel=2)
                temps.append(gcs_temp)

            except (ValueError, ModelNotAssociatedError, ParameterNotAssociatedError) as err:
                # If any of the possible errors are thrown, we print the error as a warning and replace
                #  that entry with a NaN
                warn(str(err), stacklevel=2)
                temps.append(np.array([np.NaN, np.NaN, np.NaN]))

        # Turn the list of 3 element arrays into an Nx3 array which is then turned into an astropy Quantity
        temps = Quantity(np.array(temps), 'keV')

        # We're going to throw an error if all the temperatures are NaN, because obviously something is wrong
        check_temps = temps[~np.isnan(temps)]
        if len(check_temps) == 0:
            raise ValueError("All temperatures appear to be NaN.")

        return temps

    def gas_mass(self, rad_name: str, telescope: str, dens_model: str, method: str,
                 prof_outer_rad: Union[Quantity, str] = None, pix_step: int = 1, min_snr: Union[float, int] = 0.0,
                 psf_corr: bool = True, psf_model: str = "ELLBETA", psf_bins: int = 4, psf_algo: str = "rl",
                 psf_iter: int = 15, set_ids: List[int] = None, quality_checks: bool = True) -> Quantity:
        """
        A convenient get method for gas masses measured for the constituent clusters of this sample, though the
        arguments that can  be passed to retrieve gas density profiles are limited to tone-down the complexity.
        Largely this method assumes you have measured density profiles from combined surface brightness
        profiles, though if you have generated density profiles from annular spectra and know their set ids you may
        pass them. Any more nuanced access to density profiles will have to be done yourself.

        If the specified density model hasn't been fitted to the density profile, this method will run a fit using
        the default settings of the fit method of XGA profiles.

        A gas mass will be set to NaN if either of the uncertainties are larger than the gas mass value, if
        the gas mass value is less than 1e+9 solar masses, if the gas mass value is greater than 1e+16 solar
        masses, if quality checks are on.

        :param str rad_name: The name of the radius (e.g. r500) to calculate the gas mass within.
        :param str telescope: The name of the telescope used to measure the gas density profile.
        :param str dens_model: The model fit to the density profiles to be used to calculate gas mass. If a fit
            doesn't already exist then one will be performed with default settings.
        :param str method: The method used to generate the density profile. For a profile created by fitting a model
            to a surface brightness profile this should be the name of the model, for a profile from annular spectra
            this should be 'spec', and for a profile generated directly from the data of a surface brightness profile
            this should be 'onion'.
        :param Quantity/str prof_outer_rad: The outer radii of the density profiles, either a single radius name or a
            Quantity containing an outer radius for each cluster. For instance if you defined a ClusterSample called
            srcs you could pass srcs.r500 here.
        :param int pix_step: The width of each annulus in pixels used to generate the profile, for profiles based on
            surface brightness.
        :param float min_snr: The minimum signal to noise imposed upon the profile, for profiles based on
            surface brightness.
        :param bool psf_corr: Is the brightness profile corrected for PSF effects, for profiles based on
            surface brightness.
        :param str psf_model: If PSF corrected, the PSF model used, for profiles based on surface brightness.
        :param int psf_bins: If PSF corrected, the number of bins per side, for profiles based on surface brightness.
        :param str psf_algo: If PSF corrected, the algorithm used, for profiles based on surface brightness.
        :param int psf_iter: If PSF corrected, the number of algorithm iterations, for profiles based on
            surface brightness.
        :param List[int] set_ids: A list of AnnularSpectra set IDs used to generate the density profiles, if you wish
            to use spectrum based density profiles here.
        :param bool quality_checks: Whether the quality checks to make sure a returned value is good enough
            to use should be performed.
        :return: An Nx3 array Quantity where N is the number of clusters. First column is the gas mass, second
            column is the -err, and 3rd column is the +err. If a fit failed then that entry will be NaN.
        :rtype: Quantity
        """
        # Has to be here to prevent circular import unfortunately
        from ..generate.sas._common import region_setup

        # Have to check that the chosen telescope is actually valid for this sample
        if telescope not in self.telescopes:
            raise NotAssociatedError("The {t} telescope is not associated with any source in this "
                                     "sample.".format(t=telescope))

        gms = []
        if prof_outer_rad is not None:
            out_rad_vals = region_setup(self, prof_outer_rad, Quantity(0, 'deg'), True, '')[2]
        else:
            out_rad_vals = None

        if set_ids is not None and len(set_ids) != len(self):
            raise ValueError("If you wish to use density profiles generated from spectra you must supply a list of "
                             "set IDs with an entry for each cluster in this sample.")
        elif set_ids is None:
            set_ids = [None]*len(self)

        # Iterate through all of our Galaxy Clusters
        for gcs_ind, gcs in enumerate(self._sources.values()):
            gas_mass_rad = gcs.get_radius(rad_name, 'kpc')
            try:
                if prof_outer_rad is not None:
                    dens_profs = gcs.get_density_profiles(out_rad_vals[gcs_ind], method, None, None, radii=None,
                                                          pix_step=pix_step, min_snr=min_snr, psf_corr=psf_corr,
                                                          psf_model=psf_model, psf_bins=psf_bins, psf_algo=psf_algo,
                                                          psf_iter=psf_iter, set_id=set_ids[gcs_ind],
                                                          telescope=telescope)
                else:
                    dens_profs = gcs.get_density_profiles(out_rad_vals, method, None, None, radii=None,
                                                          pix_step=pix_step, min_snr=min_snr, psf_corr=psf_corr,
                                                          psf_model=psf_model, psf_bins=psf_bins, psf_algo=psf_algo,
                                                          psf_iter=psf_iter, set_id=set_ids[gcs_ind],
                                                          telescope=telescope)

                if isinstance(dens_profs, GasDensity3D):
                    if dens_model not in dens_profs.good_model_fits:
                        dens_profs.fit(dens_model)

                    try:
                        cur_gmass = dens_profs.gas_mass(dens_model, gas_mass_rad)[0]
                        if quality_checks and (cur_gmass[1] > cur_gmass[0] or cur_gmass[2] > cur_gmass[0]):
                            gms.append([np.NaN, np.NaN, np.NaN])
                        elif quality_checks and cur_gmass[0] < Quantity(1e+9, 'Msun'):
                            gms.append([np.NaN, np.NaN, np.NaN])
                            warn("{s}'s gas mass is less than 1e+12 solar masses", stacklevel=2)
                        elif quality_checks and cur_gmass[0] > Quantity(1e+16, 'Msun'):
                            gms.append([np.NaN, np.NaN, np.NaN])
                            warn("{s}'s gas mass is greater than 1e+16 solar masses", stacklevel=2)
                        else:
                            gms.append(cur_gmass.value)
                    except ModelNotAssociatedError:
                        gms.append([np.NaN, np.NaN, np.NaN])
                    except ValueError:
                        gms.append([np.NaN, np.NaN, np.NaN])
                        warn("{s}'s gas mass is negative", stacklevel=2)

                else:
                    warn("Somehow there multiple matches for {s}'s density profile, this is the developer's "
                         "fault.".format(s=gcs.name), stacklevel=2)
                    gms.append([np.NaN, np.NaN, np.NaN])

            except NoProductAvailableError:
                # If no dens_prof has been run or something goes wrong then NaNs are added
                gms.append([np.NaN, np.NaN, np.NaN])
                warn("{s} doesn't have a density profile associated, please look at "
                     "sourcetools.density.".format(s=gcs.name), stacklevel=2)

        gms = np.array(gms)

        # We're going to throw an error if all the gas masses are NaN, because obviously something is wrong
        check_gms = gms[~np.isnan(gms)]
        if len(check_gms) == 0:
            raise ValueError("All gas masses appear to be NaN.")

        return Quantity(gms, 'Msun')

    def hydrostatic_mass(self, rad_name: str, telescope: str, temp_model_name: str = None, dens_model_name: str = None,
                         quality_checks: bool = True) -> Quantity:
        """
        A simple method for fetching hydrostatic masses of this sample of clusters. This function is limited, and if
        you have generated multiple hydrostatic mass profiles you may have to use the get_hydrostatic_mass_profiles
        function of each source directly, or use the returned profiles from the function that generated them.

        If only one hydrostatic mass profile has been generated for each source, then you do not need to specify model
        names, but if the same temperature and density profiles have been used to make a hydrostatic mass profile but
        with different models then you may use them.

        A mass will be set to NaN if either of the uncertainties are larger than the mass value, if the mass value
        is less than 1e+12 solar masses, if the mass value is greater than 1e+16 solar masses (if quality checks
        are on), or if no hydrostatic mass profile is available.

        :param str rad_name: The name of the radius (e.g. r500) to calculate the hydrostatic mass within.
        :param str telescope: The name of the telescope used to measure the hydrostatic mass.
        :param str temp_model_name: The name of the model used to fit the temperature profile used to generate the
            required hydrostatic mass profile, default is None.
        :param str dens_model_name: The name of the model used to fit the density profile used to generate the
            required hydrostatic mass profile, default is None.
        :param bool quality_checks: Whether the quality checks to make sure a returned value is good enough
            to use should be performed.
        :return: An Nx3 array Quantity where N is the number of clusters. First column is the hydrostatic mass, second
            column is the -err, and 3rd column is the +err. If a fit failed then that entry will be NaN.
        :rtype: Quantity
        """
        ms = []

        # Have to check that the chosen telescope is actually valid for this sample
        if telescope not in self.telescopes:
            raise NotAssociatedError("The {t} telescope is not associated with any source in this "
                                     "sample.".format(t=telescope))

        # Iterate through all of our Galaxy Clusters
        for gcs_ind, gcs in enumerate(self._sources.values()):
            actual_rad = gcs.get_radius(rad_name, 'kpc')
            try:
                mass_profs = gcs.get_hydrostatic_mass_profiles(temp_model_name=temp_model_name,
                                                               dens_model_name=dens_model_name, telescope=telescope)
                if isinstance(mass_profs, list):
                    raise ValueError("There are multiple matching hydrostatic mass profiles associated with {}, "
                                     "you will have to retrieve masses manually.")
                else:
                    try:
                        cur_mass = mass_profs.mass(actual_rad)[0]
                        if quality_checks and (cur_mass[1] > cur_mass[0] or cur_mass[2] > cur_mass[0]):
                            ms.append([np.NaN, np.NaN, np.NaN])
                            warn("{s}'s mass uncertainties are larger than the mass value.", stacklevel=2)
                        elif quality_checks and cur_mass[0] < Quantity(1e+12, 'Msun'):
                            ms.append([np.NaN, np.NaN, np.NaN])
                            warn("{s}'s mass is less than 1e+12 solar masses", stacklevel=2)
                        elif quality_checks and cur_mass[0] > Quantity(1e+16, 'Msun'):
                            ms.append([np.NaN, np.NaN, np.NaN])
                            warn("{s}'s mass is greater than 1e+16 solar masses", stacklevel=2)
                        else:
                            ms.append(cur_mass.value)
                    except ValueError:
                        warn("{s}'s mass is negative", stacklevel=2)
                        ms.append([np.NaN, np.NaN, np.NaN])

            except NoProductAvailableError:
                # If no dens_prof has been run or something goes wrong then NaNs are added
                ms.append([np.NaN, np.NaN, np.NaN])
                warn("{s} doesn't have a matching hydrostatic mass profile associated".format(s=gcs.name),
                     stacklevel=2)

        ms = np.array(ms)
        # We're going to throw an error if all the masses are NaN, because obviously something is wrong
        check_ms = ms[~np.isnan(ms)]
        if len(check_ms) == 0:
            raise ValueError("All hydrostatic masses appear to be NaN.")

        return Quantity(ms, 'Msun')

    def calc_overdensity_radii(self, delta: int, telescope: str, temp_model_name: str = None,
                               dens_model_name: str = None) -> Quantity:
        """
        A convenience method that allows for the calculation of overdensity radii from hydrostatic mass profiles
        measured for sources in this sample. This method uses the 'overdensity_radius' method of each mass profile
        to find the radius that corresponds to the user-supplied overdensity - common choices for cluster analysis
        are Δ=2500, 500, and 200. Overdensity radii are defined as the radius at which the density is Δ times the
        critical density of the Universe at the cluster redshift.

        This function is limited, and if  you have generated multiple hydrostatic mass profiles you may have to use
        the get_hydrostatic_mass_profiles function of each source directly, or use the returned profiles from the
        function that generated them, then use 'overdensity_radius' yourself.

        If only one hydrostatic mass profile has been generated for each source, then you do not need to specify model
        names, but if the same temperature and density profiles have been used to make a hydrostatic mass profile but
        with different models then you may use them.

        :param int delta: The overdensity factor for which a radius is to be calculated.
        :param str telescope: The name of the telescope that was used to measure the hydrostatic mass profile used
            to measure the overdensity radius.
        :param str temp_model_name: The name of the model used to fit the temperature profile used to generate the
            hydrostatic mass profile required for measuring overdensity radii, default is None.
        :param str dens_model_name: The name of the model used to fit the density profile used to generate the
            hydrostatic mass profile required for measuring overdensity radii, default is None.
        :return: An astropy quantity array of the calculated radii, in kpc.
        :rtype: Quantity
        """
        # Just a list to store the radii in as they're being calculated - turned into an array quantity at the end
        rs = []

        # Have to check that the chosen telescope is actually valid for this sample
        if telescope not in self.telescopes:
            raise NotAssociatedError("The {t} telescope is not associated with any source in this "
                                     "sample.".format(t=telescope))

        # Iterating over the galaxy clusters in this sample
        for gcs_ind, gcs in enumerate(self._sources.values()):
            # First off, we try to fetch hydrostatic mass profile(s), and catch the exception if there
            #  aren't any matching profiles
            try:
                mass_profs = gcs.get_hydrostatic_mass_profiles(temp_model_name=temp_model_name,
                                                               dens_model_name=dens_model_name, telescope=telescope)
                # As I just ask for temperature and density model names, it's entirely possible that there are
                #  multiple hydrostatic mass profiles that use those two models. If there are then the user
                #  has to do this the long way around.
                if isinstance(mass_profs, list):
                    raise ValueError("There are multiple matching hydrostatic mass profiles associated with {}, "
                                     "you will have to retrieve profiles and calculate radii "
                                     "manually.".format(gcs.name))

                try:
                    # Simply calculate the overdensity radius for the delta requested by the user
                    rad = mass_profs.overdensity_radius(delta, gcs.redshift, gcs.cosmo)
                    rs.append(rad)
                except ValueError:
                    warn("Overdensity radius calculation for {s} failed because the default starting radii "
                         "didn't bracket the requested overdensity radius. See the docs of overdensity_radius "
                         "method of HydrostaticMass for more info.".format(s=gcs.name), stacklevel=2)

                    rs.append(np.NaN)

            except NoProductAvailableError:
                # If no dens_prof has been run or something goes wrong then NaNs are added
                rs.append(np.NaN)
                warn("{s} doesn't have a matching hydrostatic mass profile associated".format(s=gcs.name),
                     stacklevel=2)

        # Turn the radii list into a quantity and return it
        rs = Quantity(rs)
        return rs

    def gm_richness(self, rad_name: str, telescope: str, dens_model: str, prof_outer_rad: Union[Quantity, str], dens_method: str,
                    x_norm: Quantity = Quantity(60), y_norm: Quantity = Quantity(1e+12, 'solMass'),
                    fit_method: str = 'odr', start_pars: list = None, pix_step: int = 1,
                    min_snr: Union[float, int] = 0.0, psf_corr: bool = True, psf_model: str = "ELLBETA",
                    psf_bins: int = 4, psf_algo: str = "rl", psf_iter: int = 15, set_ids: List[int] = None,
                    inv_efunc: bool = False) -> ScalingRelation:
        """
        This generates a Gas Mass vs Richness scaling relation for this sample of Galaxy Clusters.

        :param str rad_name: The name of the radius (e.g. r500) to measure gas mass within.
        :param str telescope: The name of the telescope used to measure the gas mass.
        :param str dens_model: The model fit to the density profiles to be used to calculate gas mass. If a fit
            doesn't already exist then one will be performed with default settings.
        :param Quantity/str prof_outer_rad: The outer radii of the density profiles, either a single radius name or a
            Quantity containing an outer radius for each cluster. For instance if you defined a ClusterSample called
            srcs you could pas srcs.r500 here.
        :param str dens_method: The method used to generate the density profile. For a profile created by fitting a
            model to a surface brightness profile this should be the name of the model, for a profile from
            annular spectra this should be 'spec', and for a profile generated directly from the data of a surface
            brightness profile this should be 'onion'.
        :param Quantity x_norm: Quantity to normalise the x data by.
        :param Quantity y_norm: Quantity to normalise the y data by.
        :param str fit_method: The name of the fit method to use to generate the scaling relation.
        :param list start_pars: The start parameters for the fit run.
        :param int pix_step: The width of each annulus in pixels used to generate the profile, for profiles based on
            surface brightness.
        :param float min_snr: The minimum signal to noise imposed upon the profile, for profiles based on
            surface brightness.
        :param bool psf_corr: Is the brightness profile corrected for PSF effects, for profiles based on
            surface brightness.
        :param str psf_model: If PSF corrected, the PSF model used, for profiles based on surface brightness.
        :param int psf_bins: If PSF corrected, the number of bins per side, for profiles based on surface brightness.
        :param str psf_algo: If PSF corrected, the algorithm used, for profiles based on surface brightness.
        :param int psf_iter: If PSF corrected, the number of algorithm iterations, for profiles based on
            surface brightness.
        :param List[int] set_ids: A list of AnnularSpectra set IDs used to generate the density profiles, if you wish
            to use spectrum based density profiles here.
        :param bool inv_efunc: Should the inverse E(z) function be applied to the y-axis, if False then the
            non-inverse will be applied.
        :return: The XGA ScalingRelation object generated for this sample.
        :rtype: ScalingRelation
        """
        if rad_name in ['r200', 'r500', 'r2500']:
            rn = rad_name[1:]
        else:
            rn = rad_name

        if inv_efunc:
            y_name = "E(z)$^{-1}$M$_{g," + rn + "}$"
            e_factor = self.cosmo.inv_efunc(self.redshifts)
        else:
            y_name = "E(z)M$_{g," + rn + "}$"
            e_factor = self.cosmo.efunc(self.redshifts)

        # Just make sure fit method is lower case
        fit_method = fit_method.lower()

        # Read out the richness values into variables just for convenience sake
        r_data = self.richness[:, 0]
        r_errs = self.richness[:, 1]

        # Read out the gas mass values, and multiply by the inverse e function for each cluster
        gm_vals = self.gas_mass(rad_name, telescope, dens_model, prof_outer_rad, dens_method, pix_step, min_snr,
                                psf_corr, psf_model, psf_bins, psf_algo, psf_iter, set_ids)
        gm_vals *= e_factor[..., None]
        gm_data = gm_vals[:, 0]
        gm_err = gm_vals[:, 1:]

        if fit_method == 'curve_fit':
            scale_rel = scaling_relation_curve_fit(power_law, gm_data, gm_err, r_data, r_errs, y_norm, x_norm,
                                                   start_pars=start_pars, y_name=y_name, x_name=r"$\lambda$")
        elif fit_method == 'odr':
            scale_rel = scaling_relation_odr(power_law, gm_data, gm_err, r_data, r_errs, y_norm, x_norm,
                                             start_pars=start_pars, y_name=y_name, x_name=r"$\lambda$")
        elif fit_method == 'lira':
            scale_rel = scaling_relation_lira(gm_data, gm_err, r_data, r_errs, y_norm, x_norm,
                                              y_name=y_name, x_name=r"$\lambda$")
        elif fit_method == 'emcee':
            scaling_relation_emcee()
        else:
            raise ValueError('{e} is not a valid fitting method, please choose one of these: '
                             '{a}'.format(e=fit_method, a=' '.join(ALLOWED_FIT_METHODS)))

        return scale_rel

    # I don't allow the user to supply an inner radius here because I cannot think of a reason why you'd want to
    #  make a scaling relation with a core excised temperature.
    def gm_Tx(self, rad_name: str, telescope: str, dens_model: str, prof_outer_rad: Union[Quantity, str],
              dens_method: str, x_norm: Quantity = Quantity(4, 'keV'), y_norm: Quantity = Quantity(1e+12, 'solMass'),
              fit_method: str = 'odr', start_pars: list = None, model: str = 'constant*tbabs*apec',
              group_spec: bool = True, min_counts: int = 5, min_sn: float = None, over_sample: float = None,
              pix_step: int = 1, min_snr: Union[float, int] = 0.0, psf_corr: bool = True, psf_model: str = "ELLBETA",
              psf_bins: int = 4, psf_algo: str = "rl", psf_iter: int = 15, set_ids: List[int] = None,
              inv_efunc: bool = False) -> ScalingRelation:
        """
        This generates a Gas Mass vs Tx scaling relation for this sample of Galaxy Clusters.

        :param str rad_name: The name of the radius (e.g. r500) to get values for.
        :param str telescope: The name of the telescope used to measure the gas mass and the temperature.
        :param str dens_model: The model fit to the density profiles to be used to calculate gas mass. If a fit
            doesn't already exist then one will be performed with default settings.
        :param Quantity/str prof_outer_rad: The outer radii of the density profiles, either a single radius name or a
            Quantity containing an outer radius for each cluster. For instance if you defined a ClusterSample called
            srcs you could pas srcs.r500 here.
        :param str dens_method: The method used to generate the density profile. For a profile created by fitting a
            model to a surface brightness profile this should be the name of the model, for a profile from
            annular spectra this should be 'spec', and for a profile generated directly from the data of a surface
            brightness profile this should be 'onion'.
        :param Quantity x_norm: Quantity to normalise the x data by.
        :param Quantity y_norm: Quantity to normalise the y data by.
        :param str fit_method: The name of the fit method to use to generate the scaling relation.
        :param list start_pars: The start parameters for the fit run.
        :param str model: The name of the model that the temperatures were measured with.
        :param bool group_spec: Whether the spectra that were fitted for the Tx values were grouped.
        :param float min_counts: The minimum counts per channel, if the spectra that were fitted for the
            Tx values were grouped by minimum counts.
        :param float min_sn: The minimum signal to noise per channel, if the spectra that were fitted for the
            Tx values were grouped by minimum signal to noise.
        :param float over_sample: The level of oversampling applied on the spectra that were fitted.
        :param int pix_step: The width of each annulus in pixels used to generate the profile, for profiles based on
            surface brightness.
        :param float min_snr: The minimum signal to noise imposed upon the profile, for profiles based on
            surface brightness.
        :param bool psf_corr: Is the brightness profile corrected for PSF effects, for profiles based on
            surface brightness.
        :param str psf_model: If PSF corrected, the PSF model used, for profiles based on surface brightness.
        :param int psf_bins: If PSF corrected, the number of bins per side, for profiles based on surface brightness.
        :param str psf_algo: If PSF corrected, the algorithm used, for profiles based on surface brightness.
        :param int psf_iter: If PSF corrected, the number of algorithm iterations, for profiles based on
            surface brightness.
        :param List[int] set_ids: A list of AnnularSpectra set IDs used to generate the density profiles, if you wish
            to use spectrum based density profiles here.
        :return: The XGA ScalingRelation object generated for this sample.
        :param bool inv_efunc: Should the inverse E(z) function be applied to the y-axis, if False then the
            non-inverse will be applied.
        :rtype: ScalingRelation
        """

        if rad_name in ['r200', 'r500', 'r2500']:
            rn = rad_name[1:]
        else:
            rn = rad_name

        if inv_efunc:
            e_factor = self.cosmo.inv_efunc(self.redshifts)
            y_name = r"E(z)$^{-1}$M$_{\rm{g}," + rn + "}$"
        else:
            e_factor = self.cosmo.efunc(self.redshifts)
            y_name = r"E(z)M$_{\rm{g}," + rn + "}$"

        # Just make sure fit method is lower case
        fit_method = fit_method.lower()

        # Read out the temperature values into variables just for convenience sake
        t_vals = self.Tx(telescope, rad_name, model, Quantity(0, 'deg'), group_spec, min_counts, min_sn, over_sample)
        t_data = t_vals[:, 0]
        t_errs = t_vals[:, 1:]

        # Read out the mass values, and multiply by the inverse e function for each cluster
        gm_vals = self.gas_mass(rad_name, telescope, dens_model, prof_outer_rad, dens_method, pix_step, min_snr, psf_corr,
                                psf_model, psf_bins, psf_algo, psf_iter, set_ids)
        gm_vals *= e_factor[..., None]
        gm_data = gm_vals[:, 0]
        gm_err = gm_vals[:, 1:]

        x_name = r"T$_{\rm{x}," + rn + '}$'
        if fit_method == 'curve_fit':
            scale_rel = scaling_relation_curve_fit(power_law, gm_data, gm_err, t_data, t_errs, y_norm, x_norm,
                                                   start_pars=start_pars, y_name=y_name, x_name=x_name)
        elif fit_method == 'odr':
            scale_rel = scaling_relation_odr(power_law, gm_data, gm_err, t_data, t_errs, y_norm, x_norm,
                                             start_pars=start_pars, y_name=y_name, x_name=x_name)
        elif fit_method == 'lira':
            scale_rel = scaling_relation_lira(gm_data, gm_err, t_data, t_errs, y_norm, x_norm,
                                              y_name=y_name, x_name=x_name)
        elif fit_method == 'emcee':
            scaling_relation_emcee()
        else:
            raise ValueError('{e} is not a valid fitting method, please choose one of these: '
                             '{a}'.format(e=fit_method, a=' '.join(ALLOWED_FIT_METHODS)))

        return scale_rel

    def Lx_richness(self, telescope: str, outer_radius: str = 'r500', x_norm: Quantity = Quantity(60),
                    y_norm: Quantity = Quantity(1e+44, 'erg/s'), fit_method: str = 'odr', start_pars: list = None,
                    model: str = 'constant*tbabs*apec', lo_en: Quantity = Quantity(0.5, 'keV'),
                    hi_en: Quantity = Quantity(2.0, 'keV'), inner_radius: Union[str, Quantity] = Quantity(0, 'arcsec'),
                    group_spec: bool = True, min_counts: int = 5, min_sn: float = None,
                    over_sample: float = None, inv_efunc: bool = True) -> ScalingRelation:
        """
        This generates a Lx vs richness scaling relation for this sample of Galaxy Clusters. If you have run fits
        to find core excised luminosity, and wish to use it in this scaling relation, then please don't forget
        to supply an inner_radius to the method call.

        :param str telescope: The name of the telescope used to measure the Lx.
        :param str outer_radius: The name of the radius (e.g. r500) to get values for.
        :param Quantity x_norm: Quantity to normalise the x data by.
        :param Quantity y_norm: Quantity to normalise the y data by.
        :param str fit_method: The name of the fit method to use to generate the scaling relation.
        :param list start_pars: The start parameters for the fit run.
        :param str model: The name of the model that the luminosities were measured with.
        :param Quantity lo_en: The lower energy limit for the desired luminosity measurement.
        :param Quantity hi_en: The upper energy limit for the desired luminosity measurement.
        :param str/Quantity inner_radius: The name or value of the inner radius that was used for the generation of
            the spectra which were fitted to produce the desired result (for instance 'r500' would be acceptable
            for a GalaxyCluster, or Quantity(300, 'kpc')). By default this is zero arcseconds, resulting in a
            circular spectrum. You may also pass a quantity containing radius values, with one value for each
            source in this sample.
        :param bool group_spec: Whether the spectra that were fitted for the desired result were grouped.
        :param float min_counts: The minimum counts per channel, if the spectra that were fitted for the
            desired result were grouped by minimum counts.
        :param float min_sn: The minimum signal to noise per channel, if the spectra that were fitted for the
            desired result were grouped by minimum signal to noise.
        :param float over_sample: The level of oversampling applied on the spectra that were fitted.
        :return: The XGA ScalingRelation object generated for this sample.
        :param bool inv_efunc: Should the inverse E(z) function be applied to the y-axis, if False then the
            non-inverse will be applied.
        :rtype: ScalingRelation
        """
        if outer_radius in ['r200', 'r500', 'r2500']:
            rn = outer_radius[1:]
        else:
            raise ValueError("As this is a method for a whole population, please use a named radius such as "
                             "r200, r500, or r2500.")

        if inv_efunc:
            y_name = "E(z)$^{-1}$L$_{x," + rn + ',' + str(lo_en.value) + '-' + str(hi_en.value) + "}$"
            e_factor = self.cosmo.inv_efunc(self.redshifts)
        else:
            y_name = "E(z)L$_{x," + rn + ',' + str(lo_en.value) + '-' + str(hi_en.value) + "}$"
            e_factor = self.cosmo.efunc(self.redshifts)

        # Just make sure fit method is lower case
        fit_method = fit_method.lower()

        # Read out the richness values into variables just for convenience sake
        r_data = self.richness[:, 0]
        r_errs = self.richness[:, 1]

        # Read out the luminosity values, and multiply by the inverse e function for each cluster
        lx_vals = self.Lx(outer_radius, telescope, model, inner_radius, lo_en, hi_en, group_spec, min_counts, min_sn,
                          over_sample) * e_factor[..., None]
        lx_data = lx_vals[:, 0]
        lx_err = lx_vals[:, 1:]

        if fit_method == 'curve_fit':
            scale_rel = scaling_relation_curve_fit(power_law, lx_data, lx_err, r_data, r_errs, y_norm, x_norm,
                                                   start_pars=start_pars, y_name=y_name,
                                                   x_name=r"$\lambda$")
        elif fit_method == 'odr':
            scale_rel = scaling_relation_odr(power_law, lx_data, lx_err, r_data, r_errs, y_norm, x_norm,
                                             start_pars=start_pars, y_name=y_name, x_name=r"$\lambda$")
        elif fit_method == 'lira':
            scale_rel = scaling_relation_lira(lx_data, lx_err, r_data, r_errs, y_norm, x_norm,
                                              y_name=y_name, x_name=r"$\lambda$")
        elif fit_method == 'emcee':
            scaling_relation_emcee()
        else:
            raise ValueError('{e} is not a valid fitting method, please choose one of these: '
                             '{a}'.format(e=fit_method, a=' '.join(ALLOWED_FIT_METHODS)))

        return scale_rel

    def Lx_Tx(self, telescope: str, outer_radius: str = 'r500', x_norm: Quantity = Quantity(4, 'keV'),
              y_norm: Quantity = Quantity(1e+44, 'erg/s'), fit_method: str = 'odr', start_pars: list = None,
              model: str = 'constant*tbabs*apec', lo_en: Quantity = Quantity(0.5, 'keV'),
              hi_en: Quantity = Quantity(2.0, 'keV'), tx_inner_radius: Union[str, Quantity] = Quantity(0, 'arcsec'),
              lx_inner_radius: Union[str, Quantity] = Quantity(0, 'arcsec'), group_spec: bool = True,
              min_counts: int = 5, min_sn: float = None, over_sample: float = None,
              inv_efunc: bool = True) -> ScalingRelation:
        """
        This generates a Lx vs Tx scaling relation for this sample of Galaxy Clusters. If you have run fits
        to find core excised luminosity, and wish to use it in this scaling relation, then you can specify the inner
        radius of those spectra using lx_inner_radius, as well as ensuring that you use the temperature
        fit you want by setting tx_inner_radius.

        :param str telescope: The name of the telescope used to measure the Lx and Tx.
        :param str outer_radius: The name of the radius (e.g. r500) to get values for.
        :param Quantity x_norm: Quantity to normalise the x data by.
        :param Quantity y_norm: Quantity to normalise the y data by.
        :param str fit_method: The name of the fit method to use to generate the scaling relation.
        :param list start_pars: The start parameters for the fit run.
        :param str model: The name of the model that the luminosities and temperatures were measured with.
        :param Quantity lo_en: The lower energy limit for the desired luminosity measurement.
        :param Quantity hi_en: The upper energy limit for the desired luminosity measurement.
        :param str/Quantity tx_inner_radius: The name or value of the inner radius that was used for the generation of
            the spectra which were fitted to produce the temperature (for instance 'r500' would be acceptable
            for a GalaxyCluster, or Quantity(300, 'kpc')). By default this is zero arcseconds, resulting in a
            circular spectrum. You may also pass a quantity containing radius values, with one value for each
            source in this sample.
        :param str/Quantity lx_inner_radius: The name or value of the inner radius that was used for the generation of
            the spectra which were fitted to produce the Lx. The same rules as tx_inner_radius apply, and this option
            is particularly useful if you have measured core-excised luminosity an wish to use it in a scaling relation.
        :param bool group_spec: Whether the spectra that were fitted for the desired result were grouped.
        :param float min_counts: The minimum counts per channel, if the spectra that were fitted for the
            desired result were grouped by minimum counts.
        :param float min_sn: The minimum signal to noise per channel, if the spectra that were fitted for the
            desired result were grouped by minimum signal to noise.
        :param float over_sample: The level of oversampling applied on the spectra that were fitted.
        :param bool inv_efunc: Should the inverse E(z) function be applied to the y-axis, if False then the
            non-inverse will be applied.
        :return: The XGA ScalingRelation object generated for this sample.
        :rtype: ScalingRelation
        """

        if outer_radius in ['r200', 'r500', 'r2500']:
            rn = outer_radius[1:]
        else:
            raise ValueError("As this is a method for a whole population, please use a named radius such as "
                             "r200, r500, or r2500.")

        if lx_inner_radius.value != 0:
            lx_rn = "Core-Excised " + rn
        else:
            lx_rn = rn

        if inv_efunc:
            y_name = "E(z)$^{-1}$L$_{x," + lx_rn + ',' + str(lo_en.value) + '-' + str(hi_en.value) + "}$"
            e_factor = self.cosmo.inv_efunc(self.redshifts)
        else:
            y_name = "E(z)L$_{x," + lx_rn + ',' + str(lo_en.value) + '-' + str(hi_en.value) + "}$"
            e_factor = self.cosmo.efunc(self.redshifts)

        # Just make sure fit method is lower case
        fit_method = fit_method.lower()

        # Read out the luminosity values, and multiply by the inverse e function for each cluster
        lx_vals = self.Lx(outer_radius, telescope, model, lx_inner_radius, lo_en, hi_en, group_spec, min_counts,
                          min_sn, over_sample) * e_factor[..., None]
        lx_data = lx_vals[:, 0]
        lx_err = lx_vals[:, 1:]

        # Read out the temperature values into variables just for convenience sake
        t_vals = self.Tx(telescope, outer_radius, model, tx_inner_radius, group_spec, min_counts, min_sn, over_sample)
        t_data = t_vals[:, 0]
        t_errs = t_vals[:, 1:]

        x_name = r"T$_{x," + rn + '}$'
        if fit_method == 'curve_fit':
            scale_rel = scaling_relation_curve_fit(power_law, lx_data, lx_err, t_data, t_errs, y_norm, x_norm,
                                                   start_pars=start_pars, y_name=y_name,
                                                   x_name=x_name)
        elif fit_method == 'odr':
            scale_rel = scaling_relation_odr(power_law, lx_data, lx_err, t_data, t_errs, y_norm, x_norm,
                                             start_pars=start_pars, y_name=y_name, x_name=x_name)
        elif fit_method == 'lira':
            scale_rel = scaling_relation_lira(lx_data, lx_err, t_data, t_errs, y_norm, x_norm,
                                              y_name=y_name, x_name=x_name)
        elif fit_method == 'emcee':
            scaling_relation_emcee()
        else:
            raise ValueError('{e} is not a valid fitting method, please choose one of these: '
                             '{a}'.format(e=fit_method, a=' '.join(ALLOWED_FIT_METHODS)))

        return scale_rel

    def mass_Tx(self, telescope: str, outer_radius: str = 'r500', x_norm: Quantity = Quantity(4, 'keV'),
                y_norm: Quantity = Quantity(5e+14, 'Msun'), fit_method: str = 'odr', start_pars: list = None,
                model: str = 'constant*tbabs*apec', tx_inner_radius: Union[str, Quantity] = Quantity(0, 'arcsec'),
                group_spec: bool = True, min_counts: int = 5, min_sn: float = None, over_sample: float = None,
                temp_model_name: str = None, dens_model_name: str = None, inv_efunc: bool = False) -> ScalingRelation:
        """
        A convenience function to generate a hydrostatic mass-temperature relation for this sample of galaxy clusters.

        :param str telescope: The name of the telescope used to measure the hydrostatic mass and temperature.
        :param str outer_radius: The outer radius of the region used to measure temperature and the radius
            out to which you wish to measure mass.
        :param Quantity x_norm: Quantity to normalise the x data by.
        :param Quantity y_norm: Quantity to normalise the y data by.
        :param str fit_method: The name of the fit method to use to generate the scaling relation.
        :param list start_pars: The start parameters for the fit run.
        :param str model: The name of the model that the luminosities and temperatures were measured with.
        :param str/Quantity tx_inner_radius: The name or value of the inner radius that was used for the generation of
            the spectra which were fitted to produce the temperature (for instance 'r500' would be acceptable
            for a GalaxyCluster, or Quantity(300, 'kpc')). By default this is zero arcseconds, resulting in a
            circular spectrum. You may also pass a quantity containing radius values, with one value for each
            source in this sample.
        :param bool group_spec: Whether the spectra that were fitted for the desired result were grouped.
        :param float min_counts: The minimum counts per channel, if the spectra that were fitted for the
            desired result were grouped by minimum counts.
        :param float min_sn: The minimum signal to noise per channel, if the spectra that were fitted for the
            desired result were grouped by minimum signal to noise.
        :param float over_sample: The level of oversampling applied on the spectra that were fitted.
        :param str temp_model_name: The name of the model used to fit the temperature profile used to generate the
            required hydrostatic mass profile, default is None.
        :param str dens_model_name: The name of the model used to fit the density profile used to generate the
            required hydrostatic mass profile, default is None.
        :param bool inv_efunc: Should the inverse E(z) function be applied to the y-axis, if False then the
            non-inverse will be applied.
        :return: The XGA ScalingRelation object generated for this sample.
        :rtype: ScalingRelation
        """

        if outer_radius in ['r200', 'r500', 'r2500']:
            rn = outer_radius[1:]
        else:
            raise ValueError("As this is a method for a whole population, please use a named radius such as "
                             "r200, r500, or r2500.")

        if inv_efunc:
            y_name = r"E(z)$^{-1}$M$_{\rm{hydro," + rn + "}}$"
            e_factor = self.cosmo.inv_efunc(self.redshifts)
        else:
            y_name = r"E(z)M$_{\rm{hydro," + rn + "}}$"
            e_factor = self.cosmo.efunc(self.redshifts)

        # Just make sure fit method is lower case
        fit_method = fit_method.lower()

        # Read out the luminosity values, and multiply by the inverse e function for each cluster
        m_vals = self.hydrostatic_mass(outer_radius, telescope, temp_model_name, dens_model_name) * e_factor[..., None]
        m_data = m_vals[:, 0]
        m_err = m_vals[:, 1:]

        # Read out the temperature values into variables just for convenience sake
        t_vals = self.Tx(telescope, outer_radius, model, tx_inner_radius, group_spec, min_counts, min_sn, over_sample)
        t_data = t_vals[:, 0]
        t_errs = t_vals[:, 1:]

        x_name = r"T$_{\rm{x," + rn + '}}$'
        if fit_method == 'curve_fit':
            scale_rel = scaling_relation_curve_fit(power_law, m_data, m_err, t_data, t_errs, y_norm, x_norm,
                                                   start_pars=start_pars, y_name=y_name,
                                                   x_name=x_name)
        elif fit_method == 'odr':
            scale_rel = scaling_relation_odr(power_law, m_data, m_err, t_data, t_errs, y_norm, x_norm,
                                             start_pars=start_pars, y_name=y_name, x_name=x_name)
        elif fit_method == 'lira':
            scale_rel = scaling_relation_lira(m_data, m_err, t_data, t_errs, y_norm, x_norm,
                                              y_name=y_name, x_name=x_name)
        elif fit_method == 'emcee':
            scaling_relation_emcee()
        else:
            raise ValueError('{e} is not a valid fitting method, please choose one of these: '
                             '{a}'.format(e=fit_method, a=' '.join(ALLOWED_FIT_METHODS)))

        return scale_rel

    def mass_richness(self, telescope: str, outer_radius: str = 'r500', x_norm: Quantity = Quantity(60),
                      y_norm: Quantity = Quantity(5e+14, 'Msun'), fit_method: str = 'odr', start_pars: list = None,
                      temp_model_name: str = None, dens_model_name: str = None,
                      inv_efunc: bool = False) -> ScalingRelation:
        """
        A convenience function to generate a hydrostatic mass-richness relation for this sample of galaxy clusters.

        :param str telescope: The name of the telescope used to measure the hydrostatic mass values.
        :param str outer_radius: The name of the radius (e.g. r500) to get values for.
        :param Quantity x_norm: Quantity to normalise the x data by.
        :param Quantity y_norm: Quantity to normalise the y data by.
        :param str fit_method: The name of the fit method to use to generate the scaling relation.
        :param list start_pars: The start parameters for the fit run.
        :param str temp_model_name: The name of the model used to fit the temperature profile used to generate the
            required hydrostatic mass profile, default is None.
        :param str dens_model_name: The name of the model used to fit the density profile used to generate the
            required hydrostatic mass profile, default is None.
        :param bool inv_efunc: Should the inverse E(z) function be applied to the y-axis, if False then the
            non-inverse will be applied.
        :return: The XGA ScalingRelation object generated for this sample.
        :rtype: ScalingRelation
        """
        if outer_radius in ['r200', 'r500', 'r2500']:
            rn = outer_radius[1:]
        else:
            raise ValueError("As this is a method for a whole population, please use a named radius such as "
                             "r200, r500, or r2500.")

        if inv_efunc:
            y_name = r"E(z)$^{-1}$M$_{\rm{hydro," + rn + "}}$"
            e_factor = self.cosmo.inv_efunc(self.redshifts)
        else:
            y_name = r"E(z)M$_{\rm{hydro," + rn + "}}$"
            e_factor = self.cosmo.efunc(self.redshifts)

        # Just make sure fit method is lower case
        fit_method = fit_method.lower()

        # Read out the richness values into variables just for convenience sake
        r_data = self.richness[:, 0]
        r_errs = self.richness[:, 1]

        # Read out the luminosity values, and multiply by the inverse e function for each cluster
        m_vals = self.hydrostatic_mass(outer_radius, telescope, temp_model_name, dens_model_name) * e_factor[..., None]
        m_data = m_vals[:, 0]
        m_err = m_vals[:, 1:]

        if fit_method == 'curve_fit':
            scale_rel = scaling_relation_curve_fit(power_law, m_data, m_err, r_data, r_errs, y_norm, x_norm,
                                                   start_pars=start_pars, y_name=y_name,
                                                   x_name=r"$\lambda$")
        elif fit_method == 'odr':
            scale_rel = scaling_relation_odr(power_law, m_data, m_err, r_data, r_errs, y_norm, x_norm,
                                             start_pars=start_pars, y_name=y_name, x_name=r"$\lambda$")
        elif fit_method == 'lira':
            scale_rel = scaling_relation_lira(m_data, m_err, r_data, r_errs, y_norm, x_norm,
                                              y_name=y_name, x_name=r"$\lambda$")
        elif fit_method == 'emcee':
            scaling_relation_emcee()
        else:
            raise ValueError('{e} is not a valid fitting method, please choose one of these: '
                             '{a}'.format(e=fit_method, a=' '.join(ALLOWED_FIT_METHODS)))

        return scale_rel

    def mass_Lx(self, telescope: str, outer_radius: str = 'r500', x_norm: Quantity = Quantity(1e+44, 'erg/s'),
                y_norm: Quantity = Quantity(5e+14, 'Msun'), fit_method: str = 'odr', start_pars: list = None,
                model: str = 'constant*tbabs*apec', lo_en: Quantity = Quantity(0.5, 'keV'),
                hi_en: Quantity = Quantity(2.0, 'keV'), lx_inner_radius: Union[str, Quantity] = Quantity(0, 'arcsec'),
                group_spec: bool = True, min_counts: int = 5, min_sn: float = None, over_sample: float = None,
                temp_model_name: str = None, dens_model_name: str = None, inv_efunc: bool = False) -> ScalingRelation:
        """
        This generates a mass vs Lx scaling relation for this sample of Galaxy Clusters. If you have run fits
        to find core excised luminosity, and wish to use it in this scaling relation, then you can specify the inner
        radius of those spectra using lx_inner_radius.

        :param str telescope: The name of the telescope used to measure the hydrostatic mass and Lx values.
        :param str outer_radius: The name of the radius (e.g. r500) to get values for.
        :param Quantity x_norm: Quantity to normalise the x data by.
        :param Quantity y_norm: Quantity to normalise the y data by.
        :param str fit_method: The name of the fit method to use to generate the scaling relation.
        :param list start_pars: The start parameters for the fit run.
        :param str model: The name of the model that the luminosities and temperatures were measured with.
        :param Quantity lo_en: The lower energy limit for the desired luminosity measurement.
        :param Quantity hi_en: The upper energy limit for the desired luminosity measurement.
        :param str/Quantity lx_inner_radius: The name or value of the inner radius that was used for the generation of
            the spectra which were fitted to produce the Lx. The same rules as tx_inner_radius apply, and this option
            is particularly useful if you have measured core-excised luminosity an wish to use it in a scaling relation.
        :param bool group_spec: Whether the spectra that were fitted for the desired result were grouped.
        :param float min_counts: The minimum counts per channel, if the spectra that were fitted for the
            desired result were grouped by minimum counts.
        :param float min_sn: The minimum signal to noise per channel, if the spectra that were fitted for the
            desired result were grouped by minimum signal to noise.
        :param float over_sample: The level of oversampling applied on the spectra that were fitted.
        :param str temp_model_name: The name of the model used to fit the temperature profile used to generate the
            required hydrostatic mass profile, default is None.
        :param str dens_model_name: The name of the model used to fit the density profile used to generate the
            required hydrostatic mass profile, default is None.
        :param bool inv_efunc: Should the inverse E(z) function be applied to the y-axis, if False then the
            non-inverse will be applied.
        :return: The XGA ScalingRelation object generated for this sample.
        :rtype: ScalingRelation
        """
        if outer_radius in ['r200', 'r500', 'r2500']:
            rn = outer_radius[1:]
        else:
            raise ValueError("As this is a method for a whole population, please use a named radius such as "
                             "r200, r500, or r2500.")

        if lx_inner_radius.value != 0:
            lx_rn = "Core-Excised " + rn
        else:
            lx_rn = rn

        if inv_efunc:
            y_name = r"E(z)$^{-1}$M$_{\rm{hydro," + rn + "}}$"
            e_factor = self.cosmo.inv_efunc(self.redshifts)
        else:
            y_name = r"E(z)M$_{\rm{hydro," + rn + "}}$"
            e_factor = self.cosmo.efunc(self.redshifts)

        # Just make sure fit method is lower case
        fit_method = fit_method.lower()

        # Read out the luminosity values, and multiply by the inverse e function for each cluster
        m_vals = self.hydrostatic_mass(outer_radius, telescope, temp_model_name, dens_model_name) * e_factor[..., None]
        m_data = m_vals[:, 0]
        m_err = m_vals[:, 1:]

        # Read out the luminosity values, and multiply by the inverse e function for each cluster
        lx_vals = self.Lx(outer_radius, telescope, model, lx_inner_radius, lo_en, hi_en, group_spec, min_counts,
                          min_sn, over_sample)
        lx_data = lx_vals[:, 0]
        lx_err = lx_vals[:, 1:]

        x_name = r"L$_{\rm{x," + lx_rn + ',' + str(lo_en.value) + '-' + str(hi_en.value) + "}}$"
        if fit_method == 'curve_fit':
            scale_rel = scaling_relation_curve_fit(power_law, m_data, m_err, lx_data, lx_err, y_norm, x_norm,
                                                   start_pars=start_pars, y_name=y_name,
                                                   x_name=x_name)
        elif fit_method == 'odr':
            scale_rel = scaling_relation_odr(power_law, m_data, m_err, lx_data, lx_err, y_norm, x_norm,
                                             start_pars=start_pars, y_name=y_name, x_name=x_name)
        elif fit_method == 'lira':
            scale_rel = scaling_relation_lira(m_data, m_err, lx_data, lx_err, y_norm, x_norm,
                                              y_name=y_name, x_name=x_name)
        elif fit_method == 'emcee':
            scaling_relation_emcee()
        else:
            raise ValueError('{e} is not a valid fitting method, please choose one of these: '
                             '{a}'.format(e=fit_method, a=' '.join(ALLOWED_FIT_METHODS)))

        return scale_rel

    def __getitem__(self, key: Union[int, str]) -> GalaxyCluster:
        """
        This returns the relevant source when a sample is addressed using the name of a source as the key,
        or using an integer index. This overrides the BaseSample return but is functionally identical, only the
        type hint changes.

        :param int/str key: The index or name of the source to fetch.
        :return: The relevant Source object.
        :rtype: GalaxyCluster
        """
        if isinstance(key, (int, np.integer)):
            src = self._sources[self._names[key]]
        elif isinstance(key, str):
            src = self._sources[key]
        else:
            src = None
            raise ValueError("Only a source name or integer index may be used to address a sample object")
        return src<|MERGE_RESOLUTION|>--- conflicted
+++ resolved
@@ -1,9 +1,5 @@
 #  This code is a part of X-ray: Generate and Analyse (XGA), a module designed for the XMM Cluster Survey (XCS).
-<<<<<<< HEAD
-#  Last modified by David J Turner (turne540@msu.edu) 27/05/2024, 12:23. Copyright (c) The Contributors
-=======
 #  Last modified by David J Turner (turne540@msu.edu) 11/10/2024, 16:42. Copyright (c) The Contributors
->>>>>>> fd1394fc
 
 from typing import List
 
@@ -59,7 +55,6 @@
     :param str peak_find_method: Which peak finding method should be used (if use_peak is True). Default
         is 'hierarchical' (uses XGA's hierarchical clustering peak finder), 'simple' may also be passed in which
         case the brightest unmasked pixel within the source region will be selected.
-<<<<<<< HEAD
     :param str/List[str] telescope: The telescope(s) to be used in analyses of the sources. If specified here, and
         set up with this installation of XGA, then relevant data (if it exists) will be located and used. The
         default is None, in which case all available telescopes will be used. The user can pass a single name
@@ -70,12 +65,10 @@
         single Quantity to use for all telescopes, a dictionary with keys corresponding to ALL or SOME of the
         telescopes specified by the 'telescope' argument. In the case where only SOME of the telescopes are
         specified in a distance dictionary, the default XGA values will be used for any that are missing.
-=======
     :param bool/list/np.ndarray include_core_pnt_srcs: Controls whether bright point sources near the
         user-defined coordinates (hopefully in cluster cores) are allowed to contribute to analyses. Default is
         True, in which case such point sources will NOT be included in masks, in case they are a bright cool core.
         Lists or arrays of boolean values may also be supplied, for more nuanced control.
->>>>>>> fd1394fc
     """
     def __init__(self, ra: np.ndarray, dec: np.ndarray, redshift: np.ndarray, name: np.ndarray, r200: Quantity = None,
                  r500: Quantity = None, r2500: Quantity = None, richness: np.ndarray = None,
@@ -86,11 +79,8 @@
                  cosmology: Cosmology = DEFAULT_COSMO, load_fits: bool = False, clean_obs: bool = True,
                  clean_obs_reg: str = "r200", clean_obs_threshold: float = 0.3, no_prog_bar: bool = False,
                  psf_corr: bool = False, peak_find_method: str = "hierarchical",
-<<<<<<< HEAD
-                 telescope: Union[str, List[str]] = None, search_distance: Union[Quantity, dict] = None):
-=======
+                 telescope: Union[str, List[str]] = None, search_distance: Union[Quantity, dict] = None,
                  include_core_pnt_srcs: Union[bool, list, np.ndarray] = True):
->>>>>>> fd1394fc
         """
         The init of the ClusterSample XGA class, for the analysis of a large sample of galaxy clusters.
         Takes information on the clusters to enable analyses.
@@ -127,7 +117,6 @@
         :param str peak_find_method: Which peak finding method should be used (if use_peak is True). Default
             is 'hierarchical' (uses XGA's hierarchical clustering peak finder), 'simple' may also be passed in which
             case the brightest unmasked pixel within the source region will be selected.
-<<<<<<< HEAD
         :param str/List[str] telescope: The telescope(s) to be used in analyses of the sources. If specified here, and
             set up with this installation of XGA, then relevant data (if it exists) will be located and used. The
             default is None, in which case all available telescopes will be used. The user can pass a single name
@@ -138,12 +127,10 @@
             single Quantity to use for all telescopes, a dictionary with keys corresponding to ALL or SOME of the
             telescopes specified by the 'telescope' argument. In the case where only SOME of the telescopes are
             specified in a distance dictionary, the default XGA values will be used for any that are missing.
-=======
         :param bool/list/np.ndarray include_core_pnt_srcs: Controls whether bright point sources near the
-        user-defined coordinates (hopefully in cluster cores) are allowed to contribute to analyses. Default is
-        True, in which case such point sources will NOT be included in masks, in case they are a bright cool core.
-        Lists or arrays of boolean values may also be supplied, for more nuanced control.
->>>>>>> fd1394fc
+            user-defined coordinates (hopefully in cluster cores) are allowed to contribute to analyses. Default is
+            True, in which case such point sources will NOT be included in masks, in case they are a bright cool core.
+            Lists or arrays of boolean values may also be supplied, for more nuanced control.
         """
 
         # I don't like having this here, but it does avoid a circular import problem
@@ -272,11 +259,7 @@
                                                          use_peak, peak_lo_en, peak_hi_en, back_inn_rad_factor,
                                                          back_out_rad_factor, cosmology, True, load_fits, clean_obs,
                                                          clean_obs_reg, clean_obs_threshold, False, peak_find_method,
-<<<<<<< HEAD
-                                                         True, telescope, search_distance)
-=======
-                                                         True, cur_inc_core_pnt_src)
->>>>>>> fd1394fc
+                                                         True, telescope, search_distance, cur_inc_core_pnt_src)
                         final_names.append(n)
 
                     except PeakConvergenceFailedError:
@@ -288,11 +271,8 @@
                                                              False, peak_lo_en, peak_hi_en, back_inn_rad_factor,
                                                              back_out_rad_factor, cosmology, True, load_fits, clean_obs,
                                                              clean_obs_reg, clean_obs_threshold, False,
-<<<<<<< HEAD
-                                                             peak_find_method, True, telescope, search_distance)
-=======
-                                                             peak_find_method, True, cur_inc_core_pnt_src)
->>>>>>> fd1394fc
+                                                             peak_find_method, True, telescope, search_distance,
+                                                             cur_inc_core_pnt_src)
                             final_names.append(n)
                         except NoValidObservationsError:
                             # warn("After a failed attempt to find an X-ray peak, and after applying the criteria for "
