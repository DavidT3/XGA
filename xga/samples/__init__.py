#  This code is a part of XMM: Generate and Analyse (XGA), a module designed for the XMM Cluster Survey (XCS).
#  Last modified by David J Turner (david.turner@sussex.ac.uk) 06/01/2021, 16:36. Copyright (c) David J Turner

from .base import BaseSample
from .extended import ClusterSample
<<<<<<< HEAD
from .general import PointSample
from .point import StarSample
=======
from .general import PointSample, ExtendedSample
>>>>>>> 64c2a006

<|MERGE_RESOLUTION|>--- conflicted
+++ resolved
@@ -2,11 +2,8 @@
 #  Last modified by David J Turner (david.turner@sussex.ac.uk) 06/01/2021, 16:36. Copyright (c) David J Turner
 
 from .base import BaseSample
+from .general import PointSample, ExtendedSample
 from .extended import ClusterSample
-<<<<<<< HEAD
-from .general import PointSample
 from .point import StarSample
-=======
-from .general import PointSample, ExtendedSample
->>>>>>> 64c2a006
 
+
