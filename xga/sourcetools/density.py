--- conflicted
+++ resolved
@@ -1,9 +1,5 @@
 #  This code is a part of XMM: Generate and Analyse (XGA), a module designed for the XMM Cluster Survey (XCS).
-<<<<<<< HEAD
-#  Last modified by David J Turner (david.turner@sussex.ac.uk) 04/01/2021, 21:18. Copyright (c) David J Turner
-=======
 #  Last modified by David J Turner (david.turner@sussex.ac.uk) 25/01/2021, 12:52. Copyright (c) David J Turner
->>>>>>> 4e1687e2
 
 from typing import Union, List, Tuple
 from warnings import warn
@@ -40,11 +36,6 @@
     been generated/run, then uses them to calculate the conversion factors from count-rate/volume to squared
     hydrogen number density.
 
-<<<<<<< HEAD
-    :param GalaxyCluster/ClusterSample sources: The source objects/sample object for which the density profile
-        is being found.
-    :param str reg_type: The region type to use for the spectrum, XSPEC temperature fit, and FakeIt run.
-=======
     :param Union[GalaxyCluster, ClusterSample] sources: The source objects/sample object for which the density profile
     is being found.
     :param str/Quantity outer_radius: The name or value of the outer radius of the spectra that should be used
@@ -54,7 +45,6 @@
     :param str/Quantity inner_radius: The name or value of the inner radius of the spectra that should be used
         to calculate conversion factors (for instance 'r500' would be acceptable for a GalaxyCluster, or
         Quantity(300, 'kpc')). By default this is zero arcseconds, resulting in a circular spectrum.
->>>>>>> 4e1687e2
     :param str abund_table: Which abundance table should be used for the XSPEC fit, FakeIt run, and for the
         electron/hydrogen number density ratio.
     :param Quantity lo_en: The lower energy limit of the combined ratemap used to calculate density.
@@ -203,16 +193,11 @@
     recommended for serious use due to the often unstable results from applying numerical inverse abel
     transforms to data rather than a model.
 
-<<<<<<< HEAD
-    :param GalaxyCluster/ClusterSample sources: The source(s) for which to generate density profiles.
-    :param str reg_type: The region type to use for the spectrum, XSPEC temperature fit, and FakeIt run.
-=======
     :param GalaxyCluster/ClusterSample sources: A GalaxyCluster or ClusterSample object to measure density
         profiles for.
     :param str/Quantity outer_radius: The name or value of the outer radius of the spectra that should be used
         to calculate conversion factors (for instance 'r200' would be acceptable for a GalaxyCluster, or
         Quantity(1000, 'kpc')).
->>>>>>> 4e1687e2
     :param bool use_peak: If true the measured peak will be used as the central coordinate of the profile.
     :param int pix_step: The width (in pixels) of each annular bin for the profiles, default is 1.
     :param int/float min_snr: The minimum allowed signal to noise for the surface brightness
