#  This code is a part of X-ray: Generate and Analyse (XGA), a module designed for the XMM Cluster Survey (XCS).
<<<<<<< HEAD
#  Last modified by David J Turner (turne540@msu.edu) 16/01/2024, 14:56. Copyright (c) The Contributors
=======
#  Last modified by David J Turner (turne540@msu.edu) 27/11/2023, 20:40. Copyright (c) The Contributors
>>>>>>> 97be222a

from typing import Union, List
from warnings import warn

from astropy.units import Quantity

from .misc import model_check
from .. import NUM_CORES
from ..exceptions import ModelNotAssociatedError
from ..generate.sas._common import region_setup
from ..imagetools.psf import rl_psf
from ..models import BaseModel1D
from ..samples import ClusterSample
from ..sources import BaseSource, GalaxyCluster
from ..sourcetools.density import inv_abel_fitted_model
from ..sourcetools.temperature import onion_deproj_temp_prof
from ..xspec.fit import single_temp_apec


def _setup_global(sources, outer_radius, global_radius, abund_table: str, group_spec: bool, min_counts: int,
                  min_sn: float, over_sample: float, num_cores: int, psf_bins: int):

    out_rads = region_setup(sources, outer_radius, Quantity(0, 'arcsec'), False, '')[-1]
    global_out_rads = region_setup(sources, global_radius, Quantity(0, 'arcsec'), False, '')[-1]

    # If it's a single source I shove it in a list, so I can just iterate over the sources parameter
    #  like I do when it's a Sample object
    if isinstance(sources, BaseSource):
        sources = [sources]

    # We also want to make sure that everything has a PSF corrected image, using all the default settings
    rl_psf(sources, bins=psf_bins)

    # We do this here (even though its also in the density measurement), because if we can't measure a global
    #  temperature then its absurdly unlikely that we'll be able to measure a temperature profile, so we can avoid
    #  even trying and save some time.
    single_temp_apec(sources, global_radius, abund_table=abund_table, group_spec=group_spec, min_counts=min_counts,
                     min_sn=min_sn, over_sample=over_sample, num_cores=num_cores)

    has_glob_temp = []
    for src_ind, src in enumerate(sources):
        try:
            src.get_temperature(global_out_rads[src_ind], 'constant*tbabs*apec', group_spec=group_spec,
                                min_counts=min_counts, min_sn=min_sn, over_sample=over_sample)
            has_glob_temp.append(True)
        except ModelNotAssociatedError:
            warn("The global temperature fit for {} has failed, which means a temperature profile from annular "
                 "spectra is unlikely to be possible, and we will not attempt it.".format(src.name), stacklevel=2)
            has_glob_temp.append(False)

    return sources, out_rads, has_glob_temp


def _setup_inv_abel_dens_onion_temp(sources: Union[GalaxyCluster, ClusterSample], outer_radius: Union[str, Quantity],
                                    sb_model: Union[str, List[str], BaseModel1D, List[BaseModel1D]],
                                    dens_model: Union[str, List[str], BaseModel1D, List[BaseModel1D]],
                                    temp_model: Union[str, List[str], BaseModel1D, List[BaseModel1D]],
                                    global_radius: Quantity,
                                    fit_method: str = "mcmc", num_walkers: int = 20, num_steps: int = 20000,
                                    sb_pix_step: int = 1, sb_min_snr: Union[int, float] = 0.0,
                                    inv_abel_method: str = None,
                                    temp_annulus_method: str = 'min_snr', temp_min_snr: float = 30,
                                    temp_min_cnt: Union[int, Quantity] = Quantity(1000, 'ct'),
                                    temp_min_width: Quantity = Quantity(20, 'arcsec'), temp_use_combined: bool = True,
                                    temp_use_worst: bool = False, freeze_met: bool = True, abund_table: str = "angr",
                                    temp_lo_en: Quantity = Quantity(0.3, 'keV'),
                                    temp_hi_en: Quantity = Quantity(7.9, 'keV'),
                                    group_spec: bool = True, spec_min_counts: int = 5, spec_min_sn: float = None,
                                    over_sample: float = None, one_rmf: bool = True, num_cores: int = NUM_CORES,
                                    show_warn: bool = True, psf_bins: int = 4):

    sources, outer_rads, has_glob_temp = _setup_global(sources, outer_radius, global_radius, abund_table, group_spec,
                                                       spec_min_counts, spec_min_sn, over_sample, num_cores, psf_bins)
    rads_dict = {str(sources[r_ind]): r for r_ind, r in enumerate(outer_rads)}

    # This checks and sets up a predictable structure for the models needed for this measurement.
    sb_model = model_check(sources, sb_model)
    dens_model = model_check(sources, dens_model)
    temp_model = model_check(sources, temp_model)

    # I also set up dictionaries, so that models for specific clusters (as you can pass individual model instances
    #  for different clusters) are assigned to the right source when we start cutting down the sources based on
    #  whether a measurement has been successful
    sb_model_dict = {str(sources[m_ind]): m for m_ind, m in enumerate(sb_model)}
    dens_model_dict = {str(sources[m_ind]): m for m_ind, m in enumerate(dens_model)}
    temp_model_dict = {str(sources[m_ind]): m for m_ind, m in enumerate(temp_model)}

    # Here we take only the sources that have a successful global temperature measurement
    cut_sources = [src for src_ind, src in enumerate(sources) if has_glob_temp[src_ind]]
    cut_rads = Quantity([rads_dict[str(src)] for src in cut_sources])
    if len(cut_sources) == 0:
        raise ValueError("No sources have a successful global temperature measurement.")

    # Attempt to measure their 3D temperature profiles
    temp_profs = onion_deproj_temp_prof(cut_sources, cut_rads, temp_annulus_method, temp_min_snr, temp_min_cnt,
                                        temp_min_width, temp_use_combined, temp_use_worst, min_counts=spec_min_counts,
                                        min_sn=spec_min_sn, over_sample=over_sample, one_rmf=one_rmf,
                                        freeze_met=freeze_met, abund_table=abund_table, temp_lo_en=temp_lo_en,
                                        temp_hi_en=temp_hi_en, num_cores=num_cores)

    # This just allows us to quickly look-up the temperature profile we need later
    temp_prof_dict = {str(cut_sources[p_ind]): p for p_ind, p in enumerate(temp_profs)}

    # Now we take only the sources that have successful 3D temperature profiles. We do the temperature profile
    #  stuff first because its more difficult, and why should we waste time on a density profile if the temperature
    #  profile cannot even be measured.
    cut_cut_sources = [cut_sources[prof_ind] for prof_ind, prof in enumerate(temp_profs) if prof is not None]
    cut_cut_rads = Quantity([rads_dict[str(src)] for src in cut_cut_sources])

    # And checking again if this stage of the measurement worked out
    if len(cut_cut_sources) == 0:
        raise ValueError("No sources have a successful temperature profile measurement.")

    # We also need to setup the sb model list for our cut sample
    sb_models_cut = [sb_model_dict[str(src)] for src in cut_cut_sources]
    # Now we run the inverse abel density profile generator
    dens_profs = inv_abel_fitted_model(cut_cut_sources, sb_models_cut, fit_method, cut_cut_rads, pix_step=sb_pix_step,
                                       min_snr=sb_min_snr, abund_table=abund_table, num_steps=num_steps,
                                       num_walkers=num_walkers, group_spec=group_spec, min_counts=spec_min_counts,
                                       min_sn=spec_min_sn, over_sample=over_sample, conv_outer_radius=global_radius,
                                       inv_abel_method=inv_abel_method, num_cores=num_cores, show_warn=show_warn,
                                       psf_bins=psf_bins)
    # Set this up to lookup density profiles based on source
    dens_prof_dict = {str(cut_cut_sources[p_ind]): p for p_ind, p in enumerate(dens_profs)}

    return sources, dens_prof_dict, temp_prof_dict, dens_model_dict, temp_model_dict<|MERGE_RESOLUTION|>--- conflicted
+++ resolved
@@ -1,9 +1,5 @@
 #  This code is a part of X-ray: Generate and Analyse (XGA), a module designed for the XMM Cluster Survey (XCS).
-<<<<<<< HEAD
 #  Last modified by David J Turner (turne540@msu.edu) 16/01/2024, 14:56. Copyright (c) The Contributors
-=======
-#  Last modified by David J Turner (turne540@msu.edu) 27/11/2023, 20:40. Copyright (c) The Contributors
->>>>>>> 97be222a
 
 from typing import Union, List
 from warnings import warn
