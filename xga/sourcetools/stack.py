--- conflicted
+++ resolved
@@ -1,9 +1,5 @@
 #  This code is a part of XMM: Generate and Analyse (XGA), a module designed for the XMM Cluster Survey (XCS).
-<<<<<<< HEAD
-#  Last modified by David J Turner (david.turner@sussex.ac.uk) 04/01/2021, 21:18. Copyright (c) David J Turner
-=======
 #  Last modified by David J Turner (david.turner@sussex.ac.uk) 25/01/2021, 12:58. Copyright (c) David J Turner
->>>>>>> 4e1687e2
 
 from multiprocessing.dummy import Pool
 from typing import List, Tuple, Union
