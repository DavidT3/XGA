#  This code is a part of XMM: Generate and Analyse (XGA), a module designed for the XMM Cluster Survey (XCS).
<<<<<<< HEAD
#  Last modified by David J Turner (david.turner@sussex.ac.uk) 21/04/2021, 17:37. Copyright (c) David J Turner
=======
#  Last modified by David J Turner (david.turner@sussex.ac.uk) 06/04/2021, 10:54. Copyright (c) David J Turner
>>>>>>> d4cd81b3

from multiprocessing.dummy import Pool
from typing import List, Tuple, Union
from warnings import warn

import numpy as np
from astropy.units import Quantity, pix, kpc
from matplotlib import pyplot as plt
from matplotlib.ticker import ScalarFormatter
from tqdm import tqdm

from ..exceptions import NoRegionsError, NoProductAvailableError, XGAFitError, ModelNotAssociatedError, \
    ParameterNotAssociatedError
from ..imagetools.profile import radial_brightness
from ..samples.extended import ClusterSample
from ..sources import GalaxyCluster
from ..utils import NUM_CORES
from ..xspec.fakeit import cluster_cr_conv
from ..xspec.fit import single_temp_apec


def _stack_setup_checks(sources: ClusterSample, scale_radius: str = "r200", lo_en: Quantity = Quantity(0.5, 'keV'),
                        hi_en: Quantity = Quantity(2.0, 'keV'), psf_corr: bool = False, psf_model: str = "ELLBETA",
                        psf_bins: int = 4, psf_algo: str = "rl", psf_iter: int = 15):
    """
    Internal function that was originally split off from radial data stack. This performs checks to make sure passed
    in values are valid for all types of stacking available in this part of XGA.

    :param ClusterSample sources: The source objects that will contribute to the stacked brightness profile.
    :param str scale_radius: The over-density radius to scale the cluster radii by, all GalaxyCluster objects must
        have an entry for this radius.
    :param Quantity lo_en: The lower energy limit of the data that goes into the stacked profiles.
    :param Quantity hi_en: The upper energy limit of the data that goes into the stacked profiles.
    :param bool psf_corr: If True, PSF corrected ratemaps will be used to make the brightness profile stack.
    :param str psf_model: If PSF corrected, the PSF model used.
    :param int psf_bins: If PSF corrected, the number of bins per side.
    :param str psf_algo: If PSF corrected, the algorithm used.
    :param int psf_iter: If PSF corrected, the number of algorithm iterations.
    """
    # Checking that all the sources are GalaxyClusters
    if not all([isinstance(s, GalaxyCluster) for s in sources]):
        raise TypeError("Currently only GalaxyCluster source objects may be analysed in this way.")

    # Checking that every single GalaxyCluster object was supplied with the scale radius chosen by the user
    if scale_radius.lower() == "r200":
        rad_check = [s.r200 is not None for s in sources]
    elif scale_radius.lower() == "r500":
        rad_check = [s.r500 is not None for s in sources]
    elif scale_radius.lower() == "r2500":
        rad_check = [s.r2500 is not None for s in sources]
    else:
        raise ValueError("{0} is not an acceptable overdensity radius, please use r200, r500, or "
                         "r2500.".format(scale_radius))

    if not all(rad_check):
        raise NoRegionsError("Some GalaxyCluster objects are missing the {} region".format(scale_radius))

    if psf_corr:
        psf_key = "bound_{l}-{u}_{m}_{n}_{a}{i}".format(l=lo_en.value, u=hi_en.value, m=psf_model, n=psf_bins,
                                                        a=psf_algo, i=psf_iter)
        psf_corr_avail = [len(source.get_products("combined_ratemap", extra_key=psf_key)) != 0 for source in sources]
        if False in psf_corr_avail:
            raise NoProductAvailableError("At least one source does not have PSF corrected "
                                          "image products available.")


def _create_stack(sb: np.ndarray, sources: ClusterSample, scale_radius: str, lo_en: Quantity, hi_en: Quantity,
                  custom_temps: Quantity, sim_met: Union[float, List] = 0.3, abund_table: str = 'angr') \
        -> Tuple[np.ndarray, np.ndarray, np.ndarray, np.ndarray, List]:
    """
    Internal function that was originally split off from radial data stack. Takes the surface brightness profiles
    that have been generated for radii as a fraction of the scale radius. It then calculates the scaling factors and
    combines them into a single stacked profile.

    :param np.ndarray sb: The surface brightness data output for all the sources.
    :param ClusterSample sources: The source objects that will contribute to the stacked brightness profile.
    :param str scale_radius: The overdensity radius to scale the cluster radii by, all GalaxyCluster objects must
        have an entry for this radius.
    :param Quantity lo_en: The lower energy limit of the data that goes into the stacked profiles.
    :param Quantity hi_en: The upper energy limit of the data that goes into the stacked profiles.
    :param Quantity custom_temps: Temperatures at which to calculate conversion factors for each cluster
        in sources, they will overwrite any temperatures measured by XGA. A single temperature can be passed to be used
        for all clusters in sources. If None, appropriate temperatures will be retrieved from the source objects.
    :param float/List sim_met: The metallicity(s) to use when calculating the conversion factor. Pass a
        single float to use the same value for all sources, or pass a list to use a different value for each.
    :param str abund_table: The abundance table to use for the temperature fit and conversion factor calculation.
    :return: The average profile, all scaled profiles, the covariance matrix, normalised covariance, and names
        of successful profiles.
    :rtype: Tuple[np.ndarray, np.ndarray, np.ndarray, np.ndarray, List]
    """
    # Now, we have all the brightness values at common radii (in units of R200 so scaled properly), now we have
    #  to weight the SB values so they are directly comparable. This accounts for redshift, nH, and sort-of for
    #  the temperature of each cluster.

    # Calculate all the conversion factors
    if custom_temps is not None:
        # I'm not going to give the user the ability to choose the specifics of the spectra that are
        #  being used to calculate conversion factors - I'll use standard settings. This function will
        #  also make sure that they've actually been generated.
        cluster_cr_conv(sources, scale_radius, custom_temps, sim_met=sim_met, abund_table=abund_table)
    else:
        # Use a simple single_temp_apec to fit said spectra, but only if we haven't had custom temperatures
        #  passed in
        single_temp_apec(sources, scale_radius, abund_table=abund_table)
        temp_temps = []
        for src in sources:
            try:
                # A temporary temperature variable
                temp_temp = src.get_temperature(scale_radius, "constant*tbabs*apec")[0]
            except (ModelNotAssociatedError, ParameterNotAssociatedError):
                warn("{s}'s temperature fit is not valid, so I am defaulting to a temperature of "
                     "3keV".format(s=src.name))
                temp_temp = Quantity(3, 'keV')

            temp_temps.append(temp_temp.value)
        temps = Quantity(temp_temps, 'keV')
        cluster_cr_conv(sources, scale_radius, sim_temp=temps, sim_met=sim_met, abund_table=abund_table)

    combined_factors = []
    # Now to generate a combined conversion factor from count rate to luminosity
    for source in sources:
        combined_factors.append(source.combined_lum_conv_factor(scale_radius, lo_en, hi_en).value)

    # Check for NaN values in the brightness profiles we've retrieved - very bad if they exist
    no_nan = np.where(~np.isnan(sb.sum(axis=1)))[0]
    # Selects only those clusters that don't have nans in their brightness profiles
    combined_factors = np.array(combined_factors)[no_nan]

    # Multiplies each cluster profile by the matching conversion factor to go from countrate to luminosity
    luminosity = (sb[no_nan, :].T * combined_factors).T

    # Finds the highest value in the profile of each cluster
    max_lums = np.max(luminosity, axis=1)
    # Finds the mean of the maximum values and calculates scaling factors so that the maximum
    #  value in each profile is now equal to the average
    scale_factors = max_lums.mean() / max_lums
    # Applied the rescaling factors
    scaled_luminosity = (luminosity.T * scale_factors).T

    # Calculates normalised and the usual covariance matrices
    norm_cov = np.corrcoef(scaled_luminosity, rowvar=False)
    cov = np.cov(scaled_luminosity, rowvar=False)

    average_profile = np.mean(scaled_luminosity, axis=0)
    stack_names = []
    for src_ind, src in enumerate(sources):
        if src_ind not in no_nan:
            warn("A NaN value was detected in {}'s brightness profile, and as such it has been excluded from the "
                 "stack.".format(src.name))
        else:
            stack_names.append(src.name)

    return average_profile, scaled_luminosity, cov, norm_cov, stack_names


def _view_stack(results: Tuple, scale_radius: str, radii: np.ndarray, figsize: Tuple):
    """
    Internal function to plot the results of a stack function.

    :param Tuple results: The results tuple from a stack function, this is what will be plotted.
    :param str scale_radius: The overdensity radius to scale the cluster radii by, all GalaxyCluster objects must
        have an entry for this radius.
    :param ndarray radii: The radii (in units of scale_radius) at which to measure and stack surface brightness.
    :param tuple figsize: The desired figure size for the plot.
    """
    # Gets the average profile from the results
    av_prof = results[0]
    # Gets the individual scaled profiles from results
    all_prof = results[1]

    # The covariance matrix
    cov = results[3]
    # The normalised covariance matrix
    norm_cov = results[4]
    # Finds the standard deviations by diagonalising the covariance matrix and taking the sqrt
    sd = np.sqrt(np.diagonal(cov))

    fig, ax = plt.subplots(nrows=2, ncols=2, figsize=figsize)

    ax[0, 0].set_title("Average Profile")
    ax[0, 0].set_xlabel("Radius [{}]".format(scale_radius))
    ax[0, 1].set_title("All Profiles")
    ax[0, 1].set_xlabel("Radius [{}]".format(scale_radius))

    ax[0, 0].plot(radii, av_prof, color="black", label="Average Profile")
    ax[0, 0].errorbar(radii, av_prof, fmt="kx", yerr=sd, capsize=2)
    for i in range(0, all_prof.shape[0]):
        ax[0, 1].plot(radii, all_prof[i, :])

    ax[0, 0].set_xscale("log")
    ax[0, 0].set_yscale("log")
    ax[0, 1].set_xscale("log")
    ax[0, 1].set_yscale("log")

    ax[0, 0].xaxis.set_major_formatter(ScalarFormatter())
    ax[0, 1].xaxis.set_major_formatter(ScalarFormatter())

    ax[1, 0].set_title("Covariance Matrix")
    ax[1, 0].tick_params(axis='both', direction='in', which='both', top=False, right=False)
    ax[1, 0].xaxis.set_ticklabels([])
    ax[1, 0].yaxis.set_ticklabels([])
    im = ax[1, 0].imshow(cov, cmap="gnuplot2", origin="lower")
    fig.colorbar(im, ax=ax[1, 0])

    ax[1, 1].set_title("Normalised Covariance Matrix")
    ax[1, 1].tick_params(axis='both', direction='in', which='both', top=False, right=False)
    ax[1, 1].xaxis.set_ticklabels([])
    ax[1, 1].yaxis.set_ticklabels([])
    im = ax[1, 1].imshow(norm_cov, cmap="gnuplot2", origin="lower")
    fig.colorbar(im, ax=ax[1, 1])

    fig.tight_layout()
    plt.show()


def radial_data_stack(sources: ClusterSample, scale_radius: str = "r200", use_peak: bool = True,
                      pix_step: int = 1, radii: np.ndarray = np.linspace(0.01, 1, 20), min_snr: float = 0.0,
                      lo_en: Quantity = Quantity(0.5, 'keV'), hi_en: Quantity = Quantity(2.0, 'keV'),
                      custom_temps: Quantity = None, sim_met: Union[float, List] = 0.3,
                      abund_table: str = 'angr', psf_corr: bool = False, psf_model: str = "ELLBETA",
                      psf_bins: int = 4, psf_algo: str = "rl", psf_iter: int = 15, num_cores: int = NUM_CORES) \
        -> Tuple[np.ndarray, np.ndarray, np.ndarray, np.ndarray, np.ndarray, list]:
    """
    Creates and scales radial brightness profiles for a set of galaxy clusters so that they can be combined
    and compared, like for like. This particular function does not fit models, and outputs a mean brightness
    profile, as well as the scaled stack data and covariance matrices. This is based on the method in
    https://doi.org/10.1093/mnras/stv1366, though modified to work with profiles rather than 2D images.

    :param ClusterSample sources: The source objects that will contribute to the stacked brightness profile.
    :param str scale_radius: The overdensity radius to scale the cluster radii by, all GalaxyCluster objects must
        have an entry for this radius.
    :param bool use_peak: Controls whether the peak position is used as the centre of the brightness profile
        for each GalaxyCluster object.
    :param int pix_step: The width (in pixels) of each annular bin for the individual profiles, default is 1.
    :param ndarray radii: The radii (in units of scale_radius) at which to measure and stack surface brightness.
    :param int/float min_snr: The minimum allowed signal to noise for individual cluster profiles. Default is
        0, which disables automatic rebinning.
    :param Quantity lo_en: The lower energy limit of the data that goes into the stacked profiles.
    :param Quantity hi_en: The upper energy limit of the data that goes into the stacked profiles.
    :param Quantity custom_temps: Temperatures at which to calculate conversion factors for each cluster
        in sources, they will overwrite any temperatures measured by XGA. A single temperature can be passed to be
        used for all clusters in sources. If None, appropriate temperatures will be retrieved from the source objects.
    :param float/List sim_met: The metallicity(s) to use when calculating the conversion factor. Pass a
        single float to use the same value for all sources, or pass a list to use a different value for each.
    :param str abund_table: The abundance table to use for the temperature fit and conversion factor calculation.
    :param bool psf_corr: If True, PSF corrected ratemaps will be used to make the brightness profile stack.
    :param str psf_model: If PSF corrected, the PSF model used.
    :param int psf_bins: If PSF corrected, the number of bins per side.
    :param str psf_algo: If PSF corrected, the algorithm used.
    :param int psf_iter: If PSF corrected, the number of algorithm iterations.
    :param int num_cores: The number of cores to use when calculating the brightness profiles, the default is 90%
        of available cores.
    :return: This function returns the average profile, the scaled brightness profiles with the cluster
        changing along the y direction and the bin changing along the x direction, an array of the radii at which the
        brightness was measured (in units of scale_radius), and finally the covariance matrix and normalised
        covariance matrix. I also return a list of source names that WERE included in the stack.
    :rtype: Tuple[ndarray, ndarray, ndarray, ndarray, ndarray, list]
    """

    def construct_profile(src_obj: GalaxyCluster, src_id: int, lower: Quantity, upper: Quantity) \
            -> Tuple[Quantity, int]:
        """
        Constructs a brightness profile for the given galaxy cluster, and interpolates to find values
        at the requested radii in units of scale_radius.

        :param GalaxyCluster src_obj: The GalaxyCluster to construct a profile for.
        :param int src_id: An identifier that enables the constructed profile to be placed
            correctly in the results array.
        :param Quantity lower: The lower energy limit to use.
        :param Quantity upper: The higher energy limit to use.
        :return: The scaled profile, the cluster identifier, and the original generated
            surface brightness profile.
        :rtype: Tuple[Quantity, int]
        """
        # The storage key is different based on whether the user wishes to generate profiles from PSF corrected
        #  ratemaps or not.
        if not psf_corr:
            storage_key = "bound_{l}-{u}".format(l=lower.value, u=upper.value)
        else:
            storage_key = "bound_{l}-{u}_{m}_{n}_{a}{i}".format(l=lower.value, u=upper.value, m=psf_model,
                                                                n=psf_bins, a=psf_algo, i=psf_iter)

        # Retrieving the relevant ratemap object, as well as masks
        rt = [r[-1] for r in src_obj.get_products("combined_ratemap", just_obj=False) if storage_key in r][0]

        # The user can choose to use the original user passed coordinates, or the X-ray centroid
        if use_peak:
            central_coord = src_obj.peak
        else:
            central_coord = src_obj.ra_dec

        # We obviously want to remove point sources from the profiles we make, so get the mask that removes
        #  interlopers
        int_mask = src_obj.get_interloper_mask()

        # Tells the source object to give us the requested scale radius in units of kpc
        rad = src_obj.get_radius(scale_radius, kpc)

        # This fetches any profiles that might have already been generated to our required specifications
        prof_prods = src_obj.get_products("combined_brightness_profile")
        if len(prof_prods) == 1:
            matching_profs = [p for p in list(prof_prods[0].values()) if p.check_match(rt, central_coord, pix_step,
                                                                                       min_snr, rad)]
        else:
            matching_profs = []

        # This is because a ValueError can be raised by radial_brightness when there is a problem with the
        #  background mask
        try:
            if len(matching_profs) == 0:
                sb_prof, success = radial_brightness(rt, central_coord, rad, float(src_obj.background_radius_factors[0]),
                                                     float(src_obj.background_radius_factors[1]), int_mask,
                                                     src_obj.redshift, pix_step, kpc, src_obj.cosmo, min_snr)
                src_obj.update_products(sb_prof)
            elif len(matching_profs) == 1:
                sb_prof = matching_profs[0]
            elif len(matching_profs) > 1:
                raise ValueError("This shouldn't be possible.")
            # Calculates the value of pixel radii in terms of the scale radii
            scaled_radii = (sb_prof.radii / rad).value
            # Interpolating brightness profile values at the radii passed by the user
            interp_brightness = np.interp(radii, scaled_radii, (sb_prof.values - sb_prof.background).value)
        except ValueError as ve:
            # This will mean that the profile is thrown away in a later step
            interp_brightness = np.full(radii.shape, np.NaN)
            # But will also raise a warning so the user knows
            warn(str(ve).replace("you're looking at", "{s} is".format(s=src_obj.name)).replace(".", "")
                 + " - profile set to NaNs.")

        return interp_brightness, src_id

    # This is an internal function that does setup checks common to both stacking of data and models
    _stack_setup_checks(sources, scale_radius, lo_en, hi_en, psf_corr, psf_model, psf_bins, psf_algo, psf_iter)

    sb = np.zeros((len(sources), len(radii)))
    # Sets up a multiprocessing pool
    with tqdm(total=len(sources), desc="Generating Brightness Profiles") as onwards, Pool(num_cores) as pool:
        def callback(results):
            nonlocal sb
            nonlocal onwards
            b, s_id = results
            sb[s_id, :] = b
            onwards.update(1)

        def err_callback(err):
            onwards.update()
            raise err

        for s_ind, s in enumerate(sources):
            pool.apply_async(construct_profile, callback=callback, error_callback=err_callback,
                             args=(s, s_ind, lo_en, hi_en))
        pool.close()
        pool.join()
        onwards.close()

    average_profile, scaled_luminosity, cov, norm_cov, stack_names = _create_stack(sb, sources, scale_radius, lo_en,
                                                                                   hi_en, custom_temps, sim_met,
                                                                                   abund_table)

    return average_profile, scaled_luminosity, radii, cov, norm_cov, stack_names


def view_radial_data_stack(sources: ClusterSample, scale_radius: str = "r200", use_peak: bool = True,
                           pix_step: int = 1, radii: np.ndarray = np.linspace(0.01, 1, 20),
                           min_snr: Union[int, float] = 0.0, lo_en: Quantity = Quantity(0.5, 'keV'),
                           hi_en: Quantity = Quantity(2.0, 'keV'), custom_temps: Quantity = None,
                           sim_met: Union[float, List] = 0.3, abund_table: str = 'angr',
                           psf_corr: bool = False, psf_model: str = "ELLBETA", psf_bins: int = 4,
                           psf_algo: str = "rl", psf_iter: int = 15, num_cores: int = NUM_CORES,
                           show_images: bool = False, figsize: tuple = (14, 14)):
    """
    A convenience function that calls radial_data_stack and makes plots of the average profile, individual profiles,
    covariance, and normalised covariance matrix.

    :param ClusterSample sources: The source objects that will contribute to the stacked brightness profile.
    :param str scale_radius: The overdensity radius to scale the cluster radii by, all GalaxyCluster objects must
        have an entry for this radius.
    :param bool use_peak: Controls whether the peak position is used as the centre of the brightness profile
        for each GalaxyCluster object.
    :param int pix_step: The width (in pixels) of each annular bin for the individual profiles, default is 1.
    :param ndarray radii: The radii (in units of scale_radius) at which to measure and stack surface brightness.
    :param int/float min_snr: The minimum allowed signal to noise for individual cluster profiles. Default is
        0, which disables automatic rebinning.
    :param Quantity lo_en: The lower energy limit of the data that goes into the stacked profiles.
    :param Quantity hi_en: The upper energy limit of the data that goes into the stacked profiles.
    :param Quantity custom_temps: Temperatures at which to calculate conversion factors for each cluster
        in sources, they will overwrite any temperatures measured by XGA. A single temperature can be passed to be used
        for all clusters in sources. If None, appropriate temperatures will be retrieved from the source objects.
    :param float/List sim_met: The metallicity(s) to use when calculating the conversion factor. Pass a
        single float to use the same value for all sources, or pass a list to use a different value for each.
    :param str abund_table: The abundance table to use for the temperature fit and conversion factor calculation.
    :param bool psf_corr: If True, PSF corrected ratemaps will be used to make the brightness profile stack.
    :param str psf_model: If PSF corrected, the PSF model used.
    :param int psf_bins: If PSF corrected, the number of bins per side.
    :param str psf_algo: If PSF corrected, the algorithm used.
    :param int psf_iter: If PSF corrected, the number of algorithm iterations.
    :param int num_cores: The number of cores to use when calculating the brightness profiles, the default is 90%
        of available cores.
    :param bool show_images: If true then for each source in the stack an image and profile will be displayed
        side by side, with annuli overlaid on the image.
    :param tuple figsize: The desired figure size for the plot.
    """
    # Calls the stacking function
    results = radial_data_stack(sources, scale_radius, use_peak, pix_step, radii, min_snr, lo_en, hi_en,
                                custom_temps, sim_met, abund_table, psf_corr, psf_model, psf_bins, psf_algo,
                                psf_iter, num_cores)

    # Gets the individual scaled profiles from results
    all_prof = results[1]

    # Call this internal function that contains all the plotting code. I've set it up this way because there
    #  is another stacking method and viewing function - and code duplication is a very serious crime!
    _view_stack(results, scale_radius, radii, figsize)

    if show_images:
        for name_ind, name in enumerate(results[5]):
            cur_src = sources[name]
            if not psf_corr:
                storage_key = "bound_{l}-{u}".format(l=lo_en.value, u=hi_en.value)
            else:
                storage_key = "bound_{l}-{u}_{m}_{n}_{a}{i}".format(l=lo_en.value, u=hi_en.value, m=psf_model,
                                                                    n=psf_bins, a=psf_algo, i=psf_iter)

            rt = cur_src.get_products('combined_ratemap', extra_key=storage_key)[0]

            # The user can choose to use the original user passed coordinates, or the X-ray centroid
            if use_peak:
                pix_peak = rt.coord_conv(cur_src.peak, pix)
            else:
                pix_peak = rt.coord_conv(cur_src.ra_dec, pix)
            inter_mask = cur_src.get_interloper_mask()
            rad = cur_src.get_radius(scale_radius, kpc)

            prof_prods = cur_src.get_products("combined_brightness_profile")
            matching_profs = [p for p in list(prof_prods[0].values()) if p.check_match(rt, pix_peak, pix_step,
                                                                                       min_snr, rad)]
            pr = matching_profs[0]
            fig, ax_arr = plt.subplots(ncols=2, figsize=(figsize[0], figsize[0] * 0.5))

            plt.sca(ax_arr[0])

            multiplier = (pr.back_pixel_bin[-1] / pr.pixel_bins[-1]) * 1.05
            custom_xlims = (pr.centre[0].value - pr.pixel_bins[-1] * multiplier,
                            pr.centre[0].value + pr.pixel_bins[-1] * multiplier)
            custom_ylims = (pr.centre[1].value - pr.pixel_bins[-1] * multiplier,
                            pr.centre[1].value + pr.pixel_bins[-1] * multiplier)
            # This populates ones of the axes with a view of the image
            im_ax = rt.get_view(ax_arr[0], pr.centre, inter_mask, radial_bins_pix=pr.pixel_bins,
                                back_bin_pix=pr.back_pixel_bin, zoom_in=True, manual_zoom_xlims=custom_xlims,
                                manual_zoom_ylims=custom_ylims)

            ax_arr[1].set_xscale("log")
            ax_arr[1].set_yscale("log")
            ax_arr[1].xaxis.set_major_formatter(ScalarFormatter())
            ax_arr[1].plot(radii, all_prof[name_ind, :])
            ax_arr[1].set_xlabel("Radius [{}]".format(scale_radius))
            ax_arr[1].set_title("{} - Luminosity Profile".format(cur_src.name))
            ax_arr[1].set_ylabel("L$_x$ [erg$s^{-1}$]")

            plt.tight_layout()
            plt.show()
            plt.close('all')


def radial_model_stack(sources: ClusterSample, model: str, scale_radius: str = "r200", fit_method: str = 'mcmc',
                       use_peak: bool = True, model_priors: list = None, model_start_pars: list = None,
                       pix_step: int = 1, radii: np.ndarray = np.linspace(0.01, 1, 20), min_snr: float = 0.0,
                       lo_en: Quantity = Quantity(0.5, 'keV'), hi_en: Quantity = Quantity(2.0, 'keV'),
                       custom_temps: Quantity = None, sim_met: Union[float, List] = 0.3, abund_table: str = 'angr',
                       psf_corr: bool = False, psf_model: str = "ELLBETA", psf_bins: int = 4, psf_algo: str = "rl",
                       psf_iter: int = 15, num_cores: int = NUM_CORES, model_realisations: int = 500,
                       conf_level: int = 90, num_walkers: int = 20, num_steps: int = 20000) \
        -> Tuple[np.ndarray, np.ndarray, np.ndarray, np.ndarray, np.ndarray, list]:
    """
    Creates, fits, and scales radial brightness profiles for a set of galaxy clusters so that they can be combined
    and compared, like for like. This function fits models of a user's choice, and then uses the models to retrieve
    brightness values at user-defined radii as a fraction of the scale radius. From that point it functions much
    as radial_data_stack does.

    :param ClusterSample sources: The source objects that will contribute to the stacked brightness profile.
    :param str model: The model to fit to the brightness profiles.
    :param str scale_radius: The overdensity radius to scale the cluster radii by, all GalaxyCluster objects must
        have an entry for this radius.
    :param str fit_method: The method to use when fitting the model to the profile.
    :param bool use_peak: Controls whether the peak position is used as the centre of the brightness profile
        for each GalaxyCluster object.
    :param list model_priors: A list of priors to use when fitting the model with MCMC, default is None in which
        case the default priors for the selected model are used.
    :param list model_start_pars: A list of start parameters to use when fitting with methods like curve_fit, default
        is None in which case the default start parameters for the selected model are used.
    :param int pix_step: The width (in pixels) of each annular bin for the individual profiles, default is 1.
    :param ndarray radii: The radii (in units of scale_radius) at which to measure and stack surface brightness.
    :param int/float min_snr: The minimum allowed signal to noise for individual cluster profiles. Default is
        0, which disables automatic rebinning.
    :param Quantity lo_en: The lower energy limit of the data that goes into the stacked profiles.
    :param Quantity hi_en: The upper energy limit of the data that goes into the stacked profiles.
    :param Quantity custom_temps: Temperatures at which to calculate conversion factors for each cluster
        in sources, they will overwrite any temperatures measured by XGA. A single temperature can be passed to be used
        for all clusters in sources. If None, appropriate temperatures will be retrieved from the source objects.
    :param float/List sim_met: The metallicity(s) to use when calculating the conversion factor. Pass a
        single float to use the same value for all sources, or pass a list to use a different value for each.
    :param str abund_table: The abundance table to use for the temperature fit and conversion factor calculation.
    :param bool psf_corr: If True, PSF corrected ratemaps will be used to make the brightness profile stack.
    :param str psf_model: If PSF corrected, the PSF model used.
    :param int psf_bins: If PSF corrected, the number of bins per side.
    :param str psf_algo: If PSF corrected, the algorithm used.
    :param int psf_iter: If PSF corrected, the number of algorithm iterations.
    :param int num_cores: The number of cores to use when calculating the brightness profiles, the default is 90%
        of available cores.
    :param int model_realisations: The number of random realisations of a model to generate.
    :param int conf_level: The confidence level at which to measure uncertainties of parameters and profiles.
    :param int num_walkers: The number of walkers in the MCMC ensemble sampler.
    :param int num_steps: The number of steps in the chain that each walker should take.
    :return: This function returns the average profile, the scaled brightness profiles with the cluster
        changing along the y direction and the bin changing along the x direction, an array of the radii at which the
        brightness was measured (in units of scale_radius), and finally the covariance matrix and normalised
        covariance matrix. I also return a list of source names that WERE included in the stack.
    :rtype: Tuple[ndarray, ndarray, ndarray, ndarray, ndarray, list]
    """

    def construct_profile(src_obj: GalaxyCluster, src_id: int, lower: Quantity, upper: Quantity) \
            -> Tuple[Quantity, int]:
        """
        Constructs a brightness profile for the given galaxy cluster, and interpolates to find values
        at the requested radii in units of scale_radius.

        :param GalaxyCluster src_obj: The GalaxyCluster to construct a profile for.
        :param int src_id: An identifier that enables the constructed profile to be placed
            correctly in the results array.
        :param Quantity lower: The lower energy limit to use.
        :param Quantity upper: The higher energy limit to use.
        :return: The scaled profile, the cluster identifier, and the original generated
            surface brightness profile.
        :rtype: Tuple[Quantity, int]
        """
        # The storage key is different based on whether the user wishes to generate profiles from PSF corrected
        #  ratemaps or not.
        if not psf_corr:
            storage_key = "bound_{l}-{u}".format(l=lower.value, u=upper.value)
        else:
            storage_key = "bound_{l}-{u}_{m}_{n}_{a}{i}".format(l=lower.value, u=upper.value, m=psf_model,
                                                                n=psf_bins, a=psf_algo, i=psf_iter)

        # Retrieving the relevant ratemap object, as well as masks
        rt = [r[-1] for r in src_obj.get_products("combined_ratemap", just_obj=False) if storage_key in r][0]

        # The user can choose to use the original user passed coordinates, or the X-ray centroid
        if use_peak:
            central_coord = src_obj.peak
        else:
            central_coord = src_obj.ra_dec

        # We obviously want to remove point sources from the profiles we make, so get the mask that removes
        #  interlopers
        int_mask = src_obj.get_interloper_mask()

        # Tells the source object to give us the requested scale radius in units of kpc
        rad = src_obj.get_radius(scale_radius, kpc)

        # This fetches any profiles that might have already been generated to our required specifications
        prof_prods = src_obj.get_products("combined_brightness_profile")
        if len(prof_prods) == 1:
            matching_profs = [p for p in list(prof_prods[0].values()) if p.check_match(rt, central_coord, pix_step,
                                                                                       min_snr, rad)]
        else:
            matching_profs = []

        # This is because a ValueError can be raised by radial_brightness when there is a problem with the
        #  background mask
        try:
            if len(matching_profs) == 0:
                sb_prof, success = radial_brightness(rt, central_coord, rad,
                                                     float(src_obj.background_radius_factors[0]),
                                                     float(src_obj.background_radius_factors[1]), int_mask,
                                                     src_obj.redshift, pix_step, kpc, src_obj.cosmo, min_snr)
                src_obj.update_products(sb_prof)
            elif len(matching_profs) == 1:
                sb_prof = matching_profs[0]
            elif len(matching_profs) > 1:
                raise ValueError("This shouldn't be possible.")

            # The model was not fit in terms of the scale radius, so I need to convert the chosen global
            #  radii to values I can pass into the model
            model_radii = radii * src_obj.get_radius(scale_radius, kpc)

            sb_prof.fit(model, progress_bar=False, show_errors=False, method=fit_method, priors=model_priors,
                        start_pars=model_start_pars, conf_level=conf_level, num_walkers=num_walkers,
                        num_steps=num_steps, model_real=model_realisations)
            try:
                fitted_model = sb_prof.get_model_fit(model)
                model_brightness = fitted_model['model_func'](model_radii.value, *fitted_model['par'])

            except XGAFitError:
                model_brightness = np.full(radii.shape, np.NaN)
                warn('Model fit for {s} failed - profile set to NaNs'.format(s=src_obj.name))

        except ValueError as ve:
            # This will mean that the profile is thrown away in a later step
            model_brightness = np.full(radii.shape, np.NaN)
            # But will also raise a warning so the user knows
            warn(str(ve).replace("you're looking at", "{s} is".format(s=src_obj.name)).replace(".", "")
                 + " - profile set to NaNs.")

        return model_brightness, src_id

    # This is an internal function that does setup checks common to both stacking of data and models
    _stack_setup_checks(sources, scale_radius, lo_en, hi_en, psf_corr, psf_model, psf_bins, psf_algo, psf_iter)

    sb = np.zeros((len(sources), len(radii)))
    # Sets up a multiprocessing pool
    with tqdm(total=len(sources), desc="Generating Brightness Profiles") as onwards, Pool(num_cores) as pool:
        def callback(results):
            nonlocal sb
            nonlocal onwards
            b, s_id = results
            sb[s_id, :] = b
            onwards.update(1)

        def err_callback(err):
            onwards.update()
            raise err

        for s_ind, s in enumerate(sources):
            pool.apply_async(construct_profile, callback=callback, error_callback=err_callback,
                             args=(s, s_ind, lo_en, hi_en))
        pool.close()
        pool.join()
        onwards.close()

    average_profile, scaled_luminosity, cov, norm_cov, stack_names = _create_stack(sb, sources, scale_radius, lo_en,
                                                                                   hi_en, custom_temps, sim_met,
                                                                                   abund_table)

    return average_profile, scaled_luminosity, radii, cov, norm_cov, stack_names


def view_radial_model_stack(sources: ClusterSample, model: str, scale_radius: str = "r200", fit_method: str = 'mcmc',
                            use_peak: bool = True, model_priors: List = None, model_start_pars: list = None,
                            pix_step: int = 1, radii: np.ndarray = np.linspace(0.01, 1, 20), min_snr: float = 0.0,
                            lo_en: Quantity = Quantity(0.5, 'keV'), hi_en: Quantity = Quantity(2.0, 'keV'),
                            custom_temps: Quantity = None, sim_met: Union[float, List] = 0.3,
                            abund_table: str = 'angr', psf_corr: bool = False, psf_model: str = "ELLBETA",
                            psf_bins: int = 4, psf_algo: str = "rl", psf_iter: int = 15, num_cores: int = NUM_CORES,
                            model_realisations: int = 500, conf_level: int = 90, ml_mcmc_start: bool = True,
                            ml_rand_dev: float = 1e-4, num_walkers: int = 30, num_steps: int = 20000,
                            show_images: bool = False, figsize: tuple = (14, 14)):
    """
    A convenience function that calls radial_model_stack and makes plots of the average profile, individual profiles,
    covariance, and normalised covariance matrix.

    :param ClusterSample sources: The source objects that will contribute to the stacked brightness profile.
    :param str model: The model to fit to the brightness profiles.
    :param str scale_radius: The overdensity radius to scale the cluster radii by, all GalaxyCluster objects must
        have an entry for this radius.
    :param str fit_method: The method to use when fitting the model to the profile.
    :param bool use_peak: Controls whether the peak position is used as the centre of the brightness profile
        for each GalaxyCluster object.
    :param list model_priors: A list of priors to use when fitting the model with MCMC, default is None in which
        case the default priors for the selected model are used.
    :param list model_start_pars: A list of start parameters to use when fitting with methods like curve_fit, default
        is None in which case the default start parameters for the selected model are used.
    :param int pix_step: The width (in pixels) of each annular bin for the individual profiles, default is 1.
    :param ndarray radii: The radii (in units of scale_radius) at which to measure and stack surface brightness.
    :param int/float min_snr: The minimum allowed signal to noise for individual cluster profiles. Default is
        0, which disables automatic rebinning.
    :param Quantity lo_en: The lower energy limit of the data that goes into the stacked profiles.
    :param Quantity hi_en: The upper energy limit of the data that goes into the stacked profiles.
    :param Quantity custom_temps: Temperatures at which to calculate conversion factors for each cluster
        in sources, they will overwrite any temperatures measured by XGA. A single temperature can be passed to be used
        for all clusters in sources. If None, appropriate temperatures will be retrieved from the source objects.
    :param float/List sim_met: The metallicity(s) to use when calculating the conversion factor. Pass a
        single float to use the same value for all sources, or pass a list to use a different value for each.
    :param str abund_table: The abundance table to use for the temperature fit and conversion factor calculation.
    :param bool psf_corr: If True, PSF corrected ratemaps will be used to make the brightness profile stack.
    :param str psf_model: If PSF corrected, the PSF model used.
    :param int psf_bins: If PSF corrected, the number of bins per side.
    :param str psf_algo: If PSF corrected, the algorithm used.
    :param int psf_iter: If PSF corrected, the number of algorithm iterations.
    :param int num_cores: The number of cores to use when calculating the brightness profiles, the default is 90%
        of available cores.
    :param int model_realisations: The number of random realisations of a model to generate.
    :param int conf_level: The confidence level at which to measure uncertainties of parameters and profiles.
    :param bool ml_mcmc_start: If True then maximum likelihood estimation will be used to generate start parameters for
        MCMC fitting, otherwise they will be randomly drawn from parameter priors
    :param float ml_rand_dev: The scale of the random deviation around start parameters used for starting the
        different walkers in the MCMC ensemble sampler.
    :param int num_walkers: The number of walkers in the MCMC ensemble sampler.
    :param int num_steps: The number of steps in the chain that each walker should take.
    :param bool show_images: If true then for each source in the stack an image and profile will be displayed
        side by side, with annuli overlaid on the image.
    :param tuple figsize: The desired figure size for the plot.
    """
    # Calls the stacking function
    results = radial_model_stack(sources, model, scale_radius, fit_method, use_peak, model_priors, model_start_pars,
                                 pix_step, radii, min_snr, lo_en, hi_en, custom_temps, sim_met, abund_table, psf_corr,
                                 psf_model, psf_bins, psf_algo, psf_iter, num_cores, model_realisations, conf_level,
                                 ml_mcmc_start, ml_rand_dev, num_walkers, num_steps)

    # Gets the individual scaled profiles from results
    all_prof = results[1]

    # Call this internal function that contains all the plotting code. I've set it up this way because there
    #  is another stacking method and viewing function - and code duplication is a very serious crime!
    _view_stack(results, scale_radius, radii, figsize)

    if show_images:
        for name_ind, name in enumerate(results[5]):
            cur_src = sources[name]
            if not psf_corr:
                storage_key = "bound_{l}-{u}".format(l=lo_en.value, u=hi_en.value)
            else:
                storage_key = "bound_{l}-{u}_{m}_{n}_{a}{i}".format(l=lo_en.value, u=hi_en.value, m=psf_model,
                                                                    n=psf_bins, a=psf_algo, i=psf_iter)

            rt = cur_src.get_products('combined_ratemap', extra_key=storage_key)[0]

            # The user can choose to use the original user passed coordinates, or the X-ray centroid
            if use_peak:
                pix_peak = rt.coord_conv(cur_src.peak, pix)
            else:
                pix_peak = rt.coord_conv(cur_src.ra_dec, pix)
            inter_mask = cur_src.get_interloper_mask()
            rad = cur_src.get_radius(scale_radius, kpc)

            prof_prods = cur_src.get_products("combined_brightness_profile")
            matching_profs = [p for p in list(prof_prods[0].values()) if p.check_match(rt, pix_peak, pix_step,
                                                                                       min_snr, rad)]
            pr = matching_profs[0]
            fig, ax_arr = plt.subplots(ncols=3, figsize=(figsize[0], figsize[0] * 0.32))

            plt.sca(ax_arr[0])
            multiplier = (pr.back_pixel_bin[-1] / pr.pixel_bins[-1]) * 1.05
            custom_xlims = (pr.centre[0].value - pr.pixel_bins[-1] * multiplier,
                            pr.centre[0].value + pr.pixel_bins[-1] * multiplier)
            custom_ylims = (pr.centre[1].value - pr.pixel_bins[-1] * multiplier,
                            pr.centre[1].value + pr.pixel_bins[-1] * multiplier)
            # This populates ones of the axes with a view of the image
            im_ax = rt.get_view(ax_arr[0], pr.centre, inter_mask, radial_bins_pix=pr.pixel_bins,
                                back_bin_pix=pr.back_pixel_bin, zoom_in=True, manual_zoom_xlims=custom_xlims,
                                manual_zoom_ylims=custom_ylims)

            ax_arr[1].set_xscale("log")
            ax_arr[1].set_yscale("log")
            ax_arr[1].xaxis.set_major_formatter(ScalarFormatter())
            ax_arr[1].plot(radii, all_prof[name_ind, :])
            ax_arr[1].set_xlabel("Radius [{}]".format(scale_radius))
            ax_arr[1].set_title("{} - Luminosity Profile".format(cur_src.name))
            ax_arr[1].set_ylabel("L$_x$ [erg$s^{-1}$]")

            # This plots a basic representation of the SB data and the model fit, for validation purposes
            ax_arr[2].set_xscale("log")
            ax_arr[2].set_yscale("log")
            ax_arr[2].xaxis.set_major_formatter(ScalarFormatter())
            ax_arr[2].set_xlabel("Radius [{}]".format(pr.radii.unit.to_string()))
            ax_arr[2].set_title("{} - Fitted Surface Brightness Profile".format(cur_src.name))
            y_unit = r"$\left[" + pr.values_unit.to_string("latex").strip("$") + r"\right]$"
            ax_arr[2].set_ylabel("Surface Brightness " + y_unit)

            ax_arr[2].errorbar(pr.radii.value, pr.values.value-pr.background.value, xerr=pr.radii_err.value,
                               yerr=pr.values_err.value, fmt="x", capsize=2,)

            mod_fit = pr.get_model_fit(model)
            mod_plot_radii = np.linspace(pr.radii.value[0], pr.radii.value[-1], 300)
            ax_arr[2].plot(mod_plot_radii, mod_fit['model_func'](mod_plot_radii, *mod_fit['par']))

            plt.tight_layout()
            plt.show()
            plt.close('all')




<|MERGE_RESOLUTION|>--- conflicted
+++ resolved
@@ -1,9 +1,5 @@
 #  This code is a part of XMM: Generate and Analyse (XGA), a module designed for the XMM Cluster Survey (XCS).
-<<<<<<< HEAD
 #  Last modified by David J Turner (david.turner@sussex.ac.uk) 21/04/2021, 17:37. Copyright (c) David J Turner
-=======
-#  Last modified by David J Turner (david.turner@sussex.ac.uk) 06/04/2021, 10:54. Copyright (c) David J Turner
->>>>>>> d4cd81b3
 
 from multiprocessing.dummy import Pool
 from typing import List, Tuple, Union
