--- conflicted
+++ resolved
@@ -1,10 +1,5 @@
 #  This code is a part of X-ray: Generate and Analyse (XGA), a module designed for the XMM Cluster Survey (XCS).
-<<<<<<< HEAD
-#  Last modified by David J Turner (turne540@msu.edu) 07/02/2024, 12:45. Copyright (c) The Contributors
-
-=======
 #  Last modified by David J Turner (turne540@msu.edu) 26/07/2024, 10:56. Copyright (c) The Contributors
->>>>>>> fd1394fc
 import gc
 import os
 from copy import deepcopy
@@ -17,11 +12,7 @@
 from astropy.units.quantity import Quantity
 from exceptiongroup import ExceptionGroup
 from pandas import DataFrame
-<<<<<<< HEAD
-from regions import read_ds9, PixelRegion, SkyRegion
-=======
 from regions import PixelRegion, Regions, SkyRegion
->>>>>>> fd1394fc
 from tqdm import tqdm
 
 from .. import CENSUS, BLACKLIST, NUM_CORES, xga_conf, DEFAULT_TELE_SEARCH_DIST
@@ -40,19 +31,6 @@
     """
     r_ra = cur_reg.center.ra.to('radian').value
     r_dec = cur_reg.center.dec.to('radian').value
-<<<<<<< HEAD
-=======
-
-    # The numpy trig functions want everything in radians, so we make sure that is the case
-    search_ra = search_ra * (np.pi / 180)
-    search_dec = search_dec * (np.pi / 180)
-
-    # Then just use the Haversine formula to calculate the separation
-    hav_sep = 2 * np.arcsin(np.sqrt((np.sin((search_dec - r_dec) / 2) ** 2)
-                                    + np.cos(r_dec) * np.cos(search_dec) * np.sin((search_ra - r_ra) / 2) ** 2))
-    # Converted from radians to degrees - not using quantities in this internal function
-    return hav_sep / (np.pi / 180)
->>>>>>> fd1394fc
 
     # The numpy trig functions want everything in radians, so we make sure that is the case
     search_ra = search_ra * (np.pi / 180)
@@ -80,16 +58,10 @@
     """
     # Making a copy of the census because I add a distance-from-coords column - don't want to do that for the
     #  original census especially when this is being multi-threaded
-<<<<<<< HEAD
     local_census = CENSUS[telescope].copy()
     local_blacklist = BLACKLIST[telescope].copy()
     # TODO would rather use the _dist_from_source but one of the inputs is a region, which doesn't work here - maybe
     #  I'll generalise that function further at some point
-=======
-    local_census = CENSUS.copy()
-    local_blacklist = BLACKLIST.copy()
-    # Calculate Haversine distance from specified RA and DEC to the observation centers
->>>>>>> fd1394fc
     hav_sep = 2 * np.arcsin(np.sqrt((np.sin(((local_census["DEC_PNT"]*(np.pi / 180))-(dec*(np.pi / 180))) / 2) ** 2)
                                     + np.cos((dec * (np.pi / 180))) * np.cos(local_census["DEC_PNT"] * (np.pi / 180))
                                     * np.sin(((local_census["RA_PNT"]*(np.pi / 180)) - (ra*(np.pi / 180))) / 2) ** 2))
