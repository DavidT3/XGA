--- conflicted
+++ resolved
@@ -1,9 +1,5 @@
 #  This code is a part of X-ray: Generate and Analyse (XGA), a module designed for the XMM Cluster Survey (XCS).
-<<<<<<< HEAD
-#  Last modified by David J Turner (turne540@msu.edu) 22/04/2023, 17:13. Copyright (c) The Contributors
-=======
 #  Last modified by David J Turner (turne540@msu.edu) 09/08/2023, 13:01. Copyright (c) The Contributors
->>>>>>> bc24115b
 
 from functools import wraps
 from multiprocessing.dummy import Pool
@@ -70,16 +66,13 @@
         prod = PSFGrid(extra_info["files"], extra_info["chunks_per_side"], extra_info["model"],
                        extra_info["x_bounds"], extra_info["y_bounds"], extra_info["obs_id"],
                        extra_info["instrument"], out, err, cmd)
-<<<<<<< HEAD
     elif p_type == 'light curve' and "NullSource" not in src:
         prod = LightCurve(p_path[0],  extra_info["obs_id"], extra_info["instrument"], out, err, cmd,
                           extra_info['central_coord'], extra_info["inner_radius"], extra_info["outer_radius"],
                           extra_info["lo_en"], extra_info["hi_en"], extra_info['time_bin'], extra_info['pattern'],
                           extra_info["from_region"])
-=======
     elif p_type == "cross arfs":
         prod = BaseProduct(p_path[0], extra_info['obs_id'], extra_info['inst'], out, err, cmd, extra_info)
->>>>>>> bc24115b
     elif "NullSource" in src:
         prod = None
     else:
