#  This code is a part of X-ray: Generate and Analyse (XGA), a module designed for the XMM Cluster Survey (XCS).
<<<<<<< HEAD
#  Last modified by David J Turner (turne540@msu.edu) 22/04/2023, 01:09. Copyright (c) The Contributors

from .lightcurve import *
=======
#  Last modified by David J Turner (turne540@msu.edu) 09/05/2023, 11:33. Copyright (c) The Contributors

from ._common import region_setup
>>>>>>> bc24115b
from .phot import *
from .spec import *<|MERGE_RESOLUTION|>--- conflicted
+++ resolved
@@ -1,12 +1,7 @@
 #  This code is a part of X-ray: Generate and Analyse (XGA), a module designed for the XMM Cluster Survey (XCS).
-<<<<<<< HEAD
 #  Last modified by David J Turner (turne540@msu.edu) 22/04/2023, 01:09. Copyright (c) The Contributors
 
 from .lightcurve import *
-=======
-#  Last modified by David J Turner (turne540@msu.edu) 09/05/2023, 11:33. Copyright (c) The Contributors
-
 from ._common import region_setup
->>>>>>> bc24115b
 from .phot import *
 from .spec import *