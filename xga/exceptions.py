--- conflicted
+++ resolved
@@ -689,9 +689,6 @@
         if self.message:
             return '{}'.format(self.message)
         else:
-<<<<<<< HEAD
-            return 'NotSampleMemberError has been raised'
-=======
             return 'NotSampleMemberError has been raised'
 
 
@@ -731,5 +728,4 @@
         if self.message:
             return '{}'.format(self.message)
         else:
-            return 'InvalidTelescopeError has been raised'
->>>>>>> a030834b
+            return 'InvalidTelescopeError has been raised'