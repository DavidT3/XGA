#  This code is a part of X-ray: Generate and Analyse (XGA), a module designed for the XMM Cluster Survey (XCS).
<<<<<<< HEAD
#  Last modified by David J Turner (turne540@msu.edu) 24/05/2024, 15:59. Copyright (c) The Contributors
=======
#  Last modified by David J Turner (turne540@msu.edu) 07/08/2024, 14:48. Copyright (c) The Contributors
>>>>>>> fd1394fc

from copy import copy
from typing import Tuple, Union, List
from warnings import warn

import numpy as np
from astropy.constants import k_B, G, m_p
from astropy.cosmology import Cosmology
from astropy.units import Quantity, UnitConversionError, Unit
from matplotlib import pyplot as plt
from matplotlib.figure import Figure
from scipy.interpolate import interp1d

from .. import NHC, ABUND_TABLES, MEAN_MOL_WEIGHT
from ..exceptions import ModelNotAssociatedError, XGAInvalidModelError, XGAFitError
from ..models import PROF_TYPE_MODELS, BaseModel1D
from ..products.base import BaseProfile1D
from ..products.phot import RateMap
from ..sourcetools.deproj import shell_ann_vol_intersect
from ..sourcetools.misc import ang_to_rad


class SurfaceBrightness1D(BaseProfile1D):
    """
    This class provides an interface to radially symmetric X-ray surface brightness profiles of extended objects.

    :param RateMap rt: The RateMap from which this SB profile was generated.
    :param Quantity radii: The radii at which surface brightness has been measured.
    :param Quantity values: The surface brightnesses that have been measured.
    :param Quantity centre: The central coordinate the profile was generated from.
    :param int pix_step: The width of each annulus in pixels used to generate this profile.
    :param float min_snr: The minimum signal to noise imposed upon this profile.
    :param Quantity outer_rad: The outer radius of this profile.
    :param Quantity radii_err: Uncertainties on the radii.
    :param Quantity values_err: Uncertainties on the values.
    :param Quantity background: The background brightness value.
    :param np.ndarray pixel_bins: An optional argument that provides the pixel bins used to create the profile.
    :param np.ndarray back_pixel_bin: An optional argument that provides the pixel bin used for the background
        calculation of this profile.
    :param Quantity ann_areas: The area of the annuli.
    :param Quantity deg_radii: A slightly unfortunate variable that is required only if radii is not in
        units of degrees, or if no set_storage_key is passed. It should be a quantity containing the radii
        values converted to degrees, and allows this object to construct a predictable storage key.
    :param bool min_snr_succeeded: A boolean flag describing whether re-binning was successful or not.
<<<<<<< HEAD
    :param str telescope: The telescope that this profile is derived from. Default is None.
=======
    :param bool auto_save: Whether the profile should automatically save itself to disk at any point. The default is
        False, but all profiles generated through XGA processes acting on XGA sources will auto-save.
>>>>>>> fd1394fc
    """
    def __init__(self, rt: RateMap, radii: Quantity, values: Quantity, centre: Quantity, pix_step: int, min_snr: float,
                 outer_rad: Quantity, radii_err: Quantity = None, values_err: Quantity = None,
                 background: Quantity = None, pixel_bins: np.ndarray = None, back_pixel_bin: np.ndarray = None,
                 ann_areas: Quantity = None, deg_radii: Quantity = None, min_snr_succeeded: bool = True,
<<<<<<< HEAD
                 telescope: str = None):
=======
                 auto_save: bool = False):
>>>>>>> fd1394fc
        """
        A subclass of BaseProfile1D, designed to store and analyse surface brightness radial profiles
        of Galaxy Clusters. Allows for the viewing, fitting of the profile.

        :param RateMap rt: The RateMap from which this SB profile was generated.
        :param Quantity radii: The radii at which surface brightness has been measured.
        :param Quantity values: The surface brightnesses that have been measured.
        :param Quantity centre: The central coordinate the profile was generated from.
        :param int pix_step: The width of each annulus in pixels used to generate this profile.
        :param float min_snr: The minimum signal to noise imposed upon this profile.
        :param Quantity outer_rad: The outer radius of this profile.
        :param Quantity radii_err: Uncertainties on the radii.
        :param Quantity values_err: Uncertainties on the values.
        :param Quantity background: The background brightness value.
        :param np.ndarray pixel_bins: An optional argument that provides the pixel bins used to create the profile.
        :param np.ndarray back_pixel_bin: An optional argument that provides the pixel bin used for the background
            calculation of this profile.
        :param Quantity ann_areas: The area of the annuli.
        :param Quantity deg_radii: A slightly unfortunate variable that is required only if radii is not in
            units of degrees, or if no set_storage_key is passed. It should be a quantity containing the radii
            values converted to degrees, and allows this object to construct a predictable storage key.
        :param bool min_snr_succeeded: A boolean flag describing whether re-binning was successful or not.
        :param bool auto_save: Whether the profile should automatically save itself to disk at any point. The default is
            False, but all profiles generated through XGA processes acting on XGA sources will auto-save.
        """
        super().__init__(radii, values, centre, rt.src_name, rt.obs_id, rt.instrument, radii_err, values_err,
<<<<<<< HEAD
                         deg_radii=deg_radii, telescope=telescope)
=======
                         deg_radii=deg_radii, auto_save=auto_save)
>>>>>>> fd1394fc

        if type(background) != Quantity:
            raise TypeError("The background variables must be an astropy quantity.")

        # Saves the reference to the RateMap this profile was generated from
        self._ratemap = rt

        # Set the internal type attribute to brightness profile
        self._prof_type = "brightness"

        # Setting the energy bounds
        self._energy_bounds = rt.energy_bounds

        # Check that the background passed by the user is the same unit as values
        if background is not None and background.unit == values.unit:
            self._background = background
        elif background is not None and background.unit != values.unit:
            raise UnitConversionError("The background unit must be the same as the values unit.")
        # If no background is passed then the internal background attribute stays at 0 as it was set in
        #  BaseProfile1D

        # Useful quantities from generation of surface brightness profile
        self._pix_step = pix_step
        self._min_snr = min_snr

        # This is the type of compromise I make when I am utterly exhausted, I am just going to require this be in
        #  degrees
        if not outer_rad.unit.is_equivalent('deg'):
            raise UnitConversionError("outer_rad must be convertible to degrees.")
        self._outer_rad = outer_rad

        # Describes whether minimum signal to noise re-binning was successful, we assume it is
        self._succeeded = min_snr_succeeded

        # Storing the pixel bins used to create this particular profile, if passed, None if not.
        self._pix_bins = pixel_bins
        # Storing the pixel bin for the background region
        self._back_pix_bin = back_pixel_bin

        # Storing the annular areas for this particular profile, if passed, None if not.
        self._areas = ann_areas

        # This is what the y-axis is labelled as during plotting
        self._y_axis_name = "Surface Brightness"

        en_key = "bound_{l}-{h}_".format(l=rt.energy_bounds[0].to('keV').value, h=rt.energy_bounds[1].to('keV').value)
        if rt.psf_corrected:
            psf_key = rt.psf_model + "_" + str(rt.psf_bins) + "_" + rt.psf_algorithm + str(rt.psf_iterations) + "_"
        else:
            psf_key = "_"

        ro = outer_rad.to('deg').value
        self._storage_key = en_key + psf_key + "st{ps}_minsn{ms}_ro{ro}_".format(ps=int(pix_step), ms=min_snr, ro=ro) \
                            + self._storage_key

    @property
    def pix_step(self) -> int:
        """
        Property that returns the integer pixel step size used to generate the annuli that
        make up this profile.

        :return: The pixel step used to generate the surface brightness profile.
        :rtype: int
        """
        return self._pix_step

    @property
    def min_snr(self) -> float:
        """
        Property that returns minimum signal to noise value that was imposed upon this profile
        during generation.

        :return: The minimum signal to noise value used to generate this profile.
        :rtype: float
        """
        return self._min_snr

    @property
    def psf_corrected(self) -> bool:
        """
        Tells the user (and XGA), whether the RateMap this brightness profile was generated from has
        been PSF corrected or not.

        :return: Boolean flag, True means this object has been PSF corrected, False means it hasn't
        :rtype: bool
        """
        return self._ratemap.psf_corrected

    @property
    def psf_algorithm(self) -> Union[str, None]:
        """
        If the RateMap this brightness profile was generated from has been PSF corrected, this property gives
        the name of the algorithm used.

        :return: The name of the algorithm used to correct for PSF effects, or None if there was no PSF correction.
        :rtype: Union[str, None]
        """
        return self._ratemap.psf_algorithm

    @property
    def psf_bins(self) -> Union[int, None]:
        """
        If the RateMap this brightness profile was generated from has been PSF corrected, this property
        gives the number of bins that the X and Y axes were divided into to generate the PSFGrid.

        :return: The number of bins in X and Y for which PSFs were generated, or None if the object
        hasn't been PSF corrected.
        :rtype: Union[int, None]
        """
        return self._ratemap.psf_bins

    @property
    def psf_iterations(self) -> Union[int, None]:
        """
        If the RateMap this brightness profile was generated from has been PSF corrected, this property gives
        the number of iterations that the algorithm went through.

        :return: The number of iterations the PSF correction algorithm went through, or None if there has been
        no PSF correction.
        :rtype: Union[int, None]
        """
        return self._ratemap.psf_iterations

    @property
    def psf_model(self) -> Union[str, None]:
        """
        If the RateMap this brightness profile was generated from has been PSF corrected, this property gives the
        name of the PSF model used.

        :return: The name of the PSF model used to correct for PSF effects, or None if there has been no
        PSF correction.
        :rtype: Union[str, None]
        """
        return self._ratemap.psf_model

    @property
    def min_snr_succeeded(self) -> bool:
        """
        If True then the minimum signal to noise re-binning that can be applied to surface brightness profiles by
        some functions was successful, if False then it failed and the profile with no re-binning is stored here.

        :return: A boolean flag describing whether re-binning was successful or not.
        :rtype: bool
        """
        return self._succeeded

    @min_snr_succeeded.setter
    def min_snr_succeeded(self, new_val: bool):
        """
        A setter for the minimum signal to noise re-binning success flag. If True then the minimum signal to noise
        re-binning that can be applied to surface brightness profiles by some functions was successful, if False
        then it failed and the profile with no re-binning is stored here.

        :param bool new_val: The new value of the boolean flag describing whether re-binning was successful or not.
        """
        if not isinstance(new_val, bool):
            raise TypeError("min_snr_succeeded must be a boolean variable.")
        self._succeeded = new_val

        # This method means that a change has happened to the model, so it should be re-saved
        self.save()

    @property
    def pixel_bins(self) -> np.ndarray:
        """
        The annuli radii used to generate this profile, assuming they were passed on initialisation, otherwise None.

        :return: Numpy array containing the pixel bins used to measure this radial brightness profile.
        :rtype: np.ndarray
        """
        return self._pix_bins

    @property
    def back_pixel_bin(self) -> np.ndarray:
        """
        The annulus used to measure the background for this profile, assuming they were passed on
        initialisation, otherwise None.

        :return: Numpy array containing the pixel bin used to measure the background.
        :rtype: np.ndarray
        """
        return self._back_pix_bin

    @property
    def areas(self) -> Quantity:
        """
        Returns the areas of the annuli used to make this profile as an astropy Quantity.

        :return: Astropy non-scalar quantity containing the areas.
        :rtype: Quantity
        """
        return self._areas

    def check_match(self, rt: RateMap, centre: Quantity, pix_step: int, min_snr: float, outer_rad: Quantity) -> bool:
        """
        A method for external use to check whether this profile matches the requested configuration of surface
        brightness profile, put here just because I imagine it'll be used in quite a few places.

        :param RateMap rt: The RateMap to compare to this profile.
        :param Quantity centre: The central coordinate to compare to this profile.
        :param int pix_step: The width of each annulus in pixels to compare to this profile.
        :param float min_snr: The minimum signal to noise to compare to this profile.
        :param Quantity outer_rad: The outer radius to compare to this profile.
        :return: Whether this profile matches the passed parameters or not.
        :rtype: bool
        """
        # Matching the passed RateMap to the internal RateMap is very powerful, as by definition it checks
        #  all of the PSF related attributes. Don't need to directly compare the radii values either because
        #  they are a combination of the other parameters here.
        if rt == self._ratemap and np.all(centre == self._centre) and pix_step == self._pix_step \
                and min_snr == self._min_snr and outer_rad == self._outer_rad:
            match = True
        else:
            match = False
        return match


class GasMass1D(BaseProfile1D):
    """
    This class provides an interface to a cumulative gas mass profile of a Galaxy Cluster.

    :param Quantity radii: The radii at which gas mass has been measured.
    :param Quantity values: The gas mass that have been measured.
    :param Quantity centre: The central coordinate the profile was generated from.
    :param str source_name: The name of the source this profile is associated with.
    :param str obs_id: The observation which this profile was generated from.
    :param str inst: The instrument which this profile was generated from.
    :param str dens_method: A keyword describing the method used to generate the density profile that was
        used to measure this gas mass profile.
    :param SurfaceBrightness1D/APECNormalisation1D associated_prof: The profile that the gas density profile
        was measured from.
    :param Quantity radii_err: Uncertainties on the radii.
    :param Quantity values_err: Uncertainties on the values.
    :param Quantity deg_radii: A slightly unfortunate variable that is required only if radii is not in
        units of degrees, or if no set_storage_key is passed. It should be a quantity containing the radii
        values converted to degrees, and allows this object to construct a predictable storage key.
<<<<<<< HEAD
    :param str telescope: The telescope that this spectrum is derived from. Default is None.
    """
    def __init__(self, radii: Quantity, values: Quantity, centre: Quantity, source_name: str, obs_id: str, inst: str,
                 dens_method: str, associated_prof, radii_err: Quantity = None, values_err: Quantity = None,
                 deg_radii: Quantity = None, telescope: str = None):
        """
        A subclass of BaseProfile1D, designed to store and analyse gas mass radial profiles of Galaxy
        Clusters.
        """
        super().__init__(radii, values, centre, source_name, obs_id, inst, radii_err, values_err, deg_radii=deg_radii,
                         telescope=telescope)
=======
    :param bool auto_save: Whether the profile should automatically save itself to disk at any point. The default is
        False, but all profiles generated through XGA processes acting on XGA sources will auto-save.
    """
    def __init__(self, radii: Quantity, values: Quantity, centre: Quantity, source_name: str, obs_id: str, inst: str,
                 dens_method: str, associated_prof, radii_err: Quantity = None, values_err: Quantity = None,
                 deg_radii: Quantity = None, auto_save: bool = False):
        """
        A subclass of BaseProfile1D, designed to store and analyse gas mass radial profiles of Galaxy
        Clusters.

        :param Quantity radii: The radii at which gas mass has been measured.
        :param Quantity values: The gas mass that have been measured.
        :param Quantity centre: The central coordinate the profile was generated from.
        :param str source_name: The name of the source this profile is associated with.
        :param str obs_id: The observation which this profile was generated from.
        :param str inst: The instrument which this profile was generated from.
        :param str dens_method: A keyword describing the method used to generate the density profile that was
            used to measure this gas mass profile.
        :param SurfaceBrightness1D/APECNormalisation1D associated_prof: The profile that the gas density profile
            was measured from.
        :param Quantity radii_err: Uncertainties on the radii.
        :param Quantity values_err: Uncertainties on the values.
        :param Quantity deg_radii: A slightly unfortunate variable that is required only if radii is not in
            units of degrees, or if no set_storage_key is passed. It should be a quantity containing the radii
            values converted to degrees, and allows this object to construct a predictable storage key.
        :param bool auto_save: Whether the profile should automatically save itself to disk at any point. The default is
            False, but all profiles generated through XGA processes acting on XGA sources will auto-save.
        """
        super().__init__(radii, values, centre, source_name, obs_id, inst, radii_err, values_err, deg_radii=deg_radii,
                         auto_save=auto_save)
>>>>>>> fd1394fc
        self._prof_type = "gas_mass"

        # This is what the y-axis is labelled as during plotting
        self._y_axis_name = "Cumulative Gas Mass"

        # The profile from which the densities here were inferred
        self._gen_prof = associated_prof

        if isinstance(associated_prof, SurfaceBrightness1D):
            br_key = copy(self._gen_prof.storage_key)
            en_key = "bound_{l}-{u}_".format(l=associated_prof.energy_bounds[0].value,
                                             u=associated_prof.energy_bounds[1].value)
            extra_info = "_" + br_key.split(en_key)[-1].split("_ra")[0] + "_"
        else:
            extra_info = "_"

        # The density class has an extra bit of information in the storage key, the method used to generate it
        self._storage_key = "me" + dens_method + extra_info + self._storage_key

        self._gen_method = dens_method

    @property
    def density_method(self) -> str:
        """
        Gives the user the method used to generate the density profile used to make this gas mass profile.

        :return: The string describing the method
        :rtype: str
        """
        return self._gen_method

    @property
    def generation_profile(self) -> BaseProfile1D:
        """
        Provides the profile from which the density profile used to make this gas mass profile was measured. Either
        a surface brightness profile if measured using SB methods, or an APEC normalisation profile if inferred
        from annular spectra.

        :return: The profile from which the density profile that made this profile was measured.
        :rtype: Union[SurfaceBrightness1D, APECNormalisation1D]
        """
        return self._gen_prof


class GasDensity3D(BaseProfile1D):
    """
    This class provides an interface to a gas density profile of a galaxy cluster.

    :param Quantity radii: The radii at which gas density has been measured.
    :param Quantity values: The gas densities that have been measured.
    :param Quantity centre: The central coordinate the profile was generated from.
    :param str source_name: The name of the source this profile is associated with.
    :param str obs_id: The observation which this profile was generated from.
    :param str inst: The instrument which this profile was generated from.
    :param str dens_method: A keyword describing the method used to generate this density profile.
    :param SurfaceBrightness1D/APECNormalisation1D associated_prof: The profile that this gas density profile
        was measured from.
    :param Quantity radii_err: Uncertainties on the radii.
    :param Quantity values_err: Uncertainties on the values.
    :param int associated_set_id: The set ID of the AnnularSpectra that generated this - if applicable. It is
        possible for a Gas Density profile to be generated from spectral or photometric information.
    :param str set_storage_key: Must be present if associated_set_id is, this is the storage key which the
        associated AnnularSpectra generates to place itself in XGA's store structure.
    :param Quantity deg_radii: A slightly unfortunate variable that is required only if radii is not in
        units of degrees, or if no set_storage_key is passed. It should be a quantity containing the radii
        values converted to degrees, and allows this object to construct a predictable storage key.
<<<<<<< HEAD
    :param str telescope: The telescope that this spectrum is derived from. Default is None.
=======
    :param bool auto_save: Whether the profile should automatically save itself to disk at any point. The default is
        False, but all profiles generated through XGA processes acting on XGA sources will auto-save.
>>>>>>> fd1394fc
    """
    def __init__(self, radii: Quantity, values: Quantity, centre: Quantity, source_name: str, obs_id: str, inst: str,
                 dens_method: str, associated_prof, radii_err: Quantity = None, values_err: Quantity = None,
                 associated_set_id: int = None, set_storage_key: str = None, deg_radii: Quantity = None,
<<<<<<< HEAD
                 telescope: str = None):
=======
                 auto_save: bool = False):
>>>>>>> fd1394fc
        """
        A subclass of BaseProfile1D, designed to store and analyse gas density radial profiles of Galaxy
        Clusters. Allows for the viewing, fitting of the profile, as well as measurement of gas masses,
        and generation of gas mass radial profiles. Values of density should either be in a unit of mass/volume,
        or a particle number density unit of 1/cm^3.

        :param Quantity radii: The radii at which gas density has been measured.
        :param Quantity values: The gas densities that have been measured.
        :param Quantity centre: The central coordinate the profile was generated from.
        :param str source_name: The name of the source this profile is associated with.
        :param str obs_id: The observation which this profile was generated from.
        :param str inst: The instrument which this profile was generated from.
        :param str dens_method: A keyword describing the method used to generate this density profile.
        :param SurfaceBrightness1D/APECNormalisation1D associated_prof: The profile that this gas density profile
            was measured from.
        :param Quantity radii_err: Uncertainties on the radii.
        :param Quantity values_err: Uncertainties on the values.
        :param int associated_set_id: The set ID of the AnnularSpectra that generated this - if applicable. It is
            possible for a Gas Density profile to be generated from spectral or photometric information.
        :param str set_storage_key: Must be present if associated_set_id is, this is the storage key which the
            associated AnnularSpectra generates to place itself in XGA's store structure.
        :param Quantity deg_radii: A slightly unfortunate variable that is required only if radii is not in
            units of degrees, or if no set_storage_key is passed. It should be a quantity containing the radii
            values converted to degrees, and allows this object to construct a predictable storage key.
        :param bool auto_save: Whether the profile should automatically save itself to disk at any point. The default is
            False, but all profiles generated through XGA processes acting on XGA sources will auto-save.
        """
        # Actually imposing limits on what units are allowed for the radii and values for this - just
        #  to make things like the gas mass integration easier and more reliable. Also this is for mass
        #  density, not number density.
        if not radii.unit.is_equivalent("kpc"):
            raise UnitConversionError("Radii unit cannot be converted to kpc")
        else:
            radii = radii.to('kpc')

        # Densities are allowed to be either a mass or number density
        if not values.unit.is_equivalent("solMass / Mpc^3") and not values.unit.is_equivalent("1/cm^3"):
            raise UnitConversionError("Values unit cannot be converted to either solMass / Mpc3 or 1/cm^3")
        elif values.unit.is_equivalent("solMass / Mpc^3"):
            values = values.to('solMass / Mpc^3')
            # As two different types of gas density are allowed I need to store which one we're dealing with
            self._sub_type = "mass_dens"
            chosen_unit = Unit('solMass / Mpc^3')
        elif values.unit.is_equivalent("1/cm^3"):
            values = values.to('1/cm^3')
            self._sub_type = "num_dens"
            chosen_unit = Unit("1/cm^3")

        if values_err is not None:
            values_err = values_err.to(chosen_unit)

        super().__init__(radii, values, centre, source_name, obs_id, inst, radii_err, values_err, associated_set_id,
<<<<<<< HEAD
                         set_storage_key, deg_radii, telescope=telescope)
=======
                         set_storage_key, deg_radii, auto_save=auto_save)
>>>>>>> fd1394fc

        # Setting the type
        self._prof_type = "gas_density"

        # Setting up a dictionary to store gas mass results in.
        self._gas_masses = {}

        # This is what the y-axis is labelled as during plotting
        self._y_axis_name = "Gas Density"

        # Stores the density generation method
        self._gen_method = dens_method

        # The profile from which the densities here were inferred
        self._gen_prof = associated_prof

        if isinstance(associated_prof, SurfaceBrightness1D):
            br_key = copy(self._gen_prof.storage_key)
            en_key = "bound_{l}-{u}_".format(l=associated_prof.energy_bounds[0].value,
                                             u=associated_prof.energy_bounds[1].value)
            extra_info = "_" + br_key.split(en_key)[-1].split("_ra")[0] + "_"
        else:
            extra_info = "_"

        # The density class has an extra bit of information in the storage key, the method used to generate it
        self._storage_key = "me" + dens_method + extra_info + self._storage_key

    def gas_mass(self, model: str, outer_rad: Quantity, inner_rad: Quantity = None, conf_level: float = 68.2,
                 fit_method: str = 'mcmc', radius_err: Quantity = None) -> Tuple[Quantity, Quantity]:
        """
        A method to calculate and return the gas mass (with uncertainties). This method uses the model to generate
        a gas mass distribution (using the fit parameter distributions from the fit performed using the model), then
        measures the median mass, along with lower and upper uncertainties.

        Passing uncertainties on the outer (and inner) radii for the gas mass calculation is supported, with such
        uncertainties assumed to be representing a Gaussian distribution. Radii distributions will be drawn from a
        Gaussian, though any radii that are negative will be set to zero, so it could be a truncated Gaussian.

        :param str model: The name of the model from which to derive the gas mass.
        :param Quantity outer_rad: The radius to measure the gas mass out to. Only one radius may be passed at a time.
        :param Quantity inner_rad: The inner radius within which to measure the gas mass, this enables measuring
            core-excised gas masses. Default is None, which equates to zero. If passing separate uncertainties for
            inner and outer radii using `radius_err', the inner radius error must be the second entry.
        :param float conf_level: The confidence level to use to calculate the mass errors
        :param str fit_method: The method that was used to fit the model, default is 'mcmc'.
        :param Quantity radius_err: A standard deviation on radius, which will be taken into account during the
            calculation of gas mass. If both an inner and outer radius have been passed, then you may pass either
            a single standard deviation value for both, or a Quantity with two entries. THE FIRST being the outer
            radius error, THE SECOND being inner radius error.
        :return: A Quantity containing three values (mass, -err, +err), and another Quantity containing
            the entire mass distribution from the whole realisation.
        :rtype: Tuple[Quantity, Quantity]
        """
        # First of all we have to find the model that has been fit to this gas density profile.
        if model not in PROF_TYPE_MODELS[self._prof_type]:
            raise XGAInvalidModelError("{m} is not a valid model for a gas density profile".format(m=model))
        elif model not in self.good_model_fits:
            raise ModelNotAssociatedError("{m} is valid model type, but no fit has been performed".format(m=model))
        else:
            model_obj = self.get_model_fit(model, fit_method)

        if not model_obj.success:
            raise ValueError("The fit to that model was not considered a success by the fit method, cannot proceed.")

        if not outer_rad.isscalar:
            raise ValueError("Gas masses can only be calculated within one radii at a time, please pass a scalar "
                             "value for outer_rad.")
        elif inner_rad is not None and not inner_rad.isscalar:
            raise ValueError("Gas masses can only be calculated within one radii at a time, please pass a scalar "
                             "value for inner_rad.")

        # This checks to see if inner radius is None (probably how it will be used most of the time), and if
        #  it is then creates a Quantity with the same units as outer_radius
        if inner_rad is None:
            inner_rad = Quantity(0, outer_rad.unit)
        elif inner_rad is not None and not inner_rad.unit.is_equivalent(outer_rad):
            raise UnitConversionError("If an inner_radius Quantity is supplied, then it must be in the same units"
                                      " as the outer_radius Quantity.")

        # Checking the input radius units
        if not outer_rad.unit.is_equivalent(self.radii_unit):
            raise UnitConversionError("The supplied outer radius cannot be converted to the radius unit"
                                      " of this profile ({u})".format(u=self.radii_unit.to_string()))
        else:
            # This is for consistency, to make sure the same units as the profile radii are used for calculation
            #  and for storage keys
            outer_rad = outer_rad.to(self.radii_unit)
            inner_rad = inner_rad.to(self.radii_unit)

        # When only an outer radius has been passed (i.e. inner radius is zero), then we can only allow one
        #  radius error to be passed
        if radius_err is not None and inner_rad == 0 and not radius_err.isscalar:
            raise ValueError('You may only pass a two-element radius error quantity if you have also set inner_radius '
                             'to a non-zero value.')
        # We know that there is no circumstance where more than two radius errors should be passed
        elif radius_err is not None and not radius_err.isscalar and len(radius_err) > 2:
            raise ValueError("The 'radius_error' argument may have a maximum of two entries, a single value for both"
                             "outer and inner radii, or separate entries for outer and inner radii.")
        # Now we check to see whether the radius error unit is compatible with the radius units we're already
        #  working with
        elif radius_err is not None and not radius_err.unit.is_equivalent(outer_rad.unit):
            raise UnitConversionError("The radius_err quantity must be in units that are equivalent to units "
                                      "of {}.".format(outer_rad.unit.to_string()))

        # Now we make absolutely sure that the radius error(s) are in the correct units
        if radius_err is not None:
            radius_err = radius_err.to(self.radii_unit)

        # Doing an extra check to warn the user if the radius they supplied is outside the radii
        #  covered by the data
        if outer_rad >= self.radii[-1]:
            warn("The outer radius you supplied is greater than or equal to the outer radius covered by the data, so"
                 " you are effectively extrapolating using the model.", stacklevel=2)

        # The next step is setting up radius distributions, if the radius error is not None. The outer_rad
        #  and inner_rad (if applicable) variables will be overwritten with a distribution, which will be picked up
        #  on by the volume integral part of the model function.
        rng = np.random.default_rng()
        if radius_err is None:
            # This is the simplest case, where there is no error at all - here the storage keys are just string
            #  versions of the inner and outer radii
            out_stor_key = str(outer_rad)
            inn_stor_key = str(inner_rad)
        elif radius_err is not None and inner_rad == 0:
            # The keys are defined first because 'outer_rad' is about to be turned into a radius distribution rather
            #  than a single value and we need the original values for string representations. Here the outer radius
            #  is uncertain and the size of the standard deviation becomes part of the storage key
            out_stor_key = str(outer_rad.value) + '_' + str(radius_err.value) + " " + str(outer_rad.unit)
            inn_stor_key = str(inner_rad)
            # The length of one of the parameter distributions in the model is used to tell us how many samples to
            #  draw from our radius distribution, as we need it to be the same length for the volume integral.
            outer_rad = Quantity(rng.normal(outer_rad.value, radius_err.value, len(model_obj.par_dists[0])),
                                 radius_err.unit)
        elif radius_err is not None and radius_err.isscalar:
            # The keys are defined first because the radii variables are about to be turned into radius
            #  distributions rather than single values and we need the original values for string representations.
            #  Here the radii are uncertain (with the same st dev) and the size of the standard deviation becomes
            #  part of the storage key
            out_stor_key = str(outer_rad.value) + '_' + str(radius_err.value) + " " + str(outer_rad.unit)
            inn_stor_key = str(inner_rad.value) + '_' + str(radius_err.value) + " " + str(outer_rad.unit)
            outer_rad = Quantity(rng.normal(outer_rad.value, radius_err.value, len(model_obj.par_dists[0])),
                                 radius_err.unit)
            inner_rad = Quantity(rng.normal(inner_rad.value, radius_err.value, len(model_obj.par_dists[0])),
                                 radius_err.unit)
        elif radius_err is not None and len(radius_err) == 2:
            # The keys are defined first because the radii variables are about to be turned into radius
            #  distributions rather than single values and we need the original values for string representations.
            #  Here the radii are uncertain (with different st devs) and the size of the standard deviations become
            #  part of the storage keys
            out_stor_key = str(outer_rad.value) + '_' + str(radius_err[0].value) + " " + str(outer_rad.unit)
            inn_stor_key = str(inner_rad.value) + '_' + str(radius_err[1].value) + " " + str(outer_rad.unit)
            outer_rad = Quantity(rng.normal(outer_rad.value, radius_err.value[0], len(model_obj.par_dists[0])),
                                 radius_err.unit)
            inner_rad = Quantity(rng.normal(inner_rad.value, radius_err.value[1], len(model_obj.par_dists[0])),
                                 radius_err.unit)
        else:
            raise ValueError("Somehow you have passed a radius error with more than two entries and "
                             "it hasn't been caught - contact the developer.")

        # If we're using a radius distribution(s), then this part checks to ensure that none of the values are
        #  negative because that doesn't make any sense! In such cases the offending radii are set to zero, so really
        #  the radii could be a truncated Gaussian distribution.
        if not outer_rad.isscalar:
            outer_rad[outer_rad < 0] = 0
        if not inner_rad.isscalar:
            inner_rad[inner_rad < 0] = 0

        # Just preparing the way, setting up the storage dictionary - top level identifies the model
        if str(model_obj) not in self._gas_masses:
            self._gas_masses[str(model_obj)] = {}
        # The next layer is the outer radius key, then finally the result will be stored using the inner radius key
        if out_stor_key not in self._gas_masses[str(model_obj)]:
            self._gas_masses[str(model_obj)][out_stor_key] = {}

        # This runs the volume integral on the density profile, using the built-in integral method in the model.
        if inn_stor_key not in self._gas_masses[str(model_obj)][out_stor_key] and \
                out_stor_key != str(Quantity(0, outer_rad.unit)):
            mass_dist = model_obj.volume_integral(outer_rad, inner_rad, use_par_dist=True)
            # Converts to an actual mass rather than a total number of particles
            if self._sub_type == 'num_dens':
                mass_dist *= (MEAN_MOL_WEIGHT*m_p)
            # Converts to solar masses and stores inside the current profile for future reference
            mass_dist = mass_dist.to('Msun')
            self._gas_masses[str(model_obj)][out_stor_key][inn_stor_key] = mass_dist

        # Obviously the mass contained within a zero radius bin is zero, but the integral can fall over sometimes when
        #  this is requested so I put in this special case
        elif inn_stor_key not in self._gas_masses[str(model_obj)][out_stor_key] and \
                (outer_rad.isscalar and outer_rad == 0):
            mass_dist = Quantity(np.zeros(len(model_obj.par_dists[0])), 'Msun')
            self._gas_masses[str(model_obj)][out_stor_key][inn_stor_key] = mass_dist

        else:
            mass_dist = self._gas_masses[str(model_obj)][out_stor_key][inn_stor_key]

        med_mass = np.percentile(mass_dist, 50).value
        upp_mass = np.percentile(mass_dist, 50 + (conf_level/2)).value
        low_mass = np.percentile(mass_dist, 50 - (conf_level/2)).value
        gas_mass = Quantity([med_mass, med_mass-low_mass, upp_mass-med_mass], mass_dist.unit)

        if np.any(gas_mass[0] < 0):
            raise ValueError("A gas mass of less than zero has been measured, which is not physical.")

        # This method means that a change has happened to the model, so it should be re-saved
        self.save()
        return gas_mass, mass_dist

    @property
    def density_method(self) -> str:
        """
        Gives the user the method used to generate this density profile.

        :return: The string describing the method
        :rtype: str
        """
        return self._gen_method

    @property
    def generation_profile(self) -> BaseProfile1D:
        """
        Provides the profile from which this density profile was measured. Either a surface brightness profile
        if measured using SB methods, or an APEC normalisation profile if inferred from annular spectra.

        :return: The profile from which the densities were measured.
        :rtype: Union[SurfaceBrightness1D, APECNormalisation1D]
        """
        return self._gen_prof

    def view_gas_mass_dist(self, model: str, outer_rad: Quantity, conf_level: float = 68.2, figsize=(8, 8),
                           bins: Union[str, int] = 'auto', colour: str = "lightslategrey", fit_method: str = 'mcmc'):
        """
        A method which will generate a histogram of the gas mass distribution that resulted from the gas mass
        calculation at the supplied radius. If the mass for the passed radius has already been measured it, and the
        mass distribution, will be retrieved from the storage of this product rather than re-calculated.

        :param str model: The name of the model from which to derive the gas mass.
        :param Quantity outer_rad: The radius within which to calculate the gas mass.
        :param float conf_level: The confidence level for the mass uncertainties, this doesn't affect the
            distribution, only the vertical lines indicating the measured value of gas mass.
        :param str colour: The desired colour of the histogram.
        :param tuple figsize: The desired size of the histogram figure.
        :param int/str bins: The argument to be passed to plt.hist, either a number of bins or a binning
            algorithm name.
        :param str fit_method: The method that was used to fit the model, default is 'mcmc'.
        """
        if not outer_rad.isscalar:
            raise ValueError("Unfortunately this method can only display a distribution for one radius, so "
                             "arrays of radii are not supported.")

        gas_mass, gas_mass_dist = self.gas_mass(model, outer_rad, conf_level=conf_level, fit_method=fit_method)

        plt.figure(figsize=figsize)
        ax = plt.gca()
        ax.tick_params(axis='both', direction='in', which='both', top=True, right=True)
        ax.yaxis.set_ticklabels([])

        plt.hist(gas_mass_dist.value, bins=bins, color=colour, alpha=0.7, density=False)
        plt.xlabel(r"Gas Mass [M$_{\odot}$]")
        plt.title("Gas Mass Distribution at {}".format(outer_rad.to_string()))

        mass_label = gas_mass.to("10^13Msun")
        vals_label = str(mass_label[0].round(2).value) + "^{+" + str(mass_label[2].round(2).value) + "}" + \
                     "_{-" + str(mass_label[1].round(2).value) + "}"
        res_label = r"$\rm{M_{gas}} = " + vals_label + r"10^{13}M_{\odot}$"

        plt.axvline(gas_mass[0].value, color='red', label=res_label)
        plt.axvline(gas_mass[0].value-gas_mass[1].value, color='red', linestyle='dashed')
        plt.axvline(gas_mass[0].value+gas_mass[2].value, color='red', linestyle='dashed')
        plt.legend(loc='best', prop={'size': 12})
        plt.tight_layout()
        plt.show()

    def gas_mass_profile(self, model: str, radii: Quantity = None, deg_radii: Quantity = None,
                         fit_method: str = 'mcmc') -> GasMass1D:
        """
        A method to calculate and return a gas mass profile.

        :param str model: The name of the model from which to derive the gas mass.
        :param Quantity radii: The radii at which to measure gas masses. The default is None, in which
            case the radii at which this density profile has data points will be used.
        :param Quantity deg_radii: The equivelant radii to `radii` but in degrees, required for defining
            a profile. The default is None, but if custom radii are passed then this variable must be passed too.
        :param str fit_method: The method that was used to fit the model, default is 'mcmc'.
        :return: A cumulative gas mass distribution.
        :rtype: GasMass1D
        """
        if radii is None and self.radii[0] == 0:
            radii = self.radii[1:]
            deg_radii = self.deg_radii[1:]
        elif radii is None:
            radii = self.radii
            deg_radii = self.deg_radii
        elif radii is not None and not radii.unit.is_equivalent(self.radii_unit):
            raise UnitConversionError("The custom radii passed to this method cannot be converted to "
                                      "{}".format(self.radii_unit.to_string()))

        if radii is not None and deg_radii is None:
            raise ValueError('If a custom set of radii is passed then their equivalents in degrees must '
                             'also be passed')

        mass_vals = []
        mass_errs = []
        for rad in radii:
            gas_mass = self.gas_mass(model, rad, fit_method=fit_method)[0]
            mass_vals.append(gas_mass.value[0])
            mass_errs.append(gas_mass[1:].max().value)

        mass_vals = Quantity(mass_vals, 'Msun')
        mass_errs = Quantity(mass_errs, 'Msun')
        gm_prof = GasMass1D(radii, mass_vals, self.centre, self.src_name, self.obs_id, self.instrument,
                            self._gen_method, self._gen_prof, values_err=mass_errs, deg_radii=deg_radii,
                            auto_save=self.auto_save)

        return gm_prof


class ProjectedGasTemperature1D(BaseProfile1D):
    """
    A profile product meant to hold a radial profile of projected X-ray temperature, as measured from a set
    of annular spectra by XSPEC. These are typically only defined by XGA methods.

    :param Quantity radii: The radii at which the projected gas temperatures have been measured, this should
        be in a proper radius unit, such as kpc.
    :param Quantity values: The projected gas temperatures that have been measured.
    :param Quantity centre: The central coordinate the profile was generated from.
    :param str source_name: The name of the source this profile is associated with.
    :param str obs_id: The observation which this profile was generated from.
    :param str inst: The instrument which this profile was generated from.
    :param Quantity radii_err: Uncertainties on the radii.
    :param Quantity values_err: Uncertainties on the values.
    :param int associated_set_id: The set ID of the AnnularSpectra that generated this - if applicable.
    :param str set_storage_key: Must be present if associated_set_id is, this is the storage key which the
        associated AnnularSpectra generates to place itself in XGA's store structure.
    :param Quantity deg_radii: A slightly unfortunate variable that is required only if radii is not in
        units of degrees, or if no set_storage_key is passed. It should be a quantity containing the radii
        values converted to degrees, and allows this object to construct a predictable storage key.
<<<<<<< HEAD
    :param str telescope: The telescope that this spectrum is derived from. Default is None.
    """
    def __init__(self, radii: Quantity, values: Quantity, centre: Quantity, source_name: str, obs_id: str, inst: str,
                 radii_err: Quantity = None, values_err: Quantity = None, associated_set_id: int = None,
                 set_storage_key: str = None, deg_radii: Quantity = None, telescope: str = None):
=======
    :param bool auto_save: Whether the profile should automatically save itself to disk at any point. The default is
        False, but all profiles generated through XGA processes acting on XGA sources will auto-save.
    """
    def __init__(self, radii: Quantity, values: Quantity, centre: Quantity, source_name: str, obs_id: str, inst: str,
                 radii_err: Quantity = None, values_err: Quantity = None, associated_set_id: int = None,
                 set_storage_key: str = None, deg_radii: Quantity = None, auto_save: bool = False):
>>>>>>> fd1394fc
        """
        The init of a subclass of BaseProfile1D which will hold a 1D projected temperature profile. This profile
        will be considered unusable if a temperature value of greater than 30keV is present in the profile, or if a
        negative error value is detected (XSPEC can produce those).

        :param Quantity radii: The radii at which the projected gas temperatures have been measured, this should
            be in a proper radius unit, such as kpc.
        :param Quantity values: The projected gas temperatures that have been measured.
        :param Quantity centre: The central coordinate the profile was generated from.
        :param str source_name: The name of the source this profile is associated with.
        :param str obs_id: The observation which this profile was generated from.
        :param str inst: The instrument which this profile was generated from.
        :param Quantity radii_err: Uncertainties on the radii.
        :param Quantity values_err: Uncertainties on the values.
        :param int associated_set_id: The set ID of the AnnularSpectra that generated this - if applicable.
        :param str set_storage_key: Must be present if associated_set_id is, this is the storage key which the
            associated AnnularSpectra generates to place itself in XGA's store structure.
        :param Quantity deg_radii: A slightly unfortunate variable that is required only if radii is not in
            units of degrees, or if no set_storage_key is passed. It should be a quantity containing the radii
            values converted to degrees, and allows this object to construct a predictable storage key.
        :param bool auto_save: Whether the profile should automatically save itself to disk at any point. The default is
            False, but all profiles generated through XGA processes acting on XGA sources will auto-save.
        """
        super().__init__(radii, values, centre, source_name, obs_id, inst, radii_err, values_err, associated_set_id,
<<<<<<< HEAD
                         set_storage_key, deg_radii, telescope=telescope)
=======
                         set_storage_key, deg_radii, auto_save=auto_save)
>>>>>>> fd1394fc

        if not radii.unit.is_equivalent("kpc"):
            raise UnitConversionError("Radii unit cannot be converted to kpc")

        if not values.unit.is_equivalent("keV"):
            raise UnitConversionError("Values unit cannot be converted to keV")

        # Setting the type
        self._prof_type = "1d_proj_temperature"

        # This is what the y-axis is labelled as during plotting
        self._y_axis_name = "Projected Temperature"

        # This sets the profile to unusable if there is a problem with the data
        if self._values_err is not None and np.any((self._values+self._values_err) > Quantity(30, 'keV')):
            self._usable = False
        elif self._values_err is None and np.any(self._values > Quantity(30, 'keV')):
            self._usable = False

        # And this does the same but if there is a problem with the uncertainties
        if self._values_err is not None and np.any(self._values_err < Quantity(0, 'keV')):
            self._usable = False


class APECNormalisation1D(BaseProfile1D):
    """
    A profile product meant to hold a radial profile of XSPEC normalisation, as measured from a set of annular spectra
    by XSPEC. These are typically only defined by XGA methods. This is a useful profile because it allows to not
    only infer 3D profiles of temperature and metallicity, but can also allow us to infer the 3D density profile.

    :param Quantity radii: The radii at which the APEC normalisations have been measured, this should
        be in a proper radius unit, such as kpc.
    :param Quantity values: The APEC normalisations that have been measured.
    :param Quantity centre: The central coordinate the profile was generated from.
    :param str source_name: The name of the source this profile is associated with.
    :param str obs_id: The observation which this profile was generated from.
    :param str inst: The instrument which this profile was generated from.
    :param Quantity radii_err: Uncertainties on the radii.
    :param Quantity values_err: Uncertainties on the values.
    :param int associated_set_id: The set ID of the AnnularSpectra that generated this - if applicable.
    :param str set_storage_key: Must be present if associated_set_id is, this is the storage key which the
        associated AnnularSpectra generates to place itself in XGA's store structure.
    :param Quantity deg_radii: A slightly unfortunate variable that is required only if radii is not in
        units of degrees, or if no set_storage_key is passed. It should be a quantity containing the radii
        values converted to degrees, and allows this object to construct a predictable storage key.
<<<<<<< HEAD
    :param str telescope: The telescope that this spectrum is derived from. Default is None.
    """
    def __init__(self, radii: Quantity, values: Quantity, centre: Quantity, source_name: str, obs_id: str, inst: str,
                 radii_err: Quantity = None, values_err: Quantity = None, associated_set_id: int = None,
                 set_storage_key: str = None, deg_radii: Quantity = None, telescope: str = None):
=======
    :param bool auto_save: Whether the profile should automatically save itself to disk at any point. The default is
        False, but all profiles generated through XGA processes acting on XGA sources will auto-save.
    """
    def __init__(self, radii: Quantity, values: Quantity, centre: Quantity, source_name: str, obs_id: str, inst: str,
                 radii_err: Quantity = None, values_err: Quantity = None, associated_set_id: int = None,
                 set_storage_key: str = None, deg_radii: Quantity = None, auto_save: bool = False):
>>>>>>> fd1394fc
        """
        The init of a subclass of BaseProfile1D which will hold a 1D APEC normalisation profile.

        :param Quantity radii: The radii at which the APEC normalisations have been measured, this should
            be in a proper radius unit, such as kpc.
        :param Quantity values: The APEC normalisations that have been measured.
        :param Quantity centre: The central coordinate the profile was generated from.
        :param str source_name: The name of the source this profile is associated with.
        :param str obs_id: The observation which this profile was generated from.
        :param str inst: The instrument which this profile was generated from.
        :param Quantity radii_err: Uncertainties on the radii.
        :param Quantity values_err: Uncertainties on the values.
        :param int associated_set_id: The set ID of the AnnularSpectra that generated this - if applicable.
        :param str set_storage_key: Must be present if associated_set_id is, this is the storage key which the
            associated AnnularSpectra generates to place itself in XGA's store structure.
        :param Quantity deg_radii: A slightly unfortunate variable that is required only if radii is not in
            units of degrees, or if no set_storage_key is passed. It should be a quantity containing the radii
            values converted to degrees, and allows this object to construct a predictable storage key.
        :param bool auto_save: Whether the profile should automatically save itself to disk at any point. The default is
            False, but all profiles generated through XGA processes acting on XGA sources will auto-save.
        """
        super().__init__(radii, values, centre, source_name, obs_id, inst, radii_err, values_err, associated_set_id,
<<<<<<< HEAD
                         set_storage_key, deg_radii, telescope=telescope)
=======
                         set_storage_key, deg_radii, auto_save=auto_save)
>>>>>>> fd1394fc

        if not radii.unit.is_equivalent("kpc"):
            raise UnitConversionError("Radii unit cannot be converted to kpc")

        if not values.unit.is_equivalent("cm^-5"):
            raise UnitConversionError("Values unit cannot be converted to keV")

        # Setting the type
        self._prof_type = "1d_apec_norm"

        # This is what the y-axis is labelled as during plotting
        self._y_axis_name = "APEC Normalisation"

    def _gen_profile_setup(self, redshift: float, cosmo: Cosmology, abund_table: str = 'angr') \
            -> Tuple[Quantity, Quantity, float]:
        """
        There are many common steps in the gas_density_profile and emission_measure_profile methods, so I decided to
        put some of the common setup steps in this internal function

        :param float redshift: The redshift of the source that this profile was generated from.
        :param cosmo: The chosen cosmology.
        :param str abund_table: The abundance table to used for the conversion from n_e x n_H to n_e^2 during density
            calculation. Default is the famous Anders & Grevesse table.
        :return:
        :rtype: Tuple[Quantity, Quantity, float]
        """
        # We need radii errors so that BaseProfile init can calculate the annular radii. The only possible time
        #  this would be triggered is if a user defines their own normalisation profile.
        if self.radii_err is None:
            raise ValueError("There are no radii uncertainties available for this APEC normalisation profile, they"
                             " are required to generate a profile.")

        # This just checks that the input abundance table is legal
        if abund_table in NHC and abund_table in ABUND_TABLES:
            e_to_p_ratio = NHC[abund_table]
        elif abund_table in ABUND_TABLES and abund_table not in NHC:
            avail_nhc = ", ".join(list(NHC.keys()))
            raise ValueError(
                "{a} is a valid choice of XSPEC abundance table, but XGA doesn't have an electron to hydrogen "
                "ratio for that table yet, this is the developers fault so please remind him if you see this "
                "error. Please select from one of these in the meantime; {av}".format(a=abund_table, av=avail_nhc))
        elif abund_table not in ABUND_TABLES:
            avail_abund = ", ".join(ABUND_TABLES)
            raise ValueError("{a} is not a valid abundance table choice, please use one of the "
                             "following; {av}".format(a=abund_table, av=avail_abund))

        # Converts the radii to cm so that the volume intersections are in the right units.
        if self.annulus_bounds.unit.is_equivalent('kpc'):
            cur_rads = self.annulus_bounds.to('cm')
        elif self.annulus_bounds.unit.is_equivalent('deg'):
            cur_rads = ang_to_rad(self.annulus_bounds.to('deg'), redshift, cosmo).to('cm')
        else:
            raise UnitConversionError("Somehow you have an unrecognised distance unit for the radii of this profile")

        # Calculate the angular diameter distance to the source (in cm), just need the redshift and the cosmology
        #  which has chosen for analysis
        ang_dist = cosmo.angular_diameter_distance(redshift).to("cm")

        return cur_rads, ang_dist, e_to_p_ratio

    def gas_density_profile(self, redshift: float, cosmo: Quantity, abund_table: str = 'angr', num_real: int = 10000,
                            sigma: int = 1, num_dens: bool = True) -> GasDensity3D:
        """
        A method to calculate the gas density profile from the APEC normalisation profile, which in turn was
        measured from XSPEC fits of an AnnularSpectra. This method supports the generation of both number density
        and mass density profiles through the use of the num_dens keyword.

        :param float redshift: The redshift of the source that this profile was generated from.
        :param cosmo: The chosen cosmology.
        :param str abund_table: The abundance table to used for the conversion from n_e x n_H to n_e^2 during density
            calculation. Default is the famous Anders & Grevesse table.
        :param int num_real: The number of data realisations which should be generated to infer density errors.
        :param int sigma: What sigma of error should the density profile be created with, the default is 1σ.
        :param bool num_dens: If True then a number density profile will be generated, otherwise a mass density profile
        will be generated.
        :return: The gas density profile which has been calculated from the APEC normalisation profile.
        :rtype: GasDensity3D
        """
        # There are commonalities between this method and others in this class, so I shifted some steps into an
        #  internal method which we will call now
        cur_rads, ang_dist, e_to_p_ratio = self._gen_profile_setup(redshift, cosmo, abund_table)

        # This uses a handy function I defined a while back to calculate the volume intersections between the annuli
        #  and spherical shells
        vol_intersects = shell_ann_vol_intersect(cur_rads, cur_rads)

        # This is essentially the constants bit of the XSPEC APEC normalisation
        # Angular diameter distance is calculated using the cosmology which was associated with the cluster
        #  at definition
        conv_factor = (4 * np.pi * (ang_dist * (1 + redshift)) ** 2) / (e_to_p_ratio * 10 ** -14)
        num_gas_scale = (1+e_to_p_ratio)
        conv_mass = MEAN_MOL_WEIGHT*m_p

        # Generating random normalisation profile realisations from DATA
        norm_real = self.generate_data_realisations(num_real, truncate_zero=True)

        if num_dens:
            gas_dens_reals = Quantity(np.zeros(norm_real.shape), "cm^-3")
        else:
            gas_dens_reals = Quantity(np.zeros(norm_real.shape), "kg cm^-3")

        # Using a loop here is ugly and relatively slow, but it should be okay
        for i in range(0, num_real):
            if num_dens:
                gas_dens_reals[i, :] = np.sqrt(np.linalg.inv(vol_intersects.T) @
                                               norm_real[i, :] * conv_factor) * num_gas_scale
            else:
                gas_dens_reals[i, :] = np.sqrt(np.linalg.inv(vol_intersects.T) @
                                               norm_real[i, :] * conv_factor) * num_gas_scale * conv_mass

        if not num_dens:
            # Convert the realisations to the correct unit
            gas_dens_reals = gas_dens_reals.to("Msun/Mpc^3")

        med_dens = np.nanpercentile(gas_dens_reals, 50, axis=0)
        # Calculates the standard deviation of each data point, this is how we estimate the density errors
        dens_sigma = np.nanstd(gas_dens_reals, axis=0)*sigma

        # Set up the actual profile object and return it
        dens_prof = GasDensity3D(self.radii, med_dens, self.centre, self.src_name, self.obs_id, self.instrument,
                                 'spec', self, self.radii_err, dens_sigma, self.set_ident,
<<<<<<< HEAD
                                 self.associated_set_storage_key, self.deg_radii, telescope=self.telescope)
=======
                                 self.associated_set_storage_key, self.deg_radii, auto_save=self.auto_save)
>>>>>>> fd1394fc
        return dens_prof

    def emission_measure_profile(self, redshift: float, cosmo: Cosmology, abund_table: str = 'angr',
                                 num_real: int = 100, sigma: int = 2):
        """
        A method to calculate the emission measure profile from the APEC normalisation profile, which in turn was
        measured from XSPEC fits of an AnnularSpectra.

        :param float redshift: The redshift of the source that this profile was generated from.
        :param cosmo: The chosen cosmology.
        :param str abund_table: The abundance table to used for the conversion from n_e x n_H to n_e^2 during density
            calculation. Default is the famous Anders & Grevesse table.
        :param int num_real: The number of data realisations which should be generated to infer emission measure errors.
        :param int sigma: What sigma of error should the density profile be created with, the default is 2σ.
        :return:
        :rtype:
        """
        cur_rads, ang_dist, hy_to_elec = self._gen_profile_setup(redshift, cosmo, abund_table)

        # This is essentially the constants bit of the XSPEC APEC normalisation
        # Angular diameter distance is calculated using the cosmology which was associated with the cluster
        #  at definition
        conv_factor = (4 * np.pi * (ang_dist * (1 + redshift)) ** 2) / (10 ** -14)
        em_meas = self.values * conv_factor

        norm_real = self.generate_data_realisations(num_real, truncate_zero=True)
        em_meas_reals = norm_real * conv_factor

        # Calculates the standard deviation of each data point, this is how we estimate the density errors
        em_meas_sigma = np.std(em_meas_reals, axis=0)*sigma

        # Set up the actual profile object and return it
        em_meas_prof = EmissionMeasure1D(self.radii, em_meas, self.centre, self.src_name, self.obs_id, self.instrument,
                                         self.radii_err, em_meas_sigma, self.set_ident, self.associated_set_storage_key,
<<<<<<< HEAD
                                         self.deg_radii, self.telescope)
=======
                                         self.deg_radii, auto_save=True)
>>>>>>> fd1394fc
        return em_meas_prof


class EmissionMeasure1D(BaseProfile1D):
    """
    A profile product meant to hold a radial profile of X-ray emission measure.

    :param Quantity radii: The radii at which the emission measures have been measured, this should
        be in a proper radius unit, such as kpc.
    :param Quantity values: The emission measures that have been measured.
    :param Quantity centre: The central coordinate the profile was generated from.
    :param str source_name: The name of the source this profile is associated with.
    :param str obs_id: The observation which this profile was generated from.
    :param str inst: The instrument which this profile was generated from.
    :param Quantity radii_err: Uncertainties on the radii.
    :param Quantity values_err: Uncertainties on the values.
    :param int associated_set_id: The set ID of the AnnularSpectra that generated this - if applicable.
    :param str set_storage_key: Must be present if associated_set_id is, this is the storage key which the
        associated AnnularSpectra generates to place itself in XGA's store structure.
    :param Quantity deg_radii: A slightly unfortunate variable that is required only if radii is not in
        units of degrees, or if no set_storage_key is passed. It should be a quantity containing the radii
        values converted to degrees, and allows this object to construct a predictable storage key.
<<<<<<< HEAD
    :param str telescope: The telescope that this spectrum is derived from. Default is None.
    """
    def __init__(self, radii: Quantity, values: Quantity, centre: Quantity, source_name: str, obs_id: str, inst: str,
                 radii_err: Quantity = None, values_err: Quantity = None, associated_set_id: int = None,
                 set_storage_key: str = None, deg_radii: Quantity = None, telescope: str = None):
=======
    :param bool auto_save: Whether the profile should automatically save itself to disk at any point. The default is
        False, but all profiles generated through XGA processes acting on XGA sources will auto-save.
    """
    def __init__(self, radii: Quantity, values: Quantity, centre: Quantity, source_name: str, obs_id: str, inst: str,
                 radii_err: Quantity = None, values_err: Quantity = None, associated_set_id: int = None,
                 set_storage_key: str = None, deg_radii: Quantity = None, auto_save: bool = False):
>>>>>>> fd1394fc
        """
        The init of a subclass of BaseProfile1D which will hold a radial emission measure profile.
        """
        #
        super().__init__(radii, values, centre, source_name, obs_id, inst, radii_err, values_err, associated_set_id,
<<<<<<< HEAD
                         set_storage_key, deg_radii, telescope=telescope)
=======
                         set_storage_key, deg_radii, auto_save=auto_save)
>>>>>>> fd1394fc
        if not radii.unit.is_equivalent("kpc"):
            raise UnitConversionError("Radii unit cannot be converted to kpc")

        if not values.unit.is_equivalent("cm^-3"):
            raise UnitConversionError("Values unit cannot be converted to cm^-3")

        # Setting the type
        self._prof_type = "1d_emission_measure"

        # This is what the y-axis is labelled as during plotting
        self._y_axis_name = "Emission Measure"


class ProjectedGasMetallicity1D(BaseProfile1D):
    """
    A profile product meant to hold a radial profile of projected X-ray metallicities/abundances, as measured
    from a set of annular spectra by XSPEC. These are typically only defined by XGA methods.

    :param Quantity radii: The radii at which the projected gas metallicity have been measured, this should
        be in a proper radius unit, such as kpc.
    :param Quantity values: The projected gas metallicity that have been measured.
    :param Quantity centre: The central coordinate the profile was generated from.
    :param str source_name: The name of the source this profile is associated with.
    :param str obs_id: The observation which this profile was generated from.
    :param str inst: The instrument which this profile was generated from.
    :param Quantity radii_err: Uncertainties on the radii.
    :param Quantity values_err: Uncertainties on the values.
    :param int associated_set_id: The set ID of the AnnularSpectra that generated this - if applicable.
    :param str set_storage_key: Must be present if associated_set_id is, this is the storage key which the
        associated AnnularSpectra generates to place itself in XGA's store structure.
    :param Quantity deg_radii: A slightly unfortunate variable that is required only if radii is not in
        units of degrees, or if no set_storage_key is passed. It should be a quantity containing the radii
        values converted to degrees, and allows this object to construct a predictable storage key.
<<<<<<< HEAD
    :param str telescope: The telescope that this spectrum is derived from. Default is None.
    """
    def __init__(self, radii: Quantity, values: Quantity, centre: Quantity, source_name: str, obs_id: str, inst: str,
                 radii_err: Quantity = None, values_err: Quantity = None, associated_set_id: int = None,
                 set_storage_key: str = None, deg_radii: Quantity = None, telescope: str = None):
=======
    :param bool auto_save: Whether the profile should automatically save itself to disk at any point. The default is
        False, but all profiles generated through XGA processes acting on XGA sources will auto-save.
    """
    def __init__(self, radii: Quantity, values: Quantity, centre: Quantity, source_name: str, obs_id: str, inst: str,
                 radii_err: Quantity = None, values_err: Quantity = None, associated_set_id: int = None,
                 set_storage_key: str = None, deg_radii: Quantity = None, auto_save: bool = False):
>>>>>>> fd1394fc
        """
        The init of a subclass of BaseProfile1D which will hold a 1D projected metallicity/abundance profile.

        :param Quantity radii: The radii at which the projected gas metallicity have been measured, this should
            be in a proper radius unit, such as kpc.
        :param Quantity values: The projected gas metallicity that have been measured.
        :param Quantity centre: The central coordinate the profile was generated from.
        :param str source_name: The name of the source this profile is associated with.
        :param str obs_id: The observation which this profile was generated from.
        :param str inst: The instrument which this profile was generated from.
        :param Quantity radii_err: Uncertainties on the radii.
        :param Quantity values_err: Uncertainties on the values.
        :param int associated_set_id: The set ID of the AnnularSpectra that generated this - if applicable.
        :param str set_storage_key: Must be present if associated_set_id is, this is the storage key which the
            associated AnnularSpectra generates to place itself in XGA's store structure.
        :param Quantity deg_radii: A slightly unfortunate variable that is required only if radii is not in
            units of degrees, or if no set_storage_key is passed. It should be a quantity containing the radii
            values converted to degrees, and allows this object to construct a predictable storage key.
        :param bool auto_save: Whether the profile should automatically save itself to disk at any point. The default is
            False, but all profiles generated through XGA processes acting on XGA sources will auto-save.
        """
        #
        super().__init__(radii, values, centre, source_name, obs_id, inst, radii_err, values_err, associated_set_id,
<<<<<<< HEAD
                         set_storage_key, deg_radii, telescope=telescope)
=======
                         set_storage_key, deg_radii, auto_save=auto_save)
>>>>>>> fd1394fc

        # Actually imposing limits on what units are allowed for the radii and values for this - just
        #  to make things like the gas mass integration easier and more reliable. Also this is for mass
        #  density, not number density.
        if not radii.unit.is_equivalent("kpc"):
            raise UnitConversionError("Radii unit cannot be converted to kpc")

        if not values.unit.is_equivalent(""):
            raise UnitConversionError("Values unit cannot be converted to dimensionless")

        # Setting the type
        self._prof_type = "1d_proj_metallicity"

        # This is what the y-axis is labelled as during plotting
        self._y_axis_name = "Projected Metallicity"


class GasTemperature3D(BaseProfile1D):
    """
    A profile product meant to hold a 3D radial profile of X-ray temperature, as measured by some form of
    de-projection applied to a projected temperature profile.

    :param Quantity radii: The radii at which the gas temperatures have been measured, this should
        be in a proper radius unit, such as kpc.
    :param Quantity values: The gas temperatures that have been measured.
    :param Quantity centre: The central coordinate the profile was generated from.
    :param str source_name: The name of the source this profile is associated with.
    :param str obs_id: The observation which this profile was generated from.
    :param str inst: The instrument which this profile was generated from.
    :param Quantity radii_err: Uncertainties on the radii.
    :param Quantity values_err: Uncertainties on the values.
    :param int associated_set_id: The set ID of the AnnularSpectra that generated this - if applicable.
    :param str set_storage_key: Must be present if associated_set_id is, this is the storage key which the
        associated AnnularSpectra generates to place itself in XGA's store structure.
    :param Quantity deg_radii: A slightly unfortunate variable that is required only if radii is not in
        units of degrees, or if no set_storage_key is passed. It should be a quantity containing the radii
        values converted to degrees, and allows this object to construct a predictable storage key.
    :param str telescope: The telescope that this spectrum is derived from. Default is None.
    """
    def __init__(self, radii: Quantity, values: Quantity, centre: Quantity, source_name: str, obs_id: str, inst: str,
                 radii_err: Quantity = None, values_err: Quantity = None,  associated_set_id: int = None,
<<<<<<< HEAD
                 set_storage_key: str = None, deg_radii: Quantity = None, telescope: str = None):
=======
                 set_storage_key: str = None, deg_radii: Quantity = None, auto_save: bool = False):
>>>>>>> fd1394fc
        """
        The init of a subclass of BaseProfile1D which will hold a radial 3D temperature profile.
        """
        super().__init__(radii, values, centre, source_name, obs_id, inst, radii_err, values_err, associated_set_id,
<<<<<<< HEAD
                         set_storage_key, deg_radii, telescope=telescope)
=======
                         set_storage_key, deg_radii, auto_save=auto_save)
>>>>>>> fd1394fc

        if not radii.unit.is_equivalent("kpc"):
            raise UnitConversionError("Radii unit cannot be converted to kpc")

        if not values.unit.is_equivalent("keV"):
            raise UnitConversionError("Values unit cannot be converted to keV")

        # Setting the type
        self._prof_type = "gas_temperature"

        # This is what the y-axis is labelled as during plotting
        self._y_axis_name = "3D Temperature"


# TODO WRITE CUSTOM STORAGE KEY HERE AS WELL
class BaryonFraction(BaseProfile1D):
    """
    A profile product which will hold a profile showing how the baryon fraction of a galaxy cluster changes
    with radius. These profiles are typically generated from a HydrostaticMass profile product instance.

    :param Quantity radii: The radii at which the baryon fracion have been measured, this should
        be in a proper radius unit, such as kpc.
    :param Quantity values: The baryon fracions that have been measured.
    :param Quantity centre: The central coordinate the profile was generated from.
    :param str source_name: The name of the source this profile is associated with.
    :param str obs_id: The observation which this profile was generated from.
    :param str inst: The instrument which this profile was generated from.
    :param Quantity radii_err: Uncertainties on the radii.
    :param Quantity values_err: Uncertainties on the values.
    :param int associated_set_id: The set ID of the AnnularSpectra that generated this - if applicable.
    :param str set_storage_key: Must be present if associated_set_id is, this is the storage key which the
        associated AnnularSpectra generates to place itself in XGA's store structure.
    :param Quantity deg_radii: A slightly unfortunate variable that is required only if radii is not in
        units of degrees, or if no set_storage_key is passed. It should be a quantity containing the radii
        values converted to degrees, and allows this object to construct a predictable storage key.
    :param str telescope: The telescope that this spectrum is derived from. Default is None.
    """
    def __init__(self, radii: Quantity, values: Quantity, centre: Quantity, source_name: str, obs_id: str, inst: str,
                 radii_err: Quantity = None, values_err: Quantity = None,  associated_set_id: int = None,
<<<<<<< HEAD
                 set_storage_key: str = None, deg_radii: Quantity = None, telescope: str = None):
=======
                 set_storage_key: str = None, deg_radii: Quantity = None, auto_save: bool = False):
>>>>>>> fd1394fc
        """
        The init of a subclass of BaseProfile1D which will hold a radial baryon fraction profile.
        """
        super().__init__(radii, values, centre, source_name, obs_id, inst, radii_err, values_err, associated_set_id,
<<<<<<< HEAD
                         set_storage_key, deg_radii, telescope=telescope)
=======
                         set_storage_key, deg_radii, auto_save=auto_save)
>>>>>>> fd1394fc

        if not radii.unit.is_equivalent("kpc"):
            raise UnitConversionError("Radii unit cannot be converted to kpc")

        if not values.unit.is_equivalent(""):
            raise UnitConversionError("Values unit cannot be converted to dimensionless")

        # Setting the type
        self._prof_type = "baryon_fraction"

        # This is what the y-axis is labelled as during plotting
        self._y_axis_name = "Baryon Fraction"


class HydrostaticMass(BaseProfile1D):
    """
    A profile product which uses input GasTemperature3D and GasDensity3D profiles to generate a hydrostatic
    mass profile, which in turn can be used to measure the hydrostatic mass at a particular radius. In contrast
    to other profile objects, this one calculates the y values itself, as such any radii may be passed.

    :param GasTemperature3D temperature_profile: The XGA 3D temperature profile to take temperature
        information from.
    :param str/BaseModel1D temperature_model: The model to fit to the temperature profile, either a name or an
        instance of an XGA temperature model class.
    :param GasDensity3D density_profile: The XGA 3D density profile to take density information from.
    :param str/BaseModel1D density_model: The model to fit to the density profile, either a name or an
        instance of an XGA density model class.
    :param Quantity radii: The radii at which to measure the hydrostatic mass for the declaration of the profile.
    :param Quantity radii_err: The uncertainties on the radii.
    :param Quantity deg_radii: The radii values, but in units of degrees. This is required to set up a storage key
        for the profile to be filed in an XGA source.
    :param str fit_method: The name of the fit method to use for the fitting of the profiles, default is 'mcmc'.
    :param int num_walkers: If the fit method is 'mcmc' then this will set the number of walkers for the emcee
        sampler to set up.
    :param list/int num_steps: If the fit method is 'mcmc' this will set the number of steps for each sampler to
        take. If a single number is passed then that number of steps is used for both profiles, otherwise if a list
        is passed the first entry is used for the temperature fit, and the second for the density fit.
    :param int num_samples: The number of random samples to be drawn from the posteriors of the fit results.
    :param bool show_warn: Should warnings thrown during the fitting processes be shown.
    :param bool progress: Should fit progress bars be shown.
<<<<<<< HEAD
    :param str telescope: The telescope that this spectrum is derived from. Default is None.
=======
    :param bool auto_save: Whether the profile should automatically save itself to disk at any point. The default is
        False, but all profiles generated through XGA processes acting on XGA sources will auto-save.
>>>>>>> fd1394fc
    """
    def __init__(self, temperature_profile: GasTemperature3D, temperature_model: Union[str, BaseModel1D],
                 density_profile: GasDensity3D, density_model: Union[str, BaseModel1D], radii: Quantity,
                 radii_err: Quantity, deg_radii: Quantity, fit_method: str = "mcmc", num_walkers: int = 20,
                 num_steps: [int, List[int]] = 20000, num_samples: int = 10000, show_warn: bool = True,
<<<<<<< HEAD
                 progress: bool = True, telescope: str = None):
=======
                 progress: bool = True, auto_save: bool = False):
>>>>>>> fd1394fc
        """
        The init method for the HydrostaticMass class, uses temperature and density profiles, along with models, to
        set up the hydrostatic mass profile.

        :param GasTemperature3D temperature_profile: The XGA 3D temperature profile to take temperature
            information from.
        :param str/BaseModel1D temperature_model: The model to fit to the temperature profile, either a name or an
            instance of an XGA temperature model class.
        :param GasDensity3D density_profile: The XGA 3D density profile to take density information from.
        :param str/BaseModel1D density_model: The model to fit to the density profile, either a name or an
            instance of an XGA density model class.
        :param Quantity radii: The radii at which to measure the hydrostatic mass for the declaration of the profile.
        :param Quantity radii_err: The uncertainties on the radii.
        :param Quantity deg_radii: The radii values, but in units of degrees. This is required to set up a storage key
            for the profile to be filed in an XGA source.
        :param str fit_method: The name of the fit method to use for the fitting of the profiles, default is 'mcmc'.
        :param int num_walkers: If the fit method is 'mcmc' then this will set the number of walkers for the emcee
            sampler to set up.
        :param list/int num_steps: If the fit method is 'mcmc' this will set the number of steps for each sampler to
            take. If a single number is passed then that number of steps is used for both profiles, otherwise if a list
            is passed the first entry is used for the temperature fit, and the second for the density fit.
        :param int num_samples: The number of random samples to be drawn from the posteriors of the fit results.
        :param bool show_warn: Should warnings thrown during the fitting processes be shown.
        :param bool progress: Should fit progress bars be shown.
        :param bool auto_save: Whether the profile should automatically save itself to disk at any point. The default is
            False, but all profiles generated through XGA processes acting on XGA sources will auto-save.
        """
        # We check whether the temperature profile passed is actually the type of profile we need
        if type(temperature_profile) != GasTemperature3D:
            raise TypeError("Only a GasTemperature3D instance may be passed for temperature_profile, check "
                            "you haven't accidentally passed a ProjectedGasTemperature1D.")

        # We repeat this process with the density profile and model
        if type(density_profile) != GasDensity3D:
            raise TypeError("Only a GasDensity3D instance may be passed for density_profile, check you haven't "
                            "accidentally passed a GasDensity1D.")

        # We also need to check that someone hasn't done something dumb like pass profiles from two different
        #  clusters, so we'll compare source names.
        if temperature_profile.src_name != density_profile.src_name:
            raise ValueError("You have passed temperature and density profiles from two different "
                             "sources, any resulting hydrostatic mass measurements would not be valid, so this is not "
                             "allowed.")
        # And check they were generated with the same central coordinate, otherwise they may not be valid. I
        #  considered only raising a warning, but I need a consistent central coordinate to pass to the super init
        elif np.any(temperature_profile.centre != density_profile.centre):
            raise ValueError("The temperature and density profiles do not have the same central coordinate.")
        # Same reasoning with the ObsID and instrument
        elif temperature_profile.obs_id != density_profile.obs_id:
            warn("The temperature and density profiles do not have the same associated ObsID.", stacklevel=2)
        elif temperature_profile.instrument != density_profile.instrument:
            warn("The temperature and density profiles do not have the same associated instrument.", stacklevel=2)

        # We see if either of the profiles have an associated spectrum
        if temperature_profile.set_ident is None and density_profile.set_ident is None:
            set_id = None
            set_store = None
        elif temperature_profile.set_ident is None and density_profile.set_ident is not None:
            set_id = density_profile.set_ident
            set_store = density_profile.associated_set_storage_key
        elif temperature_profile.set_ident is not None and density_profile.set_ident is None:
            set_id = temperature_profile.set_ident
            set_store = temperature_profile.associated_set_storage_key
        elif temperature_profile.set_ident is not None and density_profile.set_ident is not None:
            if temperature_profile.set_ident != density_profile.set_ident:
                warn("The temperature and density profile you passed were generated from different sets of annular"
                     " spectra, the mass profiles associated set ident will be set to None.", stacklevel=2)
                set_id = None
                set_store = None
            else:
                set_id = temperature_profile.set_ident
                set_store = temperature_profile.associated_set_storage_key

        self._temp_prof = temperature_profile
        self._dens_prof = density_profile

        if not radii.unit.is_equivalent("kpc"):
            raise UnitConversionError("Radii unit cannot be converted to kpc")
        else:
            radii = radii.to('kpc')
            radii_err = radii_err.to('kpc')
        # This will be overwritten by the super() init call, but it allows rad_check to work
        self._radii = radii

        # We won't REQUIRE that the profiles have data point generated at the same radii, as we're gonna
        #  measure masses from the models, but I do need to check that the passed radii are within the radii of the
        #  and warn the user if they aren't
        self.rad_check(radii)

        if isinstance(num_steps, int):
            temp_steps = num_steps
            dens_steps = num_steps
        elif isinstance(num_steps, list) and len(num_steps) == 2:
            temp_steps = num_steps[0]
            dens_steps = num_steps[1]
        else:
            raise ValueError("If a list is passed for num_steps then it must have two entries, the first for the "
                             "temperature profile fit and the second for the density profile fit")

        # Make sure the model fits have been run, and retrieve the model objects
        temperature_model = temperature_profile.fit(temperature_model, fit_method, num_samples, temp_steps, num_walkers,
                                                    progress, show_warn)
        density_model = density_profile.fit(density_model, fit_method, num_samples, dens_steps, num_walkers, progress,
                                            show_warn)

        # Have to check whether the fits were actually successful, as the fit method will return a model instance
        #  either way
        if not temperature_model.success:
            raise XGAFitError("The fit to the temperature was unsuccessful, cannot define hydrostatic mass profile.")
        if not density_model.success:
            raise XGAFitError("The fit to the density was unsuccessful, cannot define hydrostatic mass profile.")

        self._temp_model = temperature_model
        self._dens_model = density_model

        mass, mass_dist = self.mass(radii, conf_level=68)
        mass_vals = mass[0, :]
        mass_errs = np.mean(mass[1:, :], axis=0)

        super().__init__(radii, mass_vals, self._temp_prof.centre, self._temp_prof.src_name, self._temp_prof.obs_id,
                         self._temp_prof.instrument, radii_err, mass_errs, set_id, set_store, deg_radii,
<<<<<<< HEAD
                         telescope=telescope)
=======
                         auto_save=auto_save)
>>>>>>> fd1394fc

        # Need a custom storage key for this mass profile, incorporating all the information we have about what
        #  went into it, density profile, temperature profile, radii, density and temperature models.
        dens_part = "dprof_{}".format(self._dens_prof.storage_key)
        temp_part = "tprof_{}".format(self._temp_prof.storage_key)
        cur_part = self.storage_key
        new_part = "tm{t}_dm{d}".format(t=self._temp_model.name, d=self._dens_model.name)
        whole_new = "{n}_{c}_{t}_{d}".format(n=new_part, c=cur_part, t=temp_part, d=dens_part)
        self._storage_key = whole_new

        # Setting the type
        self._prof_type = "hydrostatic_mass"

        # This is what the y-axis is labelled as during plotting
        self._y_axis_name = r"M$_{\rm{hydro}}$"

        # Setting up a dictionary to store hydro mass results in.
        self._masses = {}

    def mass(self, radius: Quantity, conf_level: float = 68.2,
             radius_err: Quantity = None) -> Union[Quantity, Quantity]:
        """
        A method which will measure a hydrostatic mass and hydrostatic mass uncertainty within the given
        radius/radii. No corrections are applied to the values calculated by this method, it is just the vanilla
        hydrostatic mass.

        If the models for temperature and density have analytical solutions to their derivative wrt to radius then
        those will be used to calculate the gradients at radius, but if not then a numerical method will be used for
        which dx will be set to radius/1e+6.

        :param Quantity radius: An astropy quantity containing the radius/radii that you wish to calculate the
            mass within.
        :param float conf_level: The confidence level for the mass uncertainties, the default is 68.2% (~1σ).
        :param Quantity radius_err: A standard deviation on radius, which will be taken into account during the
            calculation of hydrostatic mass.
        :return: An astropy quantity containing the mass/masses, lower and upper uncertainties, and another containing
            the mass realisation distribution.
        :rtype: Union[Quantity, Quantity]
        """
        upper = 50 + (conf_level / 2)
        lower = 50 - (conf_level / 2)

        # Prints a warning of the mass is outside the range of the data
        self.rad_check(radius)

        # We need check that, if the user has passed uncertainty information on radii, it is how we expect it to be.
        #  First off, are there the right number of entries?
        if not radius.isscalar and radius_err is not None and (radius_err.isscalar or len(radius) != len(radius_err)):
            raise ValueError("If a set of radii are passed, and radius uncertainty information is provided, the "
                             "'radius_err' argument must contain the same number of entries as the 'radius' argument.")
        # Same deal here, if only one radius is passed, only one error may be passed
        elif radius.isscalar and radius_err is not None and not radius_err.isscalar:
            raise ValueError("When a radius uncertainty ('radius_err') is passed for a single radius value, "
                             "'radius_err' must be scalar.")
        # Now we check that the units of the radius and radius error quantities are compatible
        elif radius_err is not None and not radius_err.unit.is_equivalent(radius.unit):
            raise UnitConversionError("The radius_err quantity must be in units that are equivalent to units "
                                      "of {}.".format(radius.unit.to_string()))

        # Now we make absolutely sure that the radius error(s) are in the correct units
        if radius_err is not None:
            radius_err = radius_err.to(self.radii_unit)

        # Here we construct the storage key for the radius passed, and the uncertainty if there is one
        if radius.isscalar and radius_err is None:
            stor_key = str(radius.value) + " " + str(radius.unit)
        elif radius.isscalar and radius_err is not None:
            stor_key = str(radius.value) + '_' + str(radius_err.value) + " " + str(radius.unit)
        # In this case, as the radius is not scalar, the masses won't be stored so we don't need a storage key
        else:
            stor_key = None

        # Check to see whether the calculation has to be run again
        if radius.isscalar and stor_key in self._masses:
            already_run = True
            mass_dist = self._masses[stor_key]
        else:
            already_run = False

        # If the models don't have analytical solutions to their derivative then the derivative method will need
        #  a dx to assume, so I will set one equal to radius/1e+6 (or the max radius if non-scalar), should be
        #  small enough.
        if radius.isscalar:
            dx = radius/1e+6
        else:
            dx = radius.max()/1e+6

        # Declaring this allows us to randomly draw from Gaussians, if the user has given us radius error information
        rng = np.random.default_rng()
        # In this case a single radius value, and a radius uncertainty has been passed
        if radius.isscalar and radius_err is not None:
            # We just want one a single distribution of radius here, but make sure that it is in a (1, N) shaped array
            #  as some downstream tasks in model classes, such as get_realisations and derivative, want radius
            #  DISTRIBUTIONS to be 2dim arrays, and multiple radius VALUES (e.g. [1, 2, 3, 4]) to be 1dim arrays
            calc_rad = Quantity(rng.normal(radius.value, radius_err.value, (1, len(self._dens_model.par_dists[0]))),
                                radius_err.unit)
        # In this case multiple radius values have been passed, each with an uncertainty
        elif not radius.isscalar and radius_err is not None:
            # So here we're setting up M radius distributions, where M is the number of input radii. So this radius
            #  array ends up being shape (M, N), where M is the number of radii, and M is the number of samples in
            #  the model posterior distributions
            calc_rad = Quantity(rng.normal(radius.value, radius_err.value,
                                           (len(self._dens_model.par_dists[0]), len(radius))), radius_err.unit).T

        # This is the simplest case, just a radius (or a set of radii) with no uncertainty information has been passed
        else:
            calc_rad = radius

        # If we need to do the calculation (i.e. no existing result is available, and the model fits worked) then
        #  we had best get to it!
        if not already_run and self._dens_model.success and self._temp_model.success:
            # This grabs gas density values from the density model, need to check whether the model is in units
            #  of mass or number density
            if self._dens_model.y_unit.is_equivalent('1/cm^3'):
                dens = self._dens_model.get_realisations(calc_rad)
                dens_der = self._dens_model.derivative(calc_rad, dx, True)
            else:
                dens = self._dens_model.get_realisations(calc_rad) / (MEAN_MOL_WEIGHT*m_p)
                dens_der = self._dens_model.derivative(calc_rad, dx, True) / (MEAN_MOL_WEIGHT*m_p)

            # We do the same for the temperature vals, again need to check the units
            if self._temp_model.y_unit.is_equivalent("keV"):
                temp = (self._temp_model.get_realisations(calc_rad)/k_B).to('K')
                temp_der = self._temp_model.derivative(calc_rad, dx, True)/k_B
                temp_der = temp_der.to(Unit('K')/self._temp_model.x_unit)
            else:
                temp = self._temp_model.get_realisations(calc_rad).to('K')
                temp_der = self._temp_model.derivative(calc_rad, dx, True).to('K')

            # Please note that this is just the vanilla hydrostatic mass equation, but not written in the "standard
            #  form". Here there are no logs in the derivatives, because it's easier to take advantage of astropy's
            #  quantities that way.
            mass_dist = ((-1 * k_B * np.power(radius[..., None], 2)) / (dens * (MEAN_MOL_WEIGHT*m_p) * G)) * \
                        ((dens * temp_der) + (temp * dens_der))

            # Just converts the mass/masses to the unit we normally use for them
            mass_dist = mass_dist.to('Msun').T

            if radius.isscalar:
                self._masses[stor_key] = mass_dist

        elif not self._temp_model.success or not self._dens_model.success:
            raise XGAFitError("One or both of the fits to the temperature model and density profiles were "
                              "not successful")

        mass_med = np.percentile(mass_dist, 50, axis=0)
        mass_lower = mass_med - np.percentile(mass_dist, lower, axis=0)
        mass_upper = np.percentile(mass_dist, upper, axis=0) - mass_med

        mass_res = Quantity(np.array([mass_med.value, mass_lower.value, mass_upper.value]), mass_dist.unit)

        # We check to see if any of the upper limits (i.e. measured value plus +ve error) are below zero, and if so
        #  then we throw an exception up
        if np.any((mass_res[0] + mass_res[1]) < 0):
            raise ValueError("A mass upper limit (i.e. measured value plus +ve error) of less than zero has been "
                             "measured, which is not physical.")

        return mass_res, mass_dist

    def annular_mass(self, outer_radius: Quantity, inner_radius: Quantity, conf_level: float = 68.2):
        """
        Calculate the hydrostatic mass contained within a specific 3D annulus, bounded by the outer and inner radius
        supplied to this method. Annular mass is calculated by measuring the mass within the inner and outer
        radii, and then subtracting the inner from the outer. Also supports calculating multiple annular masses
        when inner_radius and outer_radius are non-scalar.

        WARNING - THIS METHOD INVOLVES SUBTRACTING TWO MASS DISTRIBUTIONS, WHICH CAN'T NECESSARILY BE APPROXIMATED
        AS GAUSSIAN DISTRIBUTIONS, AS SUCH RESULTS FROM THIS METHOD SHOULD BE TREATED WITH SOME SUSPICION.

        :param Quantity outer_radius: Astropy containing outer radius (or radii) for the annulus (annuli) within
            which you wish to measure the mass. If calculating multiple annular masses, the length of outer_radius
            must be the same as inner_radius.
        :param Quantity inner_radius: Astropy containing inner radius (or radii) for the annulus (annuli) within
            which you wish to measure the mass. If calculating multiple annular masses, the length of inner_radius
            must be the same as outer_radius.
        :param float conf_level: The confidence level for the mass uncertainties, the default is 68.2% (~1σ).
        :return: An astropy quantity containing a mass distribution(s). Quantity will become two-dimensional
            when multiple sets of inner and outer radii are passed by the user.
        :rtype: Quantity
        """
        # Perform some checks to make sure that the user has passed inner and outer radii quantities that are valid
        #  and won't break any of the calculations that will be happening in this method
        if outer_radius.isscalar != inner_radius.isscalar:
            raise ValueError("The outer_radius and inner_radius Quantities must both be scalar, or both "
                             "be non-scalar.")
        elif (not inner_radius.isscalar and inner_radius.ndim != 1) or \
                (not outer_radius.isscalar and outer_radius.ndim != 1):
            raise ValueError('Non-scalar radius Quantities must have only one dimension')
        elif not outer_radius.isscalar and not inner_radius.isscalar and outer_radius.shape != inner_radius.shape:
            raise ValueError('The outer_radius and inner_radius Quantities must be the same shape.')

        # This just measures the masses within two radii, the outer and the inner supplied by the user. The mass()
        #  method will automatically deal with the input of multiple entries for each radius
        outer_mass, outer_mass_dist = self.mass(outer_radius, conf_level)
        inner_mass, inner_mass_dist = self.mass(inner_radius, conf_level)

        # This PROBABLY NOT AT ALL valid because they're just posterior distributions of mass
        return outer_mass_dist - inner_mass_dist

    def view_mass_dist(self, radius: Quantity, conf_level: float = 68.2, figsize=(8, 8), bins: Union[str, int] = 'auto',
                       colour: str = "lightslategrey"):
        """
        A method which will generate a histogram of the mass distribution that resulted from the mass calculation
        at the supplied radius. If the mass for the passed radius has already been measured it, and the mass
        distribution, will be retrieved from the storage of this product rather than re-calculated.

        :param Quantity radius: An astropy quantity containing the radius/radii that you wish to calculate the
            mass within.
        :param float conf_level: The confidence level for the mass uncertainties, the default is 68.2% (~1σ).
        :param int/str bins: The argument to be passed to plt.hist, either a number of bins or a binning
            algorithm name.
        :param str colour: The desired colour of the histogram.
        :param tuple figsize: The desired size of the histogram figure.
        """
        if not radius.isscalar:
            raise ValueError("Unfortunately this method can only display a distribution for one radius, so "
                             "arrays of radii are not supported.")

        # Grabbing out the mass distribution, as well as the single result that describes the mass distribution.
        hy_mass, hy_dist = self.mass(radius, conf_level)
        # Setting up the figure
        plt.figure(figsize=figsize)
        ax = plt.gca()
        # Includes nicer ticks
        ax.tick_params(axis='both', direction='in', which='both', top=True, right=True)
        # And removing the yaxis tick labels as its just a number of values per bin
        ax.yaxis.set_ticklabels([])

        # Plot the histogram and set up labels
        plt.hist(hy_dist.value, bins=bins, color=colour, alpha=0.7, density=False)
        plt.xlabel(self._y_axis_name + r" M$_{\odot}$")
        plt.title("Mass Distribution at {}".format(radius.to_string()))

        lab_hy_mass = hy_mass.to("10^14Msun")
        vals_label = str(lab_hy_mass[0].round(2).value) + "^{+" + str(lab_hy_mass[2].round(2).value) + "}" + \
                     "_{-" + str(lab_hy_mass[1].round(2).value) + "}"
        res_label = r"$\rm{M_{hydro}} = " + vals_label + r"10^{14}M_{\odot}$"

        # And this just plots the 'result' on the distribution as a series of vertical lines
        plt.axvline(hy_mass[0].value, color='red', label=res_label)
        plt.axvline(hy_mass[0].value-hy_mass[1].value, color='red', linestyle='dashed')
        plt.axvline(hy_mass[0].value+hy_mass[2].value, color='red', linestyle='dashed')
        plt.legend(loc='best', prop={'size': 12})
        plt.tight_layout()
        plt.show()

    def baryon_fraction(self, radius: Quantity, conf_level: float = 68.2) -> Tuple[Quantity, Quantity]:
        """
        A method to use the hydrostatic mass information of this profile, and the gas density information of the
        input gas density profile, to calculate a baryon fraction within the given radius.

        :param Quantity radius: An astropy quantity containing the radius/radii that you wish to calculate the
            baryon fraction within.
        :param float conf_level: The confidence level for the mass uncertainties, the default is 68.2% (~1σ).
        :return: An astropy quantity containing the baryon fraction, -ve error, and +ve error, and another quantity
            containing the baryon fraction distribution.
        :rtype: Tuple[Quantity, Quantity]
        """
        upper = 50 + (conf_level / 2)
        lower = 50 - (conf_level / 2)

        if not radius.isscalar:
            raise ValueError("Unfortunately this method can only calculate the baryon fraction within one "
                             "radius, multiple radii are not supported.")

        # Grab out the hydrostatic mass distribution, and the gas mass distribution
        hy_mass, hy_mass_dist = self.mass(radius, conf_level)
        gas_mass, gas_mass_dist = self._dens_prof.gas_mass(self._dens_model.name, radius, conf_level=conf_level,
                                                           fit_method=self._dens_model.fit_method)

        # If the distributions don't have the same number of entries (though as far I can recall they always should),
        #  then we just make sure we have two equal length distributions to divide
        if len(hy_mass_dist) < len(gas_mass_dist):
            bar_frac_dist = gas_mass_dist[:len(hy_mass_dist)] / hy_mass_dist
        elif len(hy_mass_dist) > len(gas_mass_dist):
            bar_frac_dist = gas_mass_dist / hy_mass_dist[:len(gas_mass_dist)]
        else:
            bar_frac_dist = gas_mass_dist / hy_mass_dist

        bfrac_med = np.percentile(bar_frac_dist, 50, axis=0)
        bfrac_lower = bfrac_med - np.percentile(bar_frac_dist, lower, axis=0)
        bfrac_upper = np.percentile(bar_frac_dist, upper, axis=0) - bfrac_med
        bar_frac_res = Quantity([bfrac_med.value, bfrac_lower.value, bfrac_upper.value])

        return bar_frac_res, bar_frac_dist

    def view_baryon_fraction_dist(self, radius: Quantity, conf_level: float = 68.2, figsize=(8, 8),
                                  bins: Union[str, int] = 'auto', colour: str = "lightslategrey"):
        """
        A method which will generate a histogram of the baryon fraction distribution that resulted from the mass
        calculation at the supplied radius. If the baryon fraction for the passed radius has already been
        measured it, and the baryon fraction distribution, will be retrieved from the storage of this product
        rather than re-calculated.

        :param Quantity radius: An astropy quantity containing the radius/radii that you wish to calculate the
            baryon fraction within.
        :param float conf_level: The confidence level for the mass uncertainties, the default is 68.2% (~1σ).
        :param int/str bins: The argument to be passed to plt.hist, either a number of bins or a binning
            algorithm name.
        :param tuple figsize: The desired size of the histogram figure.
        :param str colour: The desired colour of the histogram.
        """
        if not radius.isscalar:
            raise ValueError("Unfortunately this method can only display a distribution for one radius, so "
                             "arrays of radii are not supported.")

        bar_frac, bar_frac_dist = self.baryon_fraction(radius, conf_level)
        plt.figure(figsize=figsize)
        ax = plt.gca()
        ax.tick_params(axis='both', direction='in', which='both', top=True, right=True)
        ax.yaxis.set_ticklabels([])

        plt.hist(bar_frac_dist.value, bins=bins, color=colour, alpha=0.7)
        plt.xlabel("Baryon Fraction")
        plt.title("Baryon Fraction Distribution at {}".format(radius.to_string()))

        vals_label = str(bar_frac[0].round(2).value) + "^{+" + str(bar_frac[2].round(2).value) + "}" + \
                        "_{-" + str(bar_frac[1].round(2).value) + "}"
        res_label = r"$\rm{f_{gas}} = " + vals_label + "$"

        plt.axvline(bar_frac[0].value, color='red', label=res_label)
        plt.axvline(bar_frac[0].value-bar_frac[1].value, color='red', linestyle='dashed')
        plt.axvline(bar_frac[0].value+bar_frac[2].value, color='red', linestyle='dashed')
        plt.legend(loc='best', prop={'size': 12})
        plt.xlim(0)
        plt.tight_layout()
        plt.show()

    def baryon_fraction_profile(self) -> BaryonFraction:
        """
        A method which uses the baryon_fraction method to construct a baryon fraction profile at the radii of
        this HydrostaticMass profile. The uncertainties on the baryon fraction are calculated at the 1σ level.

        :return: An XGA BaryonFraction object.
        :rtype: BaryonFraction
        """
        frac = []
        frac_err = []
        # Step through the radii of this profile
        for rad in self.radii:
            # Grabs the baryon fraction for the current radius
            b_frac = self.baryon_fraction(rad)[0]

            # Only need the actual result, not the distribution
            frac.append(b_frac[0])
            # Calculates a mean uncertainty
            frac_err.append(b_frac[1:].mean())

        # Makes them unit-less quantities, as baryon fraction is mass/mass
        frac = Quantity(frac, '')
        frac_err = Quantity(frac_err, '')

        return BaryonFraction(self.radii, frac, self.centre, self.src_name, self.obs_id, self.instrument,
                              self.radii_err, frac_err, self.set_ident, self.associated_set_storage_key,
                              self.deg_radii, auto_save=self.auto_save)

    def overdensity_radius(self, delta: int, redshift: float, cosmo, init_lo_rad: Quantity = Quantity(100, 'kpc'),
                           init_hi_rad: Quantity = Quantity(3500, 'kpc'), init_step: Quantity = Quantity(100, 'kpc'),
                           out_unit: Union[Unit, str] = Unit('kpc')) -> Quantity:
        """
        This method uses the mass profile to find the radius that corresponds to the user-supplied
        overdensity - common choices for cluster analysis are Δ=2500, 500, and 200. Overdensity radii are
        defined as the radius at which the density is Δ times the critical density of the Universe at the
        cluster redshift.

        This method takes a numerical approach to the location of the requested radius. Though we have calculated
        analytical hydrostatic mass models for common choices of temperature and density profile models, there are
        no analytical solutions for R.

        When an overdensity radius is being calculated, we initially measure masses for a range of radii between
        init_lo_rad - init_hi_rad in steps of init_step. From this we find the two radii that bracket the radius where
        average density - Delta*critical density = 0. Between those two radii we perform the same test with another
        range of radii (in steps of 1 kpc this time), finding the radius that corresponds to the minimum
        density difference value.

        :param int delta: The overdensity factor for which a radius is to be calculated.
        :param float redshift: The redshift of the cluster.
        :param cosmo: The cosmology in which to calculate the overdensity. Should be an astropy cosmology instance.
        :param Quantity init_lo_rad: The lower radius bound for the first radii array generated to find the wide
            brackets around the requested overdensity radius. Default value is 100 kpc.
        :param Quantity init_hi_rad: The upper radius bound for the first radii array generated to find the wide
            brackets around the requested overdensity radius. Default value is 3500 kpc.
        :param Quantity init_step: The step size for the first radii array generated to find the wide brackets
            around the requested overdensity radius. Default value is 100 kpc, recommend that you don't set it
            smaller than 10 kpc.
        :param Unit/str out_unit: The unit that this method should output the radius with.
        :return: The calculated overdensity radius.
        :rtype: Quantity
        """
        def turning_point(brackets: Quantity, step_size: Quantity) -> Quantity:
            """
            This is the meat of the overdensity_radius method. It goes looking for radii that bracket the
            requested overdensity radius. This works by calculating an array of masses, calculating densities
            from them and the radius array, then calculating the difference between Delta*critical density at
            source redshift. Where the difference array flips from being positive to negative is where the
            bracketing radii are.

            :param Quantity brackets: The brackets within which to generate our array of radii.
            :param Quantity step_size: The step size for the array of radii
            :return: The bracketing radii for the requested overdensity for this search.
            :rtype: Quantity
            """
            # Just makes sure that the step size is definitely in the same unit as the bracket
            #  variable, as I take the value of step_size later
            step_size = step_size.to(brackets.unit)

            # This sets up a range of radii within which to calculate masses, which in turn are used to find the
            #  closest value to the Delta*critical density we're looking for
            rads = Quantity(np.arange(*brackets.value, step_size.value), 'kpc')
            # The masses contained within the test radii, the transpose is just there because the array output
            #  by that function is weirdly ordered - there is an issue open that will remind to eventually change that
            rad_masses = self.mass(rads)[0].T
            # Calculating the density from those masses - uses the radii that the masses were measured within
            rad_dens = rad_masses[:, 0] / (4 * np.pi * (rads ** 3) / 3)
            # Finds the difference between the density array calculated above and the requested
            #  overdensity (i.e. Delta * the critical density of the Universe at the source redshift).
            rad_dens_diffs = rad_dens - (delta * z_crit_dens)

            if np.all(rad_dens_diffs.value > 0) or np.all(rad_dens_diffs.value < 0):
                raise ValueError("The passed lower ({l}) and upper ({u}) radii don't appear to bracket the "
                                 "requested overdensity (Delta={d}) radius.".format(l=brackets[0], u=brackets[1],
                                                                                    d=delta))

            # This finds the index of the radius where the turnover between the density difference being
            #  positive and negative happens. The radius of that index, and the index before it, bracket
            #  the requested overdensity.
            turnover = np.where(rad_dens_diffs.value < 0, rad_dens_diffs.value, -np.inf).argmax()
            brackets = rads[[turnover - 1, turnover]]

            return brackets

        # First perform some sanity checks to make sure that the user hasn't passed anything silly
        # Check that the overdensity is a positive, non-zero (because that wouldn't make sense) integer.
        if not type(delta) == int or delta <= 0:
            raise ValueError("The overdensity must be a positive, non-zero, integer.")

        # The user is allowed to pass either a unit instance or a string, we make sure the out_unit is consistently
        #  a unit instance for the benefit of the rest of this method.
        if isinstance(out_unit, str):
            out_unit = Unit(out_unit)
        elif not isinstance(out_unit, Unit):
            raise ValueError("The out_unit argument must be either an astropy Unit instance, or a string "
                             "representing an astropy unit.")

        # We know that if we have arrived here then the out_unit variable is a Unit instance, so we just check
        #  that it's a distance unit that makes sense. I haven't allowed degrees, arcmins etc. because it would
        #  entail a little extra work, and I don't care enough right now.
        if not out_unit.is_equivalent('kpc'):
            raise UnitConversionError("The out_unit argument must be supplied with a unit that is convertible "
                                      "to kpc. Angular units such as deg are not currently supported.")

        # Obviously redshift can't be negative, and I won't allow zero redshift because it doesn't
        #  make sense for clusters and completely changes how distance calculations are done.
        if redshift <= 0:
            raise ValueError("Redshift cannot be less than or equal to zero.")

        # This is the critical density of the Universe at the cluster redshift - this is what we compare the
        #  cluster density too to figure out the requested overdensity radius.
        z_crit_dens = cosmo.critical_density(redshift)

        wide_bracket = turning_point(Quantity([init_lo_rad, init_hi_rad]), init_step)
        if init_step != Quantity(1, 'kpc'):
            # In this case I buffer the wide bracket (subtract 5 kpc from the lower bracket and add 5 kpc to the upper
            #  bracket) - this is a fix to help avoid errors when the turning point is equal to the upper or lower
            #  bracket
            buffered_wide_bracket = wide_bracket + Quantity([-5, 5], 'kpc')
            tight_bracket = turning_point(buffered_wide_bracket, Quantity(1, 'kpc'))
        else:
            tight_bracket = wide_bracket

        return ((tight_bracket[0]+tight_bracket[1])/2).to(out_unit)

    def _diag_view_prep(self, src) -> Tuple[int, RateMap, SurfaceBrightness1D]:
        """
        This internal function just serves to grab the relevant photometric products (if available) and check to
        see how many plots will be in the diagnostic view. The maximum is five; mass profile, temperature profile,
        density profile, surface brightness profile, and ratemap.

        :param GalaxyCluster src: The source object for which this hydrostatic mass profile was created
        :return: The number of plots, a RateMap (if src was pass, otherwise None), and a SB profile (if the
            density profile was created with the SB method, otherwise None).
        :rtype: Tuple[int, RateMap, SurfaceBrightness1D]
        """

        # This checks to make sure that the source is a galaxy cluster, I do it this way (with strings) to avoid
        #  annoying circular import errors. The source MUST be a galaxy cluster because you can only calculate
        #  hydrostatic mass profiles for galaxy clusters.
        if src is not None and type(src).__name__ != 'GalaxyCluster':
            raise TypeError("The src argument must be a GalaxyCluster object.")

        # This just checks to make sure that the name of the passed source is the same as the stored source name
        #  of this profile. Maybe in the future this won't be necessary because a reference to the source
        #  will be stored IN the profile.
        if src is not None and src.name != self.src_name:
            raise ValueError("The passed source has a different name to the source that was used to generate"
                             " this HydrostaticMass profile.")

        # If the hydrostatic mass profile was created using combined data then I grab a combined image
        if self.obs_id == 'combined' and src is not None:
            rt = src.get_combined_ratemaps(src.peak_lo_en, src.peak_hi_en)
        # Otherwise we grab the specific relevant image
        elif self.obs_id != 'combined' and src is not None:
            rt = src.get_ratemaps(self.obs_id, self.instrument, src.peak_lo_en, src.peak_hi_en)
        # If there is no source passed, then we don't get a ratemap
        else:
            rt = None

        # Checks to see whether the generation profile of the density profile is a surface brightness
        #  profile. The other option is that it's an apec normalisation profile if generated from the spectra method
        if type(self.density_profile.generation_profile) == SurfaceBrightness1D:
            sb = self.density_profile.generation_profile
        # Otherwise there is no SB profile
        else:
            sb = None

        # Maximum number of plots is five, this just figures out how many there are going to be based on what the
        #  ratemap and surface  brightness profile values are
        num_plots = 5 - sum([rt is None, sb is None])

        return num_plots, rt, sb

    def _gen_diag_view(self, fig: Figure, src, num_plots: int, rt: RateMap, sb: SurfaceBrightness1D):
        """
        This populates the diagnostic plot figure, grabbing axes from various classes of profile product.

        :param Figure fig: The figure instance being populated.
        :param GalaxyCluster src: The galaxy cluster source that this hydrostatic mass profile was created for.
        :param int num_plots: The number of plots in this diagnostic view.
        :param RateMap rt: A RateMap to add to this diagnostic view.
        :param SurfaceBrightness1D sb: A surface brightness profile to add to this diagnostic view.
        :return: The axes array of this diagnostic view.
        :rtype: np.ndarray([Axes])
        """
        from ..imagetools.misc import physical_rad_to_pix

        # The preparation method has already figured out how many plots there will be, so we create those subplots
        ax_arr = fig.subplots(nrows=1, ncols=num_plots)

        # If a RateMap has been passed then we need to get the view, calculate some things, and then add it to our
        #  diagnostic plot
        if rt is not None:
            # As the RateMap is the first plot, and is not guaranteed to be present, I use the offset parameter
            #  later in this function to shift the other plots across by 1 if it is present.
            offset = 1
            # If the source was setup to use a peak coordinate, then we want to include that in the ratemap display
            if src.use_peak:
                ch = Quantity([src.peak, src.ra_dec])
                # I also grab the annulus boundaries from the temperature profile used to create this
                #  HydrostaticMass profile, then convert to pixels. That does depend on there being a source, but
                #  we know that we wouldn't have a RateMap at this point if the user hadn't passed a source
                pix_rads = physical_rad_to_pix(rt, self.temperature_profile.annulus_bounds, src.peak, src.redshift,
                                               src.cosmo)

            else:
                # No peak means we just use the original user-passed RA-Dec
                ch = src.ra_dec
                pix_rads = physical_rad_to_pix(rt, self.temperature_profile.annulus_bounds, src.ra_dec, src.redshift,
                                               src.cosmo)

            # This gets the nicely setup view from the RateMap object and adds it to our array of matplotlib axes
            ax_arr[0] = rt.get_view(ax_arr[0], ch, radial_bins_pix=pix_rads.value)
        else:
            # In this case there is no RateMap to add, so I don't need to shift the other plots across
            offset = 0

        # These simply plot the mass, temperature, and density profiles with legends turned off, residuals turned
        #  off, and no title
        ax_arr[0+offset] = self.get_view(fig, ax_arr[0+offset], show_legend=False, custom_title='',
                                         show_residual_ax=False)[0]
        ax_arr[1+offset] = self.temperature_profile.get_view(fig, ax_arr[1+offset], show_legend=False, custom_title='',
                                                             show_residual_ax=False)[0]
        ax_arr[2+offset] = self.density_profile.get_view(fig, ax_arr[2+offset], show_legend=False, custom_title='',
                                                         show_residual_ax=False)[0]
        # Then if there is a surface brightness profile thats added too
        if sb is not None:
            ax_arr[3+offset] = sb.get_view(fig, ax_arr[3+offset], show_legend=False, custom_title='',
                                           show_residual_ax=False)[0]

        return ax_arr

    def diagnostic_view(self, src=None, figsize: tuple = None):
        """
        This method produces a figure with the most important products that went into the creation of this
        HydrostaticMass profile, for the purposes of quickly checking that everything looks sensible. The
        maximum number of plots included is five; mass profile, temperature profile, density profile,
        surface brightness profile, and ratemap. The RateMap will only be included if the source that this profile
        was generated from is passed.

        :param GalaxyCluster src: The GalaxyCluster source that this HydrostaticMass profile was generated from.
        :param tuple figsize: A tuple that sets the size of the diagnostic plot, default is None in which case
            it is set automatically.
        """

        # Run the preparatory method to get the number of plots, RateMap, and SB profile - also performs
        #  some common sense checks if a source has been passed.
        num_plots, rt, sb = self._diag_view_prep(src)

        # Calculate a sensible figsize if the user didn't pass one
        if figsize is None:
            figsize = (7.2*num_plots, 7)

        # Set up the figure
        fig = plt.figure(figsize=figsize)
        # Set up and populate the axes with plots
        ax_arr = self._gen_diag_view(fig, src, num_plots, rt, sb)

        # And show the figure
        plt.tight_layout()
        plt.show()

        plt.close('all')

    def save_diagnostic_view(self, save_path: str, src=None, figsize: tuple = None):
        """
        This method saves a figure (without displaying) with the most important products that went into the creation
        of this HydrostaticMass profile, for the purposes of quickly checking that everything looks sensible. The
        maximum number of plots included is five; mass profile, temperature profile, density profile, surface
        brightness profile, and ratemap. The RateMap will only be included if the source that this profile
        was generated from is passed.

        :param str save_path: The path and filename where the diagnostic figure should be saved.
        :param GalaxyCluster src: The GalaxyCluster source that this HydrostaticMass profile was generated from.
        :param tuple figsize: A tuple that sets the size of the diagnostic plot, default is None in which case
            it is set automatically.
        """
        # Run the preparatory method to get the number of plots, RateMap, and SB profile - also performs
        #  some common sense checks if a source has been passed.
        num_plots, rt, sb = self._diag_view_prep(src)

        # Calculate a sensible figsize if the user didn't pass one
        if figsize is None:
            figsize = (7.2*num_plots, 7)

        # Set up the figure
        fig = plt.figure(figsize=figsize)
        # Set up and populate the axes with plots
        ax_arr = self._gen_diag_view(fig, src, num_plots, rt, sb)

        # And show the figure
        plt.tight_layout()
        plt.savefig(save_path)

        plt.close('all')

    @property
    def temperature_profile(self) -> GasTemperature3D:
        """
        A method to provide access to the 3D temperature profile used to generate this hydrostatic mass profile.

        :return: The input temperature profile.
        :rtype: GasTemperature3D
        """
        return self._temp_prof

    @property
    def density_profile(self) -> GasDensity3D:
        """
        A method to provide access to the 3D density profile used to generate this hydrostatic mass profile.

        :return: The input density profile.
        :rtype: GasDensity3D
        """
        return self._dens_prof

    @property
    def temperature_model(self) -> BaseModel1D:
        """
        A method to provide access to the model that was fit to the temperature profile.

        :return: The fit temperature model.
        :rtype: BaseModel1D
        """
        return self._temp_model

    @property
    def density_model(self) -> BaseModel1D:
        """
        A method to provide access to the model that was fit to the density profile.

        :return: The fit density profile.
        :rtype: BaseModel1D
        """
        return self._dens_model

    def rad_check(self, rad: Quantity):
        """
        Very simple method that prints a warning if the radius is outside the range of data covered by the
        density or temperature profiles.

        :param Quantity rad: The radius to check.
        """
        if not rad.unit.is_equivalent(self.radii_unit):
            raise UnitConversionError("You can only check radii in units convertible to the radius units of "
                                      "the profile ({})".format(self.radii_unit.to_string()))

        if (self._temp_prof.annulus_bounds is not None and (rad > self._temp_prof.annulus_bounds[-1]).any()) \
                or (self._dens_prof.annulus_bounds is not None and (rad > self._dens_prof.annulus_bounds[-1]).any()):
            warn("Some radii are outside the data range covered by the temperature or density profiles, as such "
                 "you will be extrapolating based on the model fits.", stacklevel=2)


class SpecificEntropy(BaseProfile1D):
    """
    A profile product which uses input temperature and density profiles to calculate a specific entropy profile of
    the kind often uses in galaxy cluster analyses (https://ui.adsabs.harvard.edu/abs/2009ApJS..182...12C/abstract
    for instance). Somewhat similar in function to the HydrostaticMass profile class, in that entropy values are
    calculated during the declaration of this class, rather than being passed in.

    The entropy profile can be used with several different kinds of input profiles, reflecting some of the different
    ways that they are calculated in the literature, and the practical limitations of generating 'de-projected'
    profiles. In short, this profile can be used in the following different ways:

    * Either projected, or de-projected (inferred 3D profiles) can be passed to this profile; the temperature and
      density profiles also do not need to both be projected or both be de-projected. Clearly, from a purely physical
      point of view, it would be better to pass 3D profiles, but practically de-projection processes often cause a lot
      of problems, so the choice is left to the user.
    * The entropy values can be calculated either from models fit to the input profiles, or from the data points of the
      input profiles. This means that the user can choose between a 'cleaner' profile from generated from smooth
      models, or a data-driven profile that might better represent the intricacies of the particular galaxy cluster.
    * If data points are being used rather than models, and the radial binning is different between the temperature
      and density profiles, then the data points on the profile with wider bins can either be interpolated, or matched
      to the data points of the other profile that they cover.

    :param GasTemperature3D / ProjectedGasTemperature1D temperature_profile: The XGA 3D or projected
        temperature profile to take temperature information from.
    :param str/BaseModel1D temperature_model: The model to fit to the temperature profile (if smooth models are to
        be used to calculate the entropy profile), either a name or an instance of an XGA temperature model class.
        Default is None, in which case this class will use profile data points to calculate entropy.
    :param GasDensity3D density_profile: The XGA 3D density profile to take density information from.
    :param str/BaseModel1D density_model: The model to fit to the density profile (if smooth models are to
        be used to calculate the entropy profile), either a name or an instance of an XGA density model class.
        Default is None, in which case this class will use profile data points to calculate entropy.
    :param Quantity radii: The radii at which to measure the entropy - this is only necessary if model fits are
        being used to calculate entropy, otherwise profile radii will be used.
    :param Quantity radii_err: The uncertainties on the radii - this is only necessary if model fits are
        being used to calculate entropy, otherwise profile radii will be used.
    :param Quantity deg_radii: The radii values, but in units of degrees  - this is only necessary if model
        fits are  being used to calculate entropy, otherwise profile radii will be used.
    :param str fit_method: The name of the fit method to use for the fitting of the profiles, default is 'mcmc'.
    :param int num_walkers: If the fit method is 'mcmc' then this will set the number of walkers for the emcee
        sampler to set up.
    :param list/int num_steps: If the fit method is 'mcmc' this will set the number of steps for each sampler
        to take. If a single number is passed then that number of steps is used for both profiles, otherwise
        if a list is passed the first entry is used for the temperature fit, and the second for the
        density fit.
    :param int num_samples: The number of random samples to be drawn from the posteriors of the fit results.
<<<<<<< HEAD
    :param bool show_warn: Should warnings thrown during the fitting processes be shown.
    :param bool progress: Should fit progress bars be shown.
    :param str telescope: The telescope that this spectrum is derived from. Default is None.
    """
    def __init__(self, temperature_profile: GasTemperature3D, temperature_model: Union[str, BaseModel1D],
                 density_profile: GasDensity3D, density_model: Union[str, BaseModel1D], radii: Quantity,
                 radii_err: Quantity, deg_radii: Quantity, fit_method: str = "mcmc", num_walkers: int = 20,
                 num_steps: [int, List[int]] = 20000, num_samples: int = 10000, show_warn: bool = True,
                 progress: bool = True, telescope: str = None):
        """
        The init method for the SpecificEntropy profile class, uses temperature and density profiles, along with
        models, to set up the entropy profile.
=======
    :param bool show_warn: Controls whether warnings produced the fitting processes are displayed.
    :param bool progress:  Controls whether fit progress bars are displayed.
    :param bool interp_data: If the entropy profile is to be derived from data points rather than fitted models,
        this controls whether the data profile with the coarser bins is interpolated, or whether the other
        profile's data points are matched with the value that was measured for the radial region they
        are in (the default).
    :param bool auto_save: Whether the profile should automatically save itself to disk at any point. The default is
        False, but all profiles generated through XGA processes acting on XGA sources will auto-save.
    """
>>>>>>> fd1394fc

    def __init__(self, temperature_profile: Union[GasTemperature3D, ProjectedGasTemperature1D],
                 density_profile: GasDensity3D, temperature_model: Union[str, BaseModel1D] = None,
                 density_model: Union[str, BaseModel1D] = None, radii: Quantity = None, radii_err: Quantity = None,
                 deg_radii: Quantity = None, fit_method: str = "mcmc", num_walkers: int = 20,
                 num_steps: [int, List[int]] = 20000, num_samples: int = 1000, show_warn: bool = True,
                 progress: bool = True, interp_data: bool = False, auto_save: bool = False):
        """
        A profile product which uses input temperature and density profiles to calculate a specific entropy profile of
        the kind often uses in galaxy cluster analyses (https://ui.adsabs.harvard.edu/abs/2009ApJS..182...12C/abstract
        for instance). Somewhat similar in function to the HydrostaticMass profile class, in that entropy values are
        calculated during the declaration of this class, rather than being passed in.

        The entropy profile can be used with several different kinds of input profiles, reflecting some of the different
        ways that they are calculated in the literature, and the practical limitations of generating 'de-projected'
        profiles. In short, this profile can be used in the following different ways:

        * Either projected, or de-projected (inferred 3D profiles) can be passed to this profile; the temperature and
          density profiles also do not need to both be projected or both be de-projected. Clearly, from a purely
          physical point of view, it would be better to pass 3D profiles, but practically de-projection processes
          often cause a lot of problems, so the choice is left to the user.
        * The entropy values can be calculated either from models fit to the input profiles, or from the data points
          of the input profiles. This means that the user can choose between a 'cleaner' profile from generated from
          smooth models, or a data-driven profile that might better represent the intricacies of the particular
          galaxy cluster.
        * If data points are being used rather than models, and the radial binning is different between the temperature
          and density profiles, then the data points on the profile with wider bins can either be interpolated, or
          matched to the data points of the other profile that they cover.

        :param GasTemperature3D / ProjectedGasTemperature1D temperature_profile: The XGA 3D or projected
            temperature profile to take temperature information from.
        :param str/BaseModel1D temperature_model: The model to fit to the temperature profile (if smooth models are to
            be used to calculate the entropy profile), either a name or an instance of an XGA temperature model class.
            Default is None, in which case this class will use profile data points to calculate entropy.
        :param GasDensity3D density_profile: The XGA 3D density profile to take density information from.
        :param str/BaseModel1D density_model: The model to fit to the density profile (if smooth models are to
            be used to calculate the entropy profile), either a name or an instance of an XGA density model class.
            Default is None, in which case this class will use profile data points to calculate entropy.
        :param Quantity radii: The radii at which to measure the entropy - this is only necessary if model fits are
            being used to calculate entropy, otherwise profile radii will be used.
        :param Quantity radii_err: The uncertainties on the radii - this is only necessary if model fits are
            being used to calculate entropy, otherwise profile radii will be used.
        :param Quantity deg_radii: The radii values, but in units of degrees  - this is only necessary if model
            fits are  being used to calculate entropy, otherwise profile radii will be used.
        :param str fit_method: The name of the fit method to use for the fitting of the profiles, default is 'mcmc'.
        :param int num_walkers: If the fit method is 'mcmc' then this will set the number of walkers for the emcee
            sampler to set up.
        :param list/int num_steps: If the fit method is 'mcmc' this will set the number of steps for each sampler
            to take. If a single number is passed then that number of steps is used for both profiles, otherwise
            if a list is passed the first entry is used for the temperature fit, and the second for the
            density fit.
        :param int num_samples: The number of random samples to be drawn from the posteriors of the fit results.
        :param bool show_warn: Controls whether warnings produced the fitting processes are displayed.
        :param bool progress:  Controls whether fit progress bars are displayed.
        :param bool interp_data: If the entropy profile is to be derived from data points rather than fitted models,
            this controls whether the data profile with the coarser bins is interpolated, or whether the other
            profile's data points are matched with the value that was measured for the radial region they
            are in (the default).
        :param bool auto_save: Whether the profile should automatically save itself to disk at any point. The default is
            False, but all profiles generated through XGA processes acting on XGA sources will auto-save.
        """
        # This init is unfortunately almost identical to HydrostaticMass, there is a lot of duplicated code.

        # We check whether the temperature profile passed is actually the type of profile we need
        if not isinstance(temperature_profile, (GasTemperature3D, ProjectedGasTemperature1D)):
            raise TypeError("The {} class is not an accepted input for 'temperature_profile'; only a GasTemperature3D "
                            "or ProjectedGasTemperature1D instance may be "
                            "passed.".format(str(type(temperature_profile))))

        # We repeat this process with the density profile
        # TODO Add a check for projected density, if I ever implement such a thing
        if not isinstance(density_profile, GasDensity3D):
            raise TypeError("The {} class is not an accepted input for 'density_profile'; only a GasDensity3D "
                            "instance may be passed.".format(str(type(density_profile))))

        # We also need to check that someone hasn't done something dumb like pass profiles from two different
        #  clusters, so we'll compare source names.
        if temperature_profile.src_name != density_profile.src_name:
            raise ValueError("You have passed temperature and density profiles from two different "
                             "sources, any resulting entropy measurements would not be valid, so this is not "
                             "allowed.")
        # And check they were generated with the same central coordinate, otherwise they may not be valid. I
        #  considered only raising a warning, but I need a consistent central coordinate to pass to the super init
        elif np.any(temperature_profile.centre != density_profile.centre):
            raise ValueError("The temperature and density profiles do not have the same central coordinate.")
        # Same reasoning with the ObsID and instrument
        elif temperature_profile.obs_id != density_profile.obs_id:
            warn("The temperature and density profiles do not have the same associated ObsID.", stacklevel=2)
        elif temperature_profile.instrument != density_profile.instrument:
            warn("The temperature and density profiles do not have the same associated instrument.", stacklevel=2)

        # Now we check whether the right combination of information has been passed depending on whether we are
        #  going to be using model fits or not (we need passed radii if a model is to be used).
        if ((temperature_model is not None or density_model is not None) and
                (radii is None or radii_err is None or deg_radii is None)):
            raise ValueError("Radii at which to calculate entropy (the 'radii', 'radii_err', and 'deg_radii' "
                             "arguments) must be passed if 'temperature_model' or 'density_model' is set.")
        else:
            if len(temperature_profile) > len(density_profile):
                # We restrict the radii to being within the bounds of the other profile if we are not interpolating
                if not interp_data:
                    within_bnds = np.where((temperature_profile.radii >= density_profile.annulus_bounds.min()) &
                                           (temperature_profile.radii <= density_profile.annulus_bounds.max()))[0]
                else:
                    within_bnds = np.arange(0, len(temperature_profile.radii))

                if len(within_bnds) != len(temperature_profile.radii):
                    warn("The radii extracted from the temperature profile for the creation of the specific entropy "
                         "profile have been truncated to match the radius range of the density "
                         "profile.", stacklevel=2)
                radii = temperature_profile.radii[within_bnds]
                radii_err = temperature_profile.radii_err[within_bnds]
                deg_radii = temperature_profile.deg_radii[within_bnds]
            else:
                # We restrict the radii to being within the bounds of the other profile if we are not interpolating
                if not interp_data:
                    within_bnds = np.where((density_profile.radii >= temperature_profile.annulus_bounds.min()) &
                                           (density_profile.radii <= temperature_profile.annulus_bounds.max()))[0]
                else:
                    within_bnds = np.arange(0, len(density_profile.radii))

                if len(within_bnds) != len(density_profile.radii):
                    warn("The radii extracted from the density profile for the creation of the specific entropy "
                         "profile have been truncated to match the radius range of the temperature "
                         "profile.", stacklevel=2)

                radii = density_profile.radii[within_bnds]
                radii_err = density_profile.radii_err[within_bnds]
                deg_radii = density_profile.deg_radii[within_bnds]

        # Set the attribute which lets the entropy calculation method know whether to interpolate any data points
        #  or not, if smooth fitted models are not going to be used
        self._interp_data = interp_data

        # We see if either of the profiles have an associated spectrum
        if temperature_profile.set_ident is None and density_profile.set_ident is None:
            set_id = None
            set_store = None
        elif temperature_profile.set_ident is None and density_profile.set_ident is not None:
            set_id = density_profile.set_ident
            set_store = density_profile.associated_set_storage_key
        elif temperature_profile.set_ident is not None and density_profile.set_ident is None:
            set_id = temperature_profile.set_ident
            set_store = temperature_profile.associated_set_storage_key
        elif temperature_profile.set_ident is not None and density_profile.set_ident is not None:
            if temperature_profile.set_ident != density_profile.set_ident:
                warn("The temperature and density profile you passed were generated from different sets of annular"
                     " spectra, the entropy profile's associated set ident will be set to None.", stacklevel=2)
                set_id = None
                set_store = None
            else:
                set_id = temperature_profile.set_ident
                set_store = temperature_profile.associated_set_storage_key

        self._temp_prof = temperature_profile
        self._dens_prof = density_profile

        if not radii.unit.is_equivalent("kpc"):
            raise UnitConversionError("Radii unit cannot be converted to kpc")
        else:
            radii = radii.to('kpc')
            radii_err = radii_err.to('kpc')
        # This will be overwritten by the super() init call, but it allows rad_check to work
        self._radii = radii

        # We won't REQUIRE that the profiles have data point generated at the same radii, as we're gonna
        #  measure entropy from the models, but I do need to check that the passed radii are within the radii of the
        #  and warn the user if they aren't
        self.rad_check(radii)

        if isinstance(num_steps, int):
            temp_steps = num_steps
            dens_steps = num_steps
        elif isinstance(num_steps, list) and len(num_steps) == 2:
            temp_steps = num_steps[0]
            dens_steps = num_steps[1]
        else:
            raise ValueError("If a list is passed for num_steps then it must have two entries, the first for the "
                             "temperature profile fit and the second for the density profile fit")

        # If models are passed then we're going to make sure that they're fit here - starting with temperature. We'll
        #  also retrieve the model object. The if statements are separate because we may allow for the fitting of
        #  one model and not another, using a combination of model and datapoints to calculate entropy
        if temperature_model is not None:
            temperature_model = temperature_profile.fit(temperature_model, fit_method, num_samples, temp_steps,
                                                        num_walkers, progress, show_warn)
            key_temp_mod_part = "tm{t}".format(t=temperature_model.name)
            # Have to check whether the fits were actually successful, as the fit method will return a model instance
            #  either way
            if not temperature_model.success:
                raise XGAFitError("The fit to the temperature was unsuccessful, cannot define entropy profile.")
        elif interp_data:
            key_temp_mod_part = "tmdatainterp"
        else:
            key_temp_mod_part = "tmdata"

        if density_model is not None:
            density_model = density_profile.fit(density_model, fit_method, num_samples, dens_steps, num_walkers,
                                                progress, show_warn)
            key_dens_mod_part = "dm{d}".format(d=density_model.name)
            # Have to check whether the fits were actually successful, as the fit method will return a model instance
            #  either way
            if not density_model.success:
                raise XGAFitError("The fit to the density was unsuccessful, cannot define entropy profile.")
        elif interp_data:
            key_dens_mod_part = "dmdatainterp"
        else:
            key_dens_mod_part = "dmdata"

        self._temp_model = temperature_model
        self._dens_model = density_model

        # We set an attribute with the 'num_samples' parameter - it has been passed into the model fits already but
        #  we also use that value for the number of data realisations if the user has opted for a data point derived
        #  entropy profile rather than model derived.
        self._num_samples = num_samples

        ent, ent_dist = self.entropy(radii, conf_level=68)
        ent_vals = ent[0, :]
        ent_errs = np.mean(ent[1:, :], axis=0)

        super().__init__(radii, ent_vals, self._temp_prof.centre, self._temp_prof.src_name, self._temp_prof.obs_id,
                         self._temp_prof.instrument, radii_err, ent_errs, set_id, set_store, deg_radii,
<<<<<<< HEAD
                         telescope=telescope)
=======
                         auto_save=auto_save)
>>>>>>> fd1394fc

        # Need a custom storage key for this entropy profile, incorporating all the information we have about what
        #  went into it, density profile, temperature profile, radii, density and temperature models - identical to
        #  the form used by HydrostaticMass profiles.
        dens_part = "dprof_{}".format(self._dens_prof.storage_key)
        temp_part = "tprof_{}".format(self._temp_prof.storage_key)
        cur_part = self.storage_key

        whole_new = "{ntm}_{ndm}_{c}_{t}_{d}".format(ntm=key_temp_mod_part, ndm=key_dens_mod_part, c=cur_part,
                                                     t=temp_part, d=dens_part)
        self._storage_key = whole_new

        # Setting the type
        self._prof_type = "specific_entropy"

        # This is what the y-axis is labelled as during plotting
        self._y_axis_name = r"K$_{\rm{X}}$"

        # Setting up a dictionary to store entropy results in.
        self._entropies = {}

    def entropy(self, radius: Quantity, conf_level: float = 68.2) -> Union[Quantity, Quantity]:
        """
        A method which will measure a specific entropy and specific entropy uncertainty within the given
        radius/radii.

        If the models for temperature and density have analytical solutions to their derivative wrt to radius then
        those will be used to calculate the gradients at radius, but if not then a numerical method will be used for
        which dx will be set to radius/1e+6.

        :param Quantity radius: An astropy quantity containing the radius/radii that you wish to calculate the
            mass within.
        :param float conf_level: The confidence level for the entropy uncertainties, the default is 68.2% (~1σ).
        :return: An astropy quantity containing the entropy/entropies, lower and upper uncertainties, and another
            containing the mass realisation distribution.
        :rtype: Union[Quantity, Quantity]
        """
        # Setting the upper and lower confidence limits
        upper = 50 + (conf_level / 2)
        lower = 50 - (conf_level / 2)

        # Prints a warning if the radius at which to calculate the entropy is outside the range of the data
        self.rad_check(radius)

        # If a particular radius already has a result in the profiles storage structure then we'll just grab that
        #  rather than redoing a calculation unnecessarily.
        if radius.isscalar and radius in self._entropies:
            already_run = True
            ent_dist = self._entropies[radius]
        else:
            already_run = False

        # Here, if we haven't already identified a previously calculated entropy for the radius, we start to
        #  prepare the data we need (i.e. temperature and density). This is complicated slightly by the different
        #  ways of calculating entropy we support (using smooth models, using data points, using interpolated data
        #  points). First of all we deal with the case of there being a density model to draw from
        if not already_run and self.density_model is not None:
            # If the density model fit didn't work then we give up and throw an error
            if not self.density_model.success:
                raise XGAFitError("The density model fit was not successful, as such we cannot calculate entropy "
                                  "using a smooth density model.")
            # Getting a bunch of realisations (with the number set by the 'num_samples' argument that was passed on
            #  the definition of this source of the model.
            dens = self._dens_model.get_realisations(radius)

        # In this rare case (inspired by how ACCEPT packaged their profiles, see issue #1176) the radii for the
        #  temperature and density profiles are identical, and so we just get some realisations
        elif (not already_run and (len(self.density_profile) == len(self.temperature_profile)) and
              (self.density_profile.radii == self.temperature_profile.radii).all()):
            dens = self.density_profile.generate_data_realisations(self._num_samples).T

        elif not already_run and self._interp_data:
            # This uses the density profile y-axis values (and their uncertainties) to draw N realisations of the
            #  data points - we'll use this to create N realisations of the interpolations as well
            dens_data_real = self.density_profile.generate_data_realisations(self._num_samples)
            # TODO This unfortunately may be removed from scipy soon, but the np.interp linear interpolation method
            #  doesn't currently support interpolating along a particular axis. Also considering more sophisticated
            #  scipy interpolation methods (see issue #1168) but cubic splines don't seem to behave amazingly well
            #  for temperature profiles with larger uncertainties on then outskirts, so we're doing this for now
            # We make sure to turn on extrapolation, and make sure this is no out-of-bounds error issued
            dens_interp = interp1d(self.density_profile.radii, dens_data_real, axis=1, assume_sorted=True,
                                   fill_value='extrapolate', bounds_error=False)
            # Restore the interpolated density profile realisations to an astropy quantity array
            dens = Quantity(dens_interp(self.radii).T, self.density_profile.values_unit)

        # This particular combination means that we are doing a data-point based profile, but without interpolation,
        #  and that the density profile has more bins than the temperature (going to be true in most cases). So we
        #  just read out the density data points (and make N realisations of them) with no funny business required
        elif not already_run and not self._interp_data and len(self.density_profile) == len(self.radii):
            dens = self.density_profile.generate_data_realisations(self._num_samples).T
        else:
            d_bnds = np.vstack([self.density_profile.annulus_bounds[0:-1],
                                self.density_profile.annulus_bounds[1:]]).T

            d_inds = np.where((self.radii[..., None] >= d_bnds[:, 0]) & (self.radii[..., None] < d_bnds[:, 1]))[1]

            dens_data_real = self.density_profile.generate_data_realisations(self._num_samples)
            dens = dens_data_real[:, d_inds].T

        # Finally, whatever way we got the densities, we make sure they are in the right unit
        if not already_run and not dens.unit.is_equivalent('1/cm^3'):
            dens = dens / (MEAN_MOL_WEIGHT * m_p)

        # We now essentially repeat the process we just did with the density profiles, constructing the temperature
        #  values that we are going to use in our entropy measurements; from models, data points, or interpolating
        #  from data points
        if not already_run and self.temperature_model is not None:
            if not self.temperature_model.success:
                raise XGAFitError("The temperature model fit was not successful, as such we cannot calculate entropy "
                                  "using a smooth temperature model.")
            # Getting a bunch of realisations (with the number set by the 'num_samples' argument that was passed on
            #  the definition of this source of the model.
            temp = self._temp_model.get_realisations(radius)

        # In this rare case (inspired by how ACCEPT packaged their profiles, see issue #1176) the radii for the
        #  temperature and density profiles are identical, and so we just get some realisations
        elif (not already_run and (len(self.density_profile) == len(self.temperature_profile)) and
              (self.density_profile.radii == self.temperature_profile.radii).all()):
            temp = self.temperature_profile.generate_data_realisations(self._num_samples).T

        elif not already_run and self._interp_data:
            # This uses the temperature profile y-axis values (and their uncertainties) to draw N realisations of the
            #  data points - we'll use this to create N realisations of the interpolations as well
            temp_data_real = self.temperature_profile.generate_data_realisations(self._num_samples)
            temp_interp = interp1d(self.temperature_profile.radii, temp_data_real, axis=1, assume_sorted=True,
                                   fill_value='extrapolate', bounds_error=False)
            temp = Quantity(temp_interp(self.radii).T, self.temperature_profile.values_unit)

        # This particular combination means that we are doing a data-point based profile, but without interpolation,
        #  and that the temperature profile has more bins than the density (not going to happen often)
        elif not already_run and not self._interp_data and len(self.temperature_profile) == len(self.radii):
            temp = self.temperature_profile.generate_data_realisations(self._num_samples).T
        # And here, the final option, we're doing a data-point based profile without interpolation, and we need
        #  to make sure that the density values (here N_denspoints > N_temppoints) each have a corresponding
        #  temperature value - in practise this means that each density will be paired with the temperature
        #  realisations whose radial coverage they fall within.
        else:
            t_bnds = np.vstack([self.temperature_profile.annulus_bounds[0:-1],
                                self.temperature_profile.annulus_bounds[1:]]).T

            t_inds = np.where((self.radii[..., None] >= t_bnds[:, 0]) & (self.radii[..., None] < t_bnds[:, 1]))[1]

            temp_data_real = self.temperature_profile.generate_data_realisations(self._num_samples)
            temp = temp_data_real[:, t_inds].T

        # We ensure the temperatures are in the right unit
        if not already_run and not temp.unit.is_equivalent('keV'):
            temp = (temp * k_B).to('keV')

        # And now we do the actual entropy calculation
        if not already_run:
            ent_dist = (temp / dens**(2/3)).T
            # Storing the result if it is for a single radius
            if radius.isscalar:
                self._entropies[radius] = ent_dist

        # Whether we just calculated the entropy, or we fetched it from storage at the beginning of this method
        #  call, we use the distribution to calculate median and confidence limit values
        ent_med = np.nanpercentile(ent_dist, 50, axis=0)
        ent_lower = ent_med - np.nanpercentile(ent_dist, lower, axis=0)
        ent_upper = np.nanpercentile(ent_dist, upper, axis=0) - ent_med

        # Set up the result to return as an astropy quantity.
        ent_res = Quantity(np.array([ent_med.value, ent_lower.value, ent_upper.value]), ent_dist.unit)

        if np.any(ent_res[0] < 0):
            raise ValueError("A specific entropy of less than zero has been measured, which is not physical.")

        return ent_res, ent_dist

    def view_entropy_dist(self, radius: Quantity, conf_level: float = 68.2, figsize=(8, 8),
                          bins: Union[str, int] = 'auto', colour: str = "lightslategrey"):
        """
        A method which will generate a histogram of the entropy distribution that resulted from the entropy calculation
        at the supplied radius. If the entropy for the passed radius has already been measured it, and the entropy
        distribution, will be retrieved from the storage of this product rather than re-calculated.

        :param Quantity radius: An astropy quantity containing the radius/radii that you wish to calculate the
            entropy at.
        :param float conf_level: The confidence level for the entropy uncertainties, the default is 68.2% (~1σ).
        :param int/str bins: The argument to be passed to plt.hist, either a number of bins or a binning
            algorithm name.
        :param str colour: The desired colour of the histogram.
        :param tuple figsize: The desired size of the histogram figure.
        """
        if not radius.isscalar:
            raise ValueError("Unfortunately this method can only display a distribution for one radius, so "
                             "arrays of radii are not supported.")

        # Grabbing out the mass distribution, as well as the single result that describes the entropy distribution.
        ent, ent_dist = self.entropy(radius, conf_level)
        # Setting up the figure
        plt.figure(figsize=figsize)
        ax = plt.gca()
        # Includes nicer ticks
        ax.tick_params(axis='both', direction='in', which='both', top=True, right=True)
        # And removing the yaxis tick labels as it's just a number of values per bin
        ax.yaxis.set_ticklabels([])

        # Plot the histogram and set up labels
        plt.hist(ent_dist.value, bins=bins, color=colour, alpha=0.7, density=False)
        plt.xlabel(self._y_axis_name + '[' + self.values_unit.to_string('latex') + ']')
        plt.title("Entropy Distribution at {}".format(radius.to_string()))

        vals_label = '$' + str(ent[0].round(2).value) + "^{+" + str(ent[2].round(2).value) + "}" + \
                     "_{-" + str(ent[1].round(2).value) + "}$"
        res_label = r"$K_{\rm{X}}$ = " + vals_label + '[' + self.values_unit.to_string('latex') + ']'

        # And this just plots the 'result' on the distribution as a series of vertical lines
        plt.axvline(ent[0].value, color='red', label=res_label)
        plt.axvline(ent[0].value-ent[1].value, color='red', linestyle='dashed')
        plt.axvline(ent[0].value+ent[2].value, color='red', linestyle='dashed')
        plt.legend(loc='best', prop={'size': 12})
        plt.tight_layout()
        plt.show()

    @property
    def temperature_profile(self) -> GasTemperature3D:
        """
        A method to provide access to the 3D temperature profile used to generate this entropy profile.

        :return: The input temperature profile.
        :rtype: GasTemperature3D
        """
        return self._temp_prof

    @property
    def density_profile(self) -> GasDensity3D:
        """
        A method to provide access to the 3D density profile used to generate this entropy profile.

        :return: The input density profile.
        :rtype: GasDensity3D
        """
        return self._dens_prof

    @property
    def temperature_model(self) -> BaseModel1D:
        """
        A method to provide access to the model that was fit to the temperature profile.

        :return: The fit temperature model.
        :rtype: BaseModel1D
        """
        return self._temp_model

    @property
    def density_model(self) -> BaseModel1D:
        """
        A method to provide access to the model that was fit to the density profile.

        :return: The fit density profile.
        :rtype: BaseModel1D
        """
        return self._dens_model

    def rad_check(self, rad: Quantity):
        """
        Very simple method that prints a warning if the radius is outside the range of data covered by the
        density or temperature profiles.

        :param Quantity rad: The radius to check.
        """
        if not rad.unit.is_equivalent(self.radii_unit):
            raise UnitConversionError("You can only check radii in units convertible to the radius units of "
                                      "the profile ({})".format(self.radii_unit.to_string()))

        if (self._temp_prof.annulus_bounds is not None and (rad > self._temp_prof.annulus_bounds[-1]).any()) \
                or (self._dens_prof.annulus_bounds is not None and (rad > self._dens_prof.annulus_bounds[-1]).any()):
            warn("Some radii are outside the data range covered by the temperature or density profiles, as such "
                 "you will be extrapolating based on the model fits.", stacklevel=2)


class Generic1D(BaseProfile1D):
    """
    A 1D profile product meant to hold profiles which have been dynamically generated by XSPEC profile fitting
    of models that I didn't build into XGA. It can also be used to make arbitrary profiles using external data.

    :param Quantity centre: The central coordinate the profile was generated from.
    :param str source_name: The name of the source this profile is associated with.
    :param str obs_id: The observation which this profile was generated from.
    :param str inst: The instrument which this profile was generated from.
    :param str y_axis_label: The label to apply to the y-axis of any plots generated from this profile.
    :param str prof_type: This is a string description of the profile, used to store it in an XGA source (with
        _profile appended). For instance the prof_type of a ProjectedGasTemperature1D instance is
        1d_proj_temperature, and it would be stored under 1d_proj_temperature_profile.
    :param Quantity radii_err: Uncertainties on the radii.
    :param Quantity values_err: Uncertainties on the values.
    :param int associated_set_id: The set ID of the AnnularSpectra that generated this - if applicable.
    :param str set_storage_key: Must be present if associated_set_id is, this is the storage key which the
        associated AnnularSpectra generates to place itself in XGA's store structure.
    :param Quantity deg_radii: A slightly unfortunate variable that is required only if radii is not in
        units of degrees, or if no set_storage_key is passed. It should be a quantity containing the radii
        values converted to degrees, and allows this object to construct a predictable storage key.
<<<<<<< HEAD
    :param str telescope: The telescope that this spectrum is derived from. Default is None.
=======
    :param bool auto_save: Whether the profile should automatically save itself to disk at any point. The default is
        False, but all profiles generated through XGA processes acting on XGA sources will auto-save.
>>>>>>> fd1394fc
    """
    def __init__(self, radii: Quantity, values: Quantity, centre: Quantity, source_name: str, obs_id: str, inst: str,
                 y_axis_label: str, prof_type: str, radii_err: Quantity = None, values_err: Quantity = None,
                 associated_set_id: int = None, set_storage_key: str = None, deg_radii: Quantity = None,
<<<<<<< HEAD
                 telescope: str = None):
=======
                 auto_save: bool = False):
>>>>>>> fd1394fc
        """
        The init of this subclass of BaseProfile1D, used by a dynamic XSPEC fitting process, or directly by a user,
        to set up an XGA profile with custom data.

        :param Quantity centre: The central coordinate the profile was generated from.
        :param str source_name: The name of the source this profile is associated with.
        :param str obs_id: The observation which this profile was generated from.
        :param str inst: The instrument which this profile was generated from.
        :param str y_axis_label: The label to apply to the y-axis of any plots generated from this profile.
        :param str prof_type: This is a string description of the profile, used to store it in an XGA source (with
            _profile appended). For instance the prof_type of a ProjectedGasTemperature1D instance is
            1d_proj_temperature, and it would be stored under 1d_proj_temperature_profile.
        :param Quantity radii_err: Uncertainties on the radii.
        :param Quantity values_err: Uncertainties on the values.
        :param int associated_set_id: The set ID of the AnnularSpectra that generated this - if applicable.
        :param str set_storage_key: Must be present if associated_set_id is, this is the storage key which the
            associated AnnularSpectra generates to place itself in XGA's store structure.
        :param Quantity deg_radii: A slightly unfortunate variable that is required only if radii is not in
            units of degrees, or if no set_storage_key is passed. It should be a quantity containing the radii
            values converted to degrees, and allows this object to construct a predictable storage key.
        :param bool auto_save: Whether the profile should automatically save itself to disk at any point. The default is
            False, but all profiles generated through XGA processes acting on XGA sources will auto-save.
        """

        super().__init__(radii, values, centre, source_name, obs_id, inst, radii_err, values_err, associated_set_id,
<<<<<<< HEAD
                         set_storage_key, deg_radii, telescope=telescope)
=======
                         set_storage_key, deg_radii, auto_save=auto_save)
>>>>>>> fd1394fc
        self._prof_type = prof_type
        self._y_axis_name = y_axis_label







<|MERGE_RESOLUTION|>--- conflicted
+++ resolved
@@ -1,9 +1,5 @@
 #  This code is a part of X-ray: Generate and Analyse (XGA), a module designed for the XMM Cluster Survey (XCS).
-<<<<<<< HEAD
-#  Last modified by David J Turner (turne540@msu.edu) 24/05/2024, 15:59. Copyright (c) The Contributors
-=======
 #  Last modified by David J Turner (turne540@msu.edu) 07/08/2024, 14:48. Copyright (c) The Contributors
->>>>>>> fd1394fc
 
 from copy import copy
 from typing import Tuple, Union, List
@@ -48,22 +44,15 @@
         units of degrees, or if no set_storage_key is passed. It should be a quantity containing the radii
         values converted to degrees, and allows this object to construct a predictable storage key.
     :param bool min_snr_succeeded: A boolean flag describing whether re-binning was successful or not.
-<<<<<<< HEAD
-    :param str telescope: The telescope that this profile is derived from. Default is None.
-=======
     :param bool auto_save: Whether the profile should automatically save itself to disk at any point. The default is
         False, but all profiles generated through XGA processes acting on XGA sources will auto-save.
->>>>>>> fd1394fc
+    :param str telescope: The telescope that this profile is derived from. Default is None.
     """
     def __init__(self, rt: RateMap, radii: Quantity, values: Quantity, centre: Quantity, pix_step: int, min_snr: float,
                  outer_rad: Quantity, radii_err: Quantity = None, values_err: Quantity = None,
                  background: Quantity = None, pixel_bins: np.ndarray = None, back_pixel_bin: np.ndarray = None,
                  ann_areas: Quantity = None, deg_radii: Quantity = None, min_snr_succeeded: bool = True,
-<<<<<<< HEAD
-                 telescope: str = None):
-=======
-                 auto_save: bool = False):
->>>>>>> fd1394fc
+                 auto_save: bool = False, telescope: str = None):
         """
         A subclass of BaseProfile1D, designed to store and analyse surface brightness radial profiles
         of Galaxy Clusters. Allows for the viewing, fitting of the profile.
@@ -88,13 +77,10 @@
         :param bool min_snr_succeeded: A boolean flag describing whether re-binning was successful or not.
         :param bool auto_save: Whether the profile should automatically save itself to disk at any point. The default is
             False, but all profiles generated through XGA processes acting on XGA sources will auto-save.
+        :param str telescope: The telescope that this profile is derived from. Default is None.
         """
         super().__init__(radii, values, centre, rt.src_name, rt.obs_id, rt.instrument, radii_err, values_err,
-<<<<<<< HEAD
-                         deg_radii=deg_radii, telescope=telescope)
-=======
-                         deg_radii=deg_radii, auto_save=auto_save)
->>>>>>> fd1394fc
+                         deg_radii=deg_radii, auto_save=auto_save, telescope=telescope)
 
         if type(background) != Quantity:
             raise TypeError("The background variables must be an astropy quantity.")
@@ -331,25 +317,13 @@
     :param Quantity deg_radii: A slightly unfortunate variable that is required only if radii is not in
         units of degrees, or if no set_storage_key is passed. It should be a quantity containing the radii
         values converted to degrees, and allows this object to construct a predictable storage key.
-<<<<<<< HEAD
+    :param bool auto_save: Whether the profile should automatically save itself to disk at any point. The default is
+        False, but all profiles generated through XGA processes acting on XGA sources will auto-save.
     :param str telescope: The telescope that this spectrum is derived from. Default is None.
     """
     def __init__(self, radii: Quantity, values: Quantity, centre: Quantity, source_name: str, obs_id: str, inst: str,
                  dens_method: str, associated_prof, radii_err: Quantity = None, values_err: Quantity = None,
-                 deg_radii: Quantity = None, telescope: str = None):
-        """
-        A subclass of BaseProfile1D, designed to store and analyse gas mass radial profiles of Galaxy
-        Clusters.
-        """
-        super().__init__(radii, values, centre, source_name, obs_id, inst, radii_err, values_err, deg_radii=deg_radii,
-                         telescope=telescope)
-=======
-    :param bool auto_save: Whether the profile should automatically save itself to disk at any point. The default is
-        False, but all profiles generated through XGA processes acting on XGA sources will auto-save.
-    """
-    def __init__(self, radii: Quantity, values: Quantity, centre: Quantity, source_name: str, obs_id: str, inst: str,
-                 dens_method: str, associated_prof, radii_err: Quantity = None, values_err: Quantity = None,
-                 deg_radii: Quantity = None, auto_save: bool = False):
+                 deg_radii: Quantity = None, auto_save: bool = False, telescope: str = None):
         """
         A subclass of BaseProfile1D, designed to store and analyse gas mass radial profiles of Galaxy
         Clusters.
@@ -371,10 +345,10 @@
             values converted to degrees, and allows this object to construct a predictable storage key.
         :param bool auto_save: Whether the profile should automatically save itself to disk at any point. The default is
             False, but all profiles generated through XGA processes acting on XGA sources will auto-save.
+            :param str telescope: The telescope that this spectrum is derived from. Default is None.
         """
         super().__init__(radii, values, centre, source_name, obs_id, inst, radii_err, values_err, deg_radii=deg_radii,
-                         auto_save=auto_save)
->>>>>>> fd1394fc
+                         auto_save=auto_save, telescope=telescope)
         self._prof_type = "gas_mass"
 
         # This is what the y-axis is labelled as during plotting
@@ -441,21 +415,14 @@
     :param Quantity deg_radii: A slightly unfortunate variable that is required only if radii is not in
         units of degrees, or if no set_storage_key is passed. It should be a quantity containing the radii
         values converted to degrees, and allows this object to construct a predictable storage key.
-<<<<<<< HEAD
-    :param str telescope: The telescope that this spectrum is derived from. Default is None.
-=======
     :param bool auto_save: Whether the profile should automatically save itself to disk at any point. The default is
         False, but all profiles generated through XGA processes acting on XGA sources will auto-save.
->>>>>>> fd1394fc
+    :param str telescope: The telescope that this spectrum is derived from. Default is None.
     """
     def __init__(self, radii: Quantity, values: Quantity, centre: Quantity, source_name: str, obs_id: str, inst: str,
                  dens_method: str, associated_prof, radii_err: Quantity = None, values_err: Quantity = None,
                  associated_set_id: int = None, set_storage_key: str = None, deg_radii: Quantity = None,
-<<<<<<< HEAD
-                 telescope: str = None):
-=======
-                 auto_save: bool = False):
->>>>>>> fd1394fc
+                 auto_save: bool = False, telescope: str = None):
         """
         A subclass of BaseProfile1D, designed to store and analyse gas density radial profiles of Galaxy
         Clusters. Allows for the viewing, fitting of the profile, as well as measurement of gas masses,
@@ -482,6 +449,7 @@
             values converted to degrees, and allows this object to construct a predictable storage key.
         :param bool auto_save: Whether the profile should automatically save itself to disk at any point. The default is
             False, but all profiles generated through XGA processes acting on XGA sources will auto-save.
+        :param str telescope: The telescope that this spectrum is derived from. Default is None.
         """
         # Actually imposing limits on what units are allowed for the radii and values for this - just
         #  to make things like the gas mass integration easier and more reliable. Also this is for mass
@@ -508,11 +476,7 @@
             values_err = values_err.to(chosen_unit)
 
         super().__init__(radii, values, centre, source_name, obs_id, inst, radii_err, values_err, associated_set_id,
-<<<<<<< HEAD
-                         set_storage_key, deg_radii, telescope=telescope)
-=======
-                         set_storage_key, deg_radii, auto_save=auto_save)
->>>>>>> fd1394fc
+                         set_storage_key, deg_radii, auto_save=auto_save, telescope=telescope)
 
         # Setting the type
         self._prof_type = "gas_density"
@@ -849,20 +813,14 @@
     :param Quantity deg_radii: A slightly unfortunate variable that is required only if radii is not in
         units of degrees, or if no set_storage_key is passed. It should be a quantity containing the radii
         values converted to degrees, and allows this object to construct a predictable storage key.
-<<<<<<< HEAD
+    :param bool auto_save: Whether the profile should automatically save itself to disk at any point. The default is
+        False, but all profiles generated through XGA processes acting on XGA sources will auto-save.
     :param str telescope: The telescope that this spectrum is derived from. Default is None.
     """
     def __init__(self, radii: Quantity, values: Quantity, centre: Quantity, source_name: str, obs_id: str, inst: str,
                  radii_err: Quantity = None, values_err: Quantity = None, associated_set_id: int = None,
-                 set_storage_key: str = None, deg_radii: Quantity = None, telescope: str = None):
-=======
-    :param bool auto_save: Whether the profile should automatically save itself to disk at any point. The default is
-        False, but all profiles generated through XGA processes acting on XGA sources will auto-save.
-    """
-    def __init__(self, radii: Quantity, values: Quantity, centre: Quantity, source_name: str, obs_id: str, inst: str,
-                 radii_err: Quantity = None, values_err: Quantity = None, associated_set_id: int = None,
-                 set_storage_key: str = None, deg_radii: Quantity = None, auto_save: bool = False):
->>>>>>> fd1394fc
+                 set_storage_key: str = None, deg_radii: Quantity = None, auto_save: bool = False,
+                 telescope: str = None):
         """
         The init of a subclass of BaseProfile1D which will hold a 1D projected temperature profile. This profile
         will be considered unusable if a temperature value of greater than 30keV is present in the profile, or if a
@@ -885,13 +843,10 @@
             values converted to degrees, and allows this object to construct a predictable storage key.
         :param bool auto_save: Whether the profile should automatically save itself to disk at any point. The default is
             False, but all profiles generated through XGA processes acting on XGA sources will auto-save.
+        :param str telescope: The telescope that this spectrum is derived from. Default is None.
         """
         super().__init__(radii, values, centre, source_name, obs_id, inst, radii_err, values_err, associated_set_id,
-<<<<<<< HEAD
-                         set_storage_key, deg_radii, telescope=telescope)
-=======
-                         set_storage_key, deg_radii, auto_save=auto_save)
->>>>>>> fd1394fc
+                         set_storage_key, deg_radii, auto_save=auto_save, telescope=telescope)
 
         if not radii.unit.is_equivalent("kpc"):
             raise UnitConversionError("Radii unit cannot be converted to kpc")
@@ -937,20 +892,14 @@
     :param Quantity deg_radii: A slightly unfortunate variable that is required only if radii is not in
         units of degrees, or if no set_storage_key is passed. It should be a quantity containing the radii
         values converted to degrees, and allows this object to construct a predictable storage key.
-<<<<<<< HEAD
+    :param bool auto_save: Whether the profile should automatically save itself to disk at any point. The default is
+        False, but all profiles generated through XGA processes acting on XGA sources will auto-save.
     :param str telescope: The telescope that this spectrum is derived from. Default is None.
     """
     def __init__(self, radii: Quantity, values: Quantity, centre: Quantity, source_name: str, obs_id: str, inst: str,
                  radii_err: Quantity = None, values_err: Quantity = None, associated_set_id: int = None,
-                 set_storage_key: str = None, deg_radii: Quantity = None, telescope: str = None):
-=======
-    :param bool auto_save: Whether the profile should automatically save itself to disk at any point. The default is
-        False, but all profiles generated through XGA processes acting on XGA sources will auto-save.
-    """
-    def __init__(self, radii: Quantity, values: Quantity, centre: Quantity, source_name: str, obs_id: str, inst: str,
-                 radii_err: Quantity = None, values_err: Quantity = None, associated_set_id: int = None,
-                 set_storage_key: str = None, deg_radii: Quantity = None, auto_save: bool = False):
->>>>>>> fd1394fc
+                 set_storage_key: str = None, deg_radii: Quantity = None, auto_save: bool = False,
+                 telescope: str = None):
         """
         The init of a subclass of BaseProfile1D which will hold a 1D APEC normalisation profile.
 
@@ -971,13 +920,10 @@
             values converted to degrees, and allows this object to construct a predictable storage key.
         :param bool auto_save: Whether the profile should automatically save itself to disk at any point. The default is
             False, but all profiles generated through XGA processes acting on XGA sources will auto-save.
+        :param str telescope: The telescope that this spectrum is derived from. Default is None.
         """
         super().__init__(radii, values, centre, source_name, obs_id, inst, radii_err, values_err, associated_set_id,
-<<<<<<< HEAD
-                         set_storage_key, deg_radii, telescope=telescope)
-=======
-                         set_storage_key, deg_radii, auto_save=auto_save)
->>>>>>> fd1394fc
+                         set_storage_key, deg_radii, auto_save=auto_save, telescope=telescope)
 
         if not radii.unit.is_equivalent("kpc"):
             raise UnitConversionError("Radii unit cannot be converted to kpc")
@@ -1099,11 +1045,8 @@
         # Set up the actual profile object and return it
         dens_prof = GasDensity3D(self.radii, med_dens, self.centre, self.src_name, self.obs_id, self.instrument,
                                  'spec', self, self.radii_err, dens_sigma, self.set_ident,
-<<<<<<< HEAD
-                                 self.associated_set_storage_key, self.deg_radii, telescope=self.telescope)
-=======
-                                 self.associated_set_storage_key, self.deg_radii, auto_save=self.auto_save)
->>>>>>> fd1394fc
+                                 self.associated_set_storage_key, self.deg_radii, auto_save=self.auto_save,
+                                 telescope=self.telescope)
         return dens_prof
 
     def emission_measure_profile(self, redshift: float, cosmo: Cosmology, abund_table: str = 'angr',
@@ -1138,11 +1081,7 @@
         # Set up the actual profile object and return it
         em_meas_prof = EmissionMeasure1D(self.radii, em_meas, self.centre, self.src_name, self.obs_id, self.instrument,
                                          self.radii_err, em_meas_sigma, self.set_ident, self.associated_set_storage_key,
-<<<<<<< HEAD
-                                         self.deg_radii, self.telescope)
-=======
-                                         self.deg_radii, auto_save=True)
->>>>>>> fd1394fc
+                                         self.deg_radii, auto_save=True, telescope=self.telescope)
         return em_meas_prof
 
 
@@ -1165,30 +1104,39 @@
     :param Quantity deg_radii: A slightly unfortunate variable that is required only if radii is not in
         units of degrees, or if no set_storage_key is passed. It should be a quantity containing the radii
         values converted to degrees, and allows this object to construct a predictable storage key.
-<<<<<<< HEAD
+    :param bool auto_save: Whether the profile should automatically save itself to disk at any point. The default is
+        False, but all profiles generated through XGA processes acting on XGA sources will auto-save.
     :param str telescope: The telescope that this spectrum is derived from. Default is None.
     """
     def __init__(self, radii: Quantity, values: Quantity, centre: Quantity, source_name: str, obs_id: str, inst: str,
                  radii_err: Quantity = None, values_err: Quantity = None, associated_set_id: int = None,
-                 set_storage_key: str = None, deg_radii: Quantity = None, telescope: str = None):
-=======
-    :param bool auto_save: Whether the profile should automatically save itself to disk at any point. The default is
-        False, but all profiles generated through XGA processes acting on XGA sources will auto-save.
-    """
-    def __init__(self, radii: Quantity, values: Quantity, centre: Quantity, source_name: str, obs_id: str, inst: str,
-                 radii_err: Quantity = None, values_err: Quantity = None, associated_set_id: int = None,
-                 set_storage_key: str = None, deg_radii: Quantity = None, auto_save: bool = False):
->>>>>>> fd1394fc
+                 set_storage_key: str = None, deg_radii: Quantity = None, auto_save: bool = False,
+                 telescope: str = None):
         """
         The init of a subclass of BaseProfile1D which will hold a radial emission measure profile.
+
+        :param Quantity radii: The radii at which the emission measures have been measured, this should
+            be in a proper radius unit, such as kpc.
+        :param Quantity values: The emission measures that have been measured.
+        :param Quantity centre: The central coordinate the profile was generated from.
+        :param str source_name: The name of the source this profile is associated with.
+        :param str obs_id: The observation which this profile was generated from.
+        :param str inst: The instrument which this profile was generated from.
+        :param Quantity radii_err: Uncertainties on the radii.
+        :param Quantity values_err: Uncertainties on the values.
+        :param int associated_set_id: The set ID of the AnnularSpectra that generated this - if applicable.
+        :param str set_storage_key: Must be present if associated_set_id is, this is the storage key which the
+            associated AnnularSpectra generates to place itself in XGA's store structure.
+        :param Quantity deg_radii: A slightly unfortunate variable that is required only if radii is not in
+            units of degrees, or if no set_storage_key is passed. It should be a quantity containing the radii
+            values converted to degrees, and allows this object to construct a predictable storage key.
+        :param bool auto_save: Whether the profile should automatically save itself to disk at any point. The default is
+            False, but all profiles generated through XGA processes acting on XGA sources will auto-save.
+:param str telescope: The telescope that this spectrum is derived from. Default is None.
         """
         #
         super().__init__(radii, values, centre, source_name, obs_id, inst, radii_err, values_err, associated_set_id,
-<<<<<<< HEAD
-                         set_storage_key, deg_radii, telescope=telescope)
-=======
-                         set_storage_key, deg_radii, auto_save=auto_save)
->>>>>>> fd1394fc
+                         set_storage_key, deg_radii, auto_save=auto_save, telescope=telescope)
         if not radii.unit.is_equivalent("kpc"):
             raise UnitConversionError("Radii unit cannot be converted to kpc")
 
@@ -1222,20 +1170,14 @@
     :param Quantity deg_radii: A slightly unfortunate variable that is required only if radii is not in
         units of degrees, or if no set_storage_key is passed. It should be a quantity containing the radii
         values converted to degrees, and allows this object to construct a predictable storage key.
-<<<<<<< HEAD
+    :param bool auto_save: Whether the profile should automatically save itself to disk at any point. The default is
+        False, but all profiles generated through XGA processes acting on XGA sources will auto-save.
     :param str telescope: The telescope that this spectrum is derived from. Default is None.
     """
     def __init__(self, radii: Quantity, values: Quantity, centre: Quantity, source_name: str, obs_id: str, inst: str,
                  radii_err: Quantity = None, values_err: Quantity = None, associated_set_id: int = None,
-                 set_storage_key: str = None, deg_radii: Quantity = None, telescope: str = None):
-=======
-    :param bool auto_save: Whether the profile should automatically save itself to disk at any point. The default is
-        False, but all profiles generated through XGA processes acting on XGA sources will auto-save.
-    """
-    def __init__(self, radii: Quantity, values: Quantity, centre: Quantity, source_name: str, obs_id: str, inst: str,
-                 radii_err: Quantity = None, values_err: Quantity = None, associated_set_id: int = None,
-                 set_storage_key: str = None, deg_radii: Quantity = None, auto_save: bool = False):
->>>>>>> fd1394fc
+                 set_storage_key: str = None, deg_radii: Quantity = None, auto_save: bool = False,
+                 telescope: str = None):
         """
         The init of a subclass of BaseProfile1D which will hold a 1D projected metallicity/abundance profile.
 
@@ -1256,14 +1198,11 @@
             values converted to degrees, and allows this object to construct a predictable storage key.
         :param bool auto_save: Whether the profile should automatically save itself to disk at any point. The default is
             False, but all profiles generated through XGA processes acting on XGA sources will auto-save.
+        :param str telescope: The telescope that this spectrum is derived from. Default is None.
         """
         #
         super().__init__(radii, values, centre, source_name, obs_id, inst, radii_err, values_err, associated_set_id,
-<<<<<<< HEAD
-                         set_storage_key, deg_radii, telescope=telescope)
-=======
-                         set_storage_key, deg_radii, auto_save=auto_save)
->>>>>>> fd1394fc
+                         set_storage_key, deg_radii, auto_save=auto_save, telescope=telescope)
 
         # Actually imposing limits on what units are allowed for the radii and values for this - just
         #  to make things like the gas mass integration easier and more reliable. Also this is for mass
@@ -1301,24 +1240,38 @@
     :param Quantity deg_radii: A slightly unfortunate variable that is required only if radii is not in
         units of degrees, or if no set_storage_key is passed. It should be a quantity containing the radii
         values converted to degrees, and allows this object to construct a predictable storage key.
+    :param bool auto_save: Whether the profile should automatically save itself to disk at any point. The default is
+        False, but all profiles generated through XGA processes acting on XGA sources will auto-save.
     :param str telescope: The telescope that this spectrum is derived from. Default is None.
     """
     def __init__(self, radii: Quantity, values: Quantity, centre: Quantity, source_name: str, obs_id: str, inst: str,
                  radii_err: Quantity = None, values_err: Quantity = None,  associated_set_id: int = None,
-<<<<<<< HEAD
-                 set_storage_key: str = None, deg_radii: Quantity = None, telescope: str = None):
-=======
-                 set_storage_key: str = None, deg_radii: Quantity = None, auto_save: bool = False):
->>>>>>> fd1394fc
+                 set_storage_key: str = None, deg_radii: Quantity = None, auto_save: bool = False,
+                 telescope: str = None):
         """
         The init of a subclass of BaseProfile1D which will hold a radial 3D temperature profile.
+
+        :param Quantity radii: The radii at which the gas temperatures have been measured, this should
+            be in a proper radius unit, such as kpc.
+        :param Quantity values: The gas temperatures that have been measured.
+        :param Quantity centre: The central coordinate the profile was generated from.
+        :param str source_name: The name of the source this profile is associated with.
+        :param str obs_id: The observation which this profile was generated from.
+        :param str inst: The instrument which this profile was generated from.
+        :param Quantity radii_err: Uncertainties on the radii.
+        :param Quantity values_err: Uncertainties on the values.
+        :param int associated_set_id: The set ID of the AnnularSpectra that generated this - if applicable.
+        :param str set_storage_key: Must be present if associated_set_id is, this is the storage key which the
+            associated AnnularSpectra generates to place itself in XGA's store structure.
+        :param Quantity deg_radii: A slightly unfortunate variable that is required only if radii is not in
+            units of degrees, or if no set_storage_key is passed. It should be a quantity containing the radii
+            values converted to degrees, and allows this object to construct a predictable storage key.
+        :param bool auto_save: Whether the profile should automatically save itself to disk at any point. The default is
+            False, but all profiles generated through XGA processes acting on XGA sources will auto-save.
+        :param str telescope: The telescope that this spectrum is derived from. Default is None.
         """
         super().__init__(radii, values, centre, source_name, obs_id, inst, radii_err, values_err, associated_set_id,
-<<<<<<< HEAD
-                         set_storage_key, deg_radii, telescope=telescope)
-=======
-                         set_storage_key, deg_radii, auto_save=auto_save)
->>>>>>> fd1394fc
+                         set_storage_key, deg_radii, auto_save=auto_save, telescope=telescope)
 
         if not radii.unit.is_equivalent("kpc"):
             raise UnitConversionError("Radii unit cannot be converted to kpc")
@@ -1354,24 +1307,38 @@
     :param Quantity deg_radii: A slightly unfortunate variable that is required only if radii is not in
         units of degrees, or if no set_storage_key is passed. It should be a quantity containing the radii
         values converted to degrees, and allows this object to construct a predictable storage key.
+    :param bool auto_save: Whether the profile should automatically save itself to disk at any point. The default is
+        False, but all profiles generated through XGA processes acting on XGA sources will auto-save.
     :param str telescope: The telescope that this spectrum is derived from. Default is None.
     """
     def __init__(self, radii: Quantity, values: Quantity, centre: Quantity, source_name: str, obs_id: str, inst: str,
                  radii_err: Quantity = None, values_err: Quantity = None,  associated_set_id: int = None,
-<<<<<<< HEAD
-                 set_storage_key: str = None, deg_radii: Quantity = None, telescope: str = None):
-=======
-                 set_storage_key: str = None, deg_radii: Quantity = None, auto_save: bool = False):
->>>>>>> fd1394fc
+                 set_storage_key: str = None, deg_radii: Quantity = None, auto_save: bool = False,
+                 telescope: str = None):
         """
         The init of a subclass of BaseProfile1D which will hold a radial baryon fraction profile.
+
+        :param Quantity radii: The radii at which the baryon fracion have been measured, this should
+            be in a proper radius unit, such as kpc.
+        :param Quantity values: The baryon fracions that have been measured.
+        :param Quantity centre: The central coordinate the profile was generated from.
+        :param str source_name: The name of the source this profile is associated with.
+        :param str obs_id: The observation which this profile was generated from.
+        :param str inst: The instrument which this profile was generated from.
+        :param Quantity radii_err: Uncertainties on the radii.
+        :param Quantity values_err: Uncertainties on the values.
+        :param int associated_set_id: The set ID of the AnnularSpectra that generated this - if applicable.
+        :param str set_storage_key: Must be present if associated_set_id is, this is the storage key which the
+            associated AnnularSpectra generates to place itself in XGA's store structure.
+        :param Quantity deg_radii: A slightly unfortunate variable that is required only if radii is not in
+            units of degrees, or if no set_storage_key is passed. It should be a quantity containing the radii
+            values converted to degrees, and allows this object to construct a predictable storage key.
+        :param bool auto_save: Whether the profile should automatically save itself to disk at any point. The default is
+            False, but all profiles generated through XGA processes acting on XGA sources will auto-save.
+        :param str telescope: The telescope that this spectrum is derived from. Default is None.
         """
         super().__init__(radii, values, centre, source_name, obs_id, inst, radii_err, values_err, associated_set_id,
-<<<<<<< HEAD
-                         set_storage_key, deg_radii, telescope=telescope)
-=======
-                         set_storage_key, deg_radii, auto_save=auto_save)
->>>>>>> fd1394fc
+                         set_storage_key, deg_radii, auto_save=auto_save, telescope=telescope)
 
         if not radii.unit.is_equivalent("kpc"):
             raise UnitConversionError("Radii unit cannot be converted to kpc")
@@ -1412,22 +1379,15 @@
     :param int num_samples: The number of random samples to be drawn from the posteriors of the fit results.
     :param bool show_warn: Should warnings thrown during the fitting processes be shown.
     :param bool progress: Should fit progress bars be shown.
-<<<<<<< HEAD
-    :param str telescope: The telescope that this spectrum is derived from. Default is None.
-=======
     :param bool auto_save: Whether the profile should automatically save itself to disk at any point. The default is
         False, but all profiles generated through XGA processes acting on XGA sources will auto-save.
->>>>>>> fd1394fc
+    :param str telescope: The telescope that this spectrum is derived from. Default is None.
     """
     def __init__(self, temperature_profile: GasTemperature3D, temperature_model: Union[str, BaseModel1D],
                  density_profile: GasDensity3D, density_model: Union[str, BaseModel1D], radii: Quantity,
                  radii_err: Quantity, deg_radii: Quantity, fit_method: str = "mcmc", num_walkers: int = 20,
                  num_steps: [int, List[int]] = 20000, num_samples: int = 10000, show_warn: bool = True,
-<<<<<<< HEAD
-                 progress: bool = True, telescope: str = None):
-=======
-                 progress: bool = True, auto_save: bool = False):
->>>>>>> fd1394fc
+                 progress: bool = True, auto_save: bool = False, telescope: str = None):
         """
         The init method for the HydrostaticMass class, uses temperature and density profiles, along with models, to
         set up the hydrostatic mass profile.
@@ -1454,6 +1414,7 @@
         :param bool progress: Should fit progress bars be shown.
         :param bool auto_save: Whether the profile should automatically save itself to disk at any point. The default is
             False, but all profiles generated through XGA processes acting on XGA sources will auto-save.
+        :param str telescope: The telescope that this spectrum is derived from. Default is None.
         """
         # We check whether the temperature profile passed is actually the type of profile we need
         if type(temperature_profile) != GasTemperature3D:
@@ -1549,11 +1510,7 @@
 
         super().__init__(radii, mass_vals, self._temp_prof.centre, self._temp_prof.src_name, self._temp_prof.obs_id,
                          self._temp_prof.instrument, radii_err, mass_errs, set_id, set_store, deg_radii,
-<<<<<<< HEAD
-                         telescope=telescope)
-=======
-                         auto_save=auto_save)
->>>>>>> fd1394fc
+                         auto_save=auto_save, telescope=telescope)
 
         # Need a custom storage key for this mass profile, incorporating all the information we have about what
         #  went into it, density profile, temperature profile, radii, density and temperature models.
@@ -1908,7 +1865,7 @@
 
         return BaryonFraction(self.radii, frac, self.centre, self.src_name, self.obs_id, self.instrument,
                               self.radii_err, frac_err, self.set_ident, self.associated_set_storage_key,
-                              self.deg_radii, auto_save=self.auto_save)
+                              self.deg_radii, auto_save=self.auto_save, telescope=self.telescope)
 
     def overdensity_radius(self, delta: int, redshift: float, cosmo, init_lo_rad: Quantity = Quantity(100, 'kpc'),
                            init_hi_rad: Quantity = Quantity(3500, 'kpc'), init_step: Quantity = Quantity(100, 'kpc'),
@@ -2300,20 +2257,6 @@
         if a list is passed the first entry is used for the temperature fit, and the second for the
         density fit.
     :param int num_samples: The number of random samples to be drawn from the posteriors of the fit results.
-<<<<<<< HEAD
-    :param bool show_warn: Should warnings thrown during the fitting processes be shown.
-    :param bool progress: Should fit progress bars be shown.
-    :param str telescope: The telescope that this spectrum is derived from. Default is None.
-    """
-    def __init__(self, temperature_profile: GasTemperature3D, temperature_model: Union[str, BaseModel1D],
-                 density_profile: GasDensity3D, density_model: Union[str, BaseModel1D], radii: Quantity,
-                 radii_err: Quantity, deg_radii: Quantity, fit_method: str = "mcmc", num_walkers: int = 20,
-                 num_steps: [int, List[int]] = 20000, num_samples: int = 10000, show_warn: bool = True,
-                 progress: bool = True, telescope: str = None):
-        """
-        The init method for the SpecificEntropy profile class, uses temperature and density profiles, along with
-        models, to set up the entropy profile.
-=======
     :param bool show_warn: Controls whether warnings produced the fitting processes are displayed.
     :param bool progress:  Controls whether fit progress bars are displayed.
     :param bool interp_data: If the entropy profile is to be derived from data points rather than fitted models,
@@ -2322,15 +2265,15 @@
         are in (the default).
     :param bool auto_save: Whether the profile should automatically save itself to disk at any point. The default is
         False, but all profiles generated through XGA processes acting on XGA sources will auto-save.
+    :param str telescope: The telescope that this spectrum is derived from. Default is None.
     """
->>>>>>> fd1394fc
 
     def __init__(self, temperature_profile: Union[GasTemperature3D, ProjectedGasTemperature1D],
                  density_profile: GasDensity3D, temperature_model: Union[str, BaseModel1D] = None,
                  density_model: Union[str, BaseModel1D] = None, radii: Quantity = None, radii_err: Quantity = None,
                  deg_radii: Quantity = None, fit_method: str = "mcmc", num_walkers: int = 20,
                  num_steps: [int, List[int]] = 20000, num_samples: int = 1000, show_warn: bool = True,
-                 progress: bool = True, interp_data: bool = False, auto_save: bool = False):
+                 progress: bool = True, interp_data: bool = False, auto_save: bool = False, telescope: str = None):
         """
         A profile product which uses input temperature and density profiles to calculate a specific entropy profile of
         the kind often uses in galaxy cluster analyses (https://ui.adsabs.harvard.edu/abs/2009ApJS..182...12C/abstract
@@ -2384,6 +2327,7 @@
             are in (the default).
         :param bool auto_save: Whether the profile should automatically save itself to disk at any point. The default is
             False, but all profiles generated through XGA processes acting on XGA sources will auto-save.
+        :param str telescope: The telescope that this spectrum is derived from. Default is None.
         """
         # This init is unfortunately almost identical to HydrostaticMass, there is a lot of duplicated code.
 
@@ -2547,11 +2491,7 @@
 
         super().__init__(radii, ent_vals, self._temp_prof.centre, self._temp_prof.src_name, self._temp_prof.obs_id,
                          self._temp_prof.instrument, radii_err, ent_errs, set_id, set_store, deg_radii,
-<<<<<<< HEAD
-                         telescope=telescope)
-=======
-                         auto_save=auto_save)
->>>>>>> fd1394fc
+                         auto_save=auto_save, telescope=telescope)
 
         # Need a custom storage key for this entropy profile, incorporating all the information we have about what
         #  went into it, density profile, temperature profile, radii, density and temperature models - identical to
@@ -2846,21 +2786,14 @@
     :param Quantity deg_radii: A slightly unfortunate variable that is required only if radii is not in
         units of degrees, or if no set_storage_key is passed. It should be a quantity containing the radii
         values converted to degrees, and allows this object to construct a predictable storage key.
-<<<<<<< HEAD
-    :param str telescope: The telescope that this spectrum is derived from. Default is None.
-=======
     :param bool auto_save: Whether the profile should automatically save itself to disk at any point. The default is
         False, but all profiles generated through XGA processes acting on XGA sources will auto-save.
->>>>>>> fd1394fc
+    :param str telescope: The telescope that this spectrum is derived from. Default is None.
     """
     def __init__(self, radii: Quantity, values: Quantity, centre: Quantity, source_name: str, obs_id: str, inst: str,
                  y_axis_label: str, prof_type: str, radii_err: Quantity = None, values_err: Quantity = None,
                  associated_set_id: int = None, set_storage_key: str = None, deg_radii: Quantity = None,
-<<<<<<< HEAD
-                 telescope: str = None):
-=======
-                 auto_save: bool = False):
->>>>>>> fd1394fc
+                 auto_save: bool = False, telescope: str = None):
         """
         The init of this subclass of BaseProfile1D, used by a dynamic XSPEC fitting process, or directly by a user,
         to set up an XGA profile with custom data.
@@ -2883,14 +2816,11 @@
             values converted to degrees, and allows this object to construct a predictable storage key.
         :param bool auto_save: Whether the profile should automatically save itself to disk at any point. The default is
             False, but all profiles generated through XGA processes acting on XGA sources will auto-save.
+        :param str telescope: The telescope that this spectrum is derived from. Default is None.
         """
 
         super().__init__(radii, values, centre, source_name, obs_id, inst, radii_err, values_err, associated_set_id,
-<<<<<<< HEAD
-                         set_storage_key, deg_radii, telescope=telescope)
-=======
-                         set_storage_key, deg_radii, auto_save=auto_save)
->>>>>>> fd1394fc
+                         set_storage_key, deg_radii, auto_save=auto_save, telescope=telescope)
         self._prof_type = prof_type
         self._y_axis_name = y_axis_label
 
