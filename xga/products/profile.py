--- conflicted
+++ resolved
@@ -1,9 +1,5 @@
 #  This code is a part of X-ray: Generate and Analyse (XGA), a module designed for the XMM Cluster Survey (XCS).
-<<<<<<< HEAD
-#  Last modified by David J Turner (turne540@msu.edu) 28/08/2024, 09:50. Copyright (c) The Contributors
-=======
 #  Last modified by David J Turner (turne540@msu.edu) 22/11/2024, 11:19. Copyright (c) The Contributors
->>>>>>> daded429
 
 from copy import copy
 from typing import Tuple, Union, List
@@ -1321,14 +1317,9 @@
     """
 
     def __init__(self, radii: Quantity, values: Quantity, centre: Quantity, source_name: str, obs_id: str, inst: str,
-<<<<<<< HEAD
                  radii_err: Quantity = None, values_err: Quantity = None,  associated_set_id: int = None,
                  set_storage_key: str = None, deg_radii: Quantity = None, auto_save: bool = False,
-                 spec_model: str = None, fit_conf: str = None):
-=======
-                 radii_err: Quantity = None, values_err: Quantity = None, associated_set_id: int = None,
-                 set_storage_key: str = None, deg_radii: Quantity = None, auto_save: bool = False):
->>>>>>> daded429
+                 spec_model: str = None, auto_save: bool = False, fit_conf: str = None):
         """
         The init of a subclass of BaseProfile1D which will hold a radial 3D temperature profile.
 
@@ -1400,14 +1391,9 @@
     """
 
     def __init__(self, radii: Quantity, values: Quantity, centre: Quantity, source_name: str, obs_id: str, inst: str,
-<<<<<<< HEAD
                  radii_err: Quantity = None, values_err: Quantity = None,  associated_set_id: int = None,
                  set_storage_key: str = None, deg_radii: Quantity = None, auto_save: bool = False,
-                 spec_model: str = None, fit_conf: str = None):
-=======
-                 radii_err: Quantity = None, values_err: Quantity = None, associated_set_id: int = None,
-                 set_storage_key: str = None, deg_radii: Quantity = None, auto_save: bool = False):
->>>>>>> daded429
+                 spec_model: str = None, auto_save: bool = False, fit_conf: str = None):
         """
         The init of a subclass of BaseProfile1D which will hold a radial baryon fraction profile.
 
@@ -1513,29 +1499,13 @@
         are generated from annular spectra, default is None.
 
     """
-<<<<<<< HEAD
-    def __init__(self, temperature_profile: GasTemperature3D, temperature_model: Union[str, BaseModel1D],
-                 density_profile: GasDensity3D, density_model: Union[str, BaseModel1D], radii: Quantity,
-                 radii_err: Quantity, deg_radii: Quantity, fit_method: str = "mcmc", num_walkers: int = 20,
-                 num_steps: [int, List[int]] = 20000, num_samples: int = 10000, show_warn: bool = True,
-                 progress: bool = True, auto_save: bool = False, spec_model: str = None, fit_conf: str = None):
-        """
-        The init method for the HydrostaticMass class, uses temperature and density profiles, along with models, to
-        set up the hydrostatic mass profile.
-
-        :param GasTemperature3D temperature_profile: The XGA 3D temperature profile to take temperature
-            information from.
-        :param str/BaseModel1D temperature_model: The model to fit to the temperature profile, either a name or an
-            instance of an XGA temperature model class.
-=======
-
     def __init__(self, temperature_profile: Union[GasTemperature3D, ProjectedGasTemperature1D],
                  density_profile: GasDensity3D, temperature_model: Union[str, BaseModel1D] = None,
                  density_model: Union[str, BaseModel1D] = None, radii: Quantity = None, radii_err: Quantity = None,
                  deg_radii: Quantity = None, fit_method: str = "mcmc", num_walkers: int = 20,
                  num_steps: [int, List[int]] = 20000, num_samples: int = 1000, show_warn: bool = True,
                  progress: bool = True, interp_data: bool = False, allow_unphysical: bool = False,
-                 auto_save: bool = False):
+                 auto_save: bool = False, fit_conf: str = None):
         """
         A profile product which uses input temperature and density profiles to calculate a cumulative hydrostatic mass
         profile - used in galaxy cluster analyses (https://ui.adsabs.harvard.edu/abs/2024arXiv240307982T/abstract
@@ -1565,7 +1535,6 @@
             be used to calculate the hydrostatic mass profile), either a name or an instance of an XGA temperature
             model class. Default is None, in which case this class will use profile data points to calculate
             hydrostatic mass.
->>>>>>> daded429
         :param GasDensity3D density_profile: The XGA 3D density profile to take density information from.
         :param str/BaseModel1D density_model: The model to fit to the density profile (if smooth models are to
             be used to calculate the hydrostatic mass profile), either a name or an instance of an XGA density
@@ -1585,18 +1554,6 @@
             if a list is passed the first entry is used for the temperature fit, and the second for the
             density fit.
         :param int num_samples: The number of random samples to be drawn from the posteriors of the fit results.
-<<<<<<< HEAD
-        :param bool show_warn: Should warnings thrown during the fitting processes be shown.
-        :param bool progress: Should fit progress bars be shown.
-        :param bool auto_save: Whether the profile should automatically save itself to disk at any point. The default is
-            False, but all profiles generated through XGA processes acting on XGA sources will auto-save.
-        :param str spec_model: The spectral model that was fit to annular spectra to measure the results that were
-            used to create this profile. Only relevant to profiles that are generated from annular spectra, default
-            is None.
-        :param str fit_conf: The key that describes the fit-configuration used when fitting models to annular
-            spectra to measure the results that were then used to create this profile. Only relevant to profiles that
-            are generated from annular spectra, default is None.
-=======
         :param bool show_warn: Controls whether warnings produced the fitting processes are displayed.
         :param bool progress:  Controls whether fit progress bars are displayed.
         :param bool interp_data: If the hydrostatic mass profile is to be derived from data points rather than
@@ -1607,7 +1564,12 @@
             exception being raised (e.g. if a calculated mass value is negative). Default is False.
         :param bool auto_save: Whether the profile should automatically save itself to disk at any point. The
             default is False, but all profiles generated through XGA processes acting on XGA sources will auto-save.
->>>>>>> daded429
+        :param str spec_model: The spectral model that was fit to annular spectra to measure the results that were
+            used to create this profile. Only relevant to profiles that are generated from annular spectra, default
+            is None.
+        :param str fit_conf: The key that describes the fit-configuration used when fitting models to annular
+            spectra to measure the results that were then used to create this profile. Only relevant to profiles that
+            are generated from annular spectra, default is None.
         """
         # This init and the SpecificEntropy init share the same DNA - lots of duplicated code unfortunately
 
@@ -2749,13 +2711,8 @@
                  density_model: Union[str, BaseModel1D] = None, radii: Quantity = None, radii_err: Quantity = None,
                  deg_radii: Quantity = None, fit_method: str = "mcmc", num_walkers: int = 20,
                  num_steps: [int, List[int]] = 20000, num_samples: int = 1000, show_warn: bool = True,
-<<<<<<< HEAD
                  progress: bool = True, interp_data: bool = False, auto_save: bool = False, spec_model: str = None,
-                 fit_conf: str = None):
-=======
-                 progress: bool = True, interp_data: bool = False, allow_unphysical: bool = False,
-                 auto_save: bool = False):
->>>>>>> daded429
+                 auto_save: bool = False, fit_conf: str = None):
         """
         A profile product which uses input temperature and density profiles to calculate a specific entropy profile of
         the kind often uses in galaxy cluster analyses (https://ui.adsabs.harvard.edu/abs/2009ApJS..182...12C/abstract
