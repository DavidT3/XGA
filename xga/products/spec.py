--- conflicted
+++ resolved
@@ -1,10 +1,5 @@
 #  This code is a part of X-ray: Generate and Analyse (XGA), a module designed for the XMM Cluster Survey (XCS).
-<<<<<<< HEAD
 #  Last modified by David J Turner (turne540@msu.edu) 05/05/2023, 10:07. Copyright (c) The Contributors
-=======
-#  Last modified by David J Turner (turne540@msu.edu) 02/05/2023, 16:40. Copyright (c) The Contributors
-
->>>>>>> 7a2c102d
 
 import os
 import warnings
