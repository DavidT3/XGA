--- conflicted
+++ resolved
@@ -1,9 +1,5 @@
 #  This code is a part of XMM: Generate and Analyse (XGA), a module designed for the XMM Cluster Survey (XCS).
-<<<<<<< HEAD
-#  Last modified by David J Turner (david.turner@sussex.ac.uk) 04/01/2021, 19:25. Copyright (c) David J Turner
-=======
 #  Last modified by David J Turner (david.turner@sussex.ac.uk) 23/01/2021, 17:04. Copyright (c) David J Turner
->>>>>>> 4e1687e2
 
 
 import inspect
