#  This code is a part of X-ray: Generate and Analyse (XGA), a module designed for the XMM Cluster Survey (XCS).
<<<<<<< HEAD
#  Last modified by David J Turner (turne540@msu.edu) 21/06/2024, 13:22. Copyright (c) The Contributors
=======
#  Last modified by David J Turner (turne540@msu.edu) 25/07/2024, 17:01. Copyright (c) The Contributors
>>>>>>> fd1394fc

import json
import os
import re
import shutil
from configparser import ConfigParser
from functools import wraps
from subprocess import Popen, PIPE
from typing import Tuple, List, Union
from warnings import warn, simplefilter

import numpy as np
import pandas as pd
import pkg_resources
from astropy.constants import m_p, m_e
from astropy.cosmology import LambdaCDM
from astropy.units import Quantity, def_unit, add_enabled_units
from astropy.wcs import WCS
from fitsio import FITSHDR
from fitsio import read_header
<<<<<<< HEAD
=======
from fitsio.header import FITSHDR
from numpy import floor
>>>>>>> fd1394fc
from tqdm import tqdm

from .exceptions import XGAConfigError, InvalidTelescopeError, NoTelescopeDataError

# This warning filter enables the DeprecationWarning which is in the _deprecated decorator
simplefilter('default')


def _deprecated(message):
    """
    An internal function designed to be used as a decorator for any methods or functions which have been
    deprecated - means that the warning will be shown when they're imported or used.

    :param str message: The warning message which should be shown.
    """
    # Shows the warning message - this makes sure it is shown on import as well as when the function is used.
    warn(message, DeprecationWarning)

    def deprecated_function(dep_func):
        """
        This ensures that the decorated, deprecated, function is actually still run.
        :param dep_func: The method which is deprecated.
        :return: Returns the wrapped function.
        """
        # The wraps decorator updates the wrapper function to look like wrapped function by copying attributes
        #  such as __name__, __doc__ (the docstring)
        @wraps(dep_func)
        def wrapper(*args, **kwargs):
            dep_func(*args, **kwargs)

        return wrapper
    return deprecated_function


# ------------- Defining functions useful in the rest of the setup process -------------
def obs_id_test(test_tele: str, test_string: str) -> bool:
    """
    This function uses regular expressions for the structure of different telescope's ObsIDs to check that a
    given string conforms with the structure expected for an ObsID.

    :param str test_tele: The telescope for the ObsID we wish to check, different missions have different
        ObsID structures.
    :param str test_string: The string we wish to test.
    :return: Whether the string an ObsID from the specified telescope or not.
    :rtype: bool
    """
    # Just in case an integer ObsID is passed, we'll try to catch it here
    if not isinstance(test_string, str):
        test_string = str(test_string)

    # This uses a dictionary of ObsID regex patterns defined in the telescope data section at the top of this
    #  file to check that the given test string is a match to the structure defined by the regex for this telescope
    return bool(re.match(OBS_ID_REGEX[test_tele], test_string))


def build_observation_census(tel: str) -> Tuple[pd.DataFrame, pd.DataFrame]:
    """
    A function that builds/updates the census and blacklist for each telescope.

    :param str tel: The name of the telescope we are setting up a census/blacklist for.
    :return: The census and blacklist dataframes for the input telescope.
    :rtype: Tuple[pd.DataFrame, pd.DataFrame]
    """

    # The census_dir is the directory containing the blacklist and census for each telescope
    census_dir = os.path.join(CONFIG_PATH, tel) + '/'
    # If it doesn't exist yet we create the directory
    if not os.path.exists(census_dir):
        os.makedirs(census_dir)

    # This variable stores the path to the blacklist file
    blacklist_file = os.path.join(CONFIG_PATH, tel, "{}_blacklist.csv".format(tel))
    # This extracts the relevant list of the instruments for this telescope
    rel_insts = ALLOWED_INST[tel]
    # Creates blacklist file if one doesn't exist, then reads it in
    if not os.path.exists(blacklist_file):
        inst_list = ["EXCLUDE_{}".format(inst.upper()) for inst in rel_insts]
        blacklist = pd.DataFrame(columns=["ObsID"] + inst_list)
        blacklist.to_csv(blacklist_file, index=False)
    # If a blacklist already exists then of course we don't need to make one, just read it in
    else:
        blacklist = pd.read_csv(blacklist_file, header="infer", dtype=str)

    # This part here is to support blacklists used by older versions of XGA, where only a full ObsID was excluded.
    #  Now we support individual instruments of ObsIDs being excluded from use, so there are extra columns expected.
    # THIS WON'T CAUSE ANY PROBLEMS WITH THE MULTI-TELESCOPE XGA BECAUSE ANY BLACKLIST WITH ONLY ONE COLUMN *MUST*
    #  BELONG TO XMM, AS IT PRE-DATED OUR ADDING SUPPORT FOR MULTIPLE TELESCOPE
    if len(blacklist.columns) == 1:
        # Adds the four new columns, all with a default value of True. So any ObsID already in the blacklist
        #  will have the same behaviour as before, all instruments for the ObsID are excluded
        blacklist_columns = ["EXCLUDE_{}".format(inst.upper()) for inst in rel_insts]
        blacklist[blacklist_columns] = 'T'
        # If we have even gotten to this stage then the actual blacklist file needs re-writing, so I do
        blacklist.to_csv(blacklist_file, index=False)

    # This variable stores the path to the census file for this telescope
    census_file = os.path.join(CONFIG_PATH, tel, "{}_census.csv".format(tel))
    # If CENSUS FILE exists, it is read in, otherwise an empty dataframe is initialised
    if os.path.exists(census_file):
        obs_lookup = pd.read_csv(census_file, header="infer", dtype=str)
    else:
        # Making the columns in the census
        inst_list = ["USE_{}".format(inst.upper()) for inst in rel_insts]
        obs_lookup = pd.DataFrame(columns=["ObsID", "RA_PNT", "DEC_PNT"] + inst_list)

    # Need to find out which observations are available - this lists every file/directory in the root data directory
    #  for this telescope and a) checks that the entry is a directory, and b) checks that the name of the directory
    #  matches the pattern expected for an ObsID of this telescope. We also check that the ObsID isn't already in the
    #  census, to avoid duplicates

    rel_root_dir = xga_conf[tel.upper() + '_FILES']['root_{t}_dir'.format(t=tel)]
    new_obs_census = [poss_oi for poss_oi in os.listdir(rel_root_dir) if os.path.isdir(rel_root_dir + poss_oi) and
                      obs_id_test(tel, poss_oi) and poss_oi not in obs_lookup['ObsID'].values]

    if len(new_obs_census) != 0:
        # This just finds the configuration entries that are relevant to specifying where cleaned events live for
        #  the current instrument - I could have just set up a dictionary like Jess originally did, but I'm trying
        #  to be clever and dynamically support new telescopes without changes in much of this file - all the dev
        #  should need to do is add new entries in some dictionaries near the top
        evt_path_keys = [e_key for e_key in xga_conf[tel.upper() + '_FILES'] if 'evts' in e_key and 'clean' in e_key]
        # If new telescope sections have been implemented like I specified they should be, the structure of these keys
        #  should be predictable - whatever is being counted as an 'instrument' should be in the middle. I put
        #  'instrument' in quotes because it is possible (as it may be with eROSITA) that the different instruments
        #  are all contained in the same event list.
        evt_path_insts = [e_key.split('_')[1] for e_key in evt_path_keys]

        # If the number of instruments specified in the configuration file headers doesn't match the number of
        #  different instruments in the ALLOWED_INST dictionary entry for this telescope, then we can infer that
        #  the event list headers should be used to specify the instruments - as either one ObsID always has only
        #  one instrument associated (as with Chandra for instance), or there aren't separate event lists for
        #  separate instruments (as may be the case for eROSITA).
        inst_from_evt = False if len(evt_path_insts) == len(ALLOWED_INST[tel]) else True

        # Essentially what we want to learn here, and store in the census, are the pointing coordinates of the
        #  telescope and whether each instrument can be used for science (for instance do they have a filter we don't
        #  allow, in which case the entry will be 'False')
        with tqdm(desc="Assembling list of {} ObsIDs".format(tel), total=len(new_obs_census)) as census_progress:

            new_census_rows = []
            for obs in new_obs_census:
                # Set up the data that will be added to the census for the current observation, dictionary form
                #  seemed easiest to begin with
                info = {col: '' for col in obs_lookup.columns}
                info['ObsID'] = obs

                # Iterating through the identified event list keys in the config for the current telescope
                for evt_key_ind, evt_key in enumerate(evt_path_keys):
                    evt_path = xga_conf[tel.upper() + '_FILES'][evt_key].format(obs_id=obs)

                    if os.path.exists(evt_path):
                        # Just read in the header of the events file - want to avoid reading a big old table of
                        #  events into memory, as we might be doing this a bunch of times
                        evts_header = read_header(evt_path)

                        # For the eRASS fields it seems that RA_CEN and DEC_CEN are the best ways of defining where
                        #  the data is located on the sky. Non-survey modes however should use the RA_PNT and DEC_PNT
                        #  headers, as RA_CEN etc. are 0 (conversely RA_PNT etc. are 0 for eRASS).
                        if tel == 'erosita' and evts_header['OBS_MODE'] == 'SURVEY':
                            if evts_header['RA_CEN'] == 0.0 and evts_header['RA_OBJ'] != 0.0:
                                # THIS is a failure mode of some processed eRASS event lists (no idea why it happens)
                                #  where the central coordinate info gets split across the *_CEN, which is where it
                                #  should be for survey mode, and the *_OBJ header entries. See issue #1158
                                info['RA_PNT'] = evts_header['RA_OBJ']
                            else:
                                info['RA_PNT'] = evts_header["RA_CEN"]

                            if evts_header['DEC_CEN'] == 0.0 and evts_header['DEC_OBJ'] != 0.0:
                                # THIS is a failure mode of some processed eRASS event lists (no idea why it happens)
                                #  where the central coordinate info gets split across the *_CEN, which is where it
                                #  should be for survey mode, and the *_OBJ header entries. See issue #1158
                                info['DEC_PNT'] = evts_header['DEC_OBJ']
                            else:
                                info['DEC_PNT'] = evts_header["DEC_CEN"]

                        else:
                            # I think this *should* be a fairly universal way of accessing the pointing
                            #  coordinates, but I guess I'll find out if it isn't when I add more telescopes! For
                            #  cases with multiple instruments this is going to overwrite the pointing coordinates
                            #  each time, but as of now I am assuming they are co-aligned (or co-aligned enough for
                            #  searching for observations). If that is not the case for a telescope I support in the
                            #  future then I'll have to change this
                            info['RA_PNT'] = evts_header["RA_PNT"]
                            info['DEC_PNT'] = evts_header["DEC_PNT"]

                        # We check that the filter value isn't in the list of unacceptable filters for the
                        #  current telescope
                        good_filt = evts_header['FILTER'] not in BANNED_FILTS[tel]

                        # If we determined further up in this process that the current telescope's event lists are
                        #  actually combined from multiple instruments, and we need to determine which of the
                        #  instruments are present from the event lists, then we do that here
                        if inst_from_evt:
                            # What it says on the tin really, just a hopefully useful warning
                            if tel != 'erosita':
                                warn("There may be unintended behaviours, as the current section was designed with"
                                     " eROSITA in mind - contact the developers (though I'd be surprised if anyone"
                                     " who isn't a developer sees this...", stacklevel=2)

                            # Use INSTRUM and not INSTRUME as the search here because it is what finds you the
                            #  instruments in eROSITA evts lists, and honestly at the moment they're the only ones
                            #  I think are going to be structured like this (unless we change DAXA to break them up).
                            hdr_insts = [evts_header[h_key] for h_key in list(evts_header.keys())
                                         if 'INSTRUM' in h_key and 'INSTRUME' not in h_key]

                            # Now we put our newly gained knowledge of which instruments were turned on in the
                            #  info dictionary that is being assembled
                            for i in ALLOWED_INST[tel]:
                                use_key = 'USE_{}'.format(i.upper())
                                # If we don't have a good filter then we set them to usable False
                                if i.upper() in hdr_insts and good_filt:
                                    info[use_key] = 'T'
                                else:
                                    info[use_key] = 'F'
                        # In this case there are separate event lists for separate instruments
                        else:
                            use_key = 'USE_{}'.format(evt_path_insts[evt_key_ind].upper())
                            # If the filter is good, then so are we!
                            if good_filt:
                                info[use_key] = 'T'
                            else:
                                info[use_key] = 'F'

                    else:
                        # If the file path doesn't exist then we have to set the usable column(s) to False!
                        if inst_from_evt:
                            for i in ALLOWED_INST[tel]:
                                use_key = 'USE_{}'.format(i.upper())
                                info[use_key] = 'F'
                        else:
                            use_key = 'USE_{}'.format(evt_path_insts[evt_key_ind].upper())
                            info[use_key] = 'F'

                new_census_rows.append(info)
                census_progress.update(1)
<<<<<<< HEAD

        # We add the new observations into our existing census dataframe, whether it existed from an earlier XGA run
        #  or because we created an empty one earlier, makes no difference
        obs_lookup = pd.concat([obs_lookup, pd.DataFrame(new_census_rows)], ignore_index=True)
        # This then saves the dataframe to its rightful place
        obs_lookup.to_csv(census_file, index=False)

    # We do actually convert some values from what they are stored in the file as, to Python bools
    obs_lookup["RA_PNT"] = obs_lookup["RA_PNT"].replace('', np.nan).astype(float)
    obs_lookup["DEC_PNT"] = obs_lookup["DEC_PNT"].replace('', np.nan).astype(float)
    # Adding in columns for the instruments
    for inst in rel_insts:
        obs_lookup["USE_{}".format(inst.upper())] = \
            obs_lookup["USE_{}".format(inst.upper())].replace('T', True).replace('F', False)

    # Finally we return the census and the blacklist
=======
        with open(CENSUS_FILE, 'w') as census:
            census.writelines(obs_lookup)

    # I do the stripping and splitting to make it a 3 column array, needed to be lines to write to file
    # obs_lookup = pd.DataFrame(data=[entry.strip('\n').split(',') for entry in obs_lookup[1:]],
    #                           columns=obs_lookup[0].strip("\n").split(','), dtype=str)
    obs_lookup = pd.read_csv(CENSUS_FILE, dtype={"ObsID": str, "RA_PNT": float, "DEC_PNT": float, "USE_PN": str,
                                                 "USE_MOS1": str, "USE_MOS2": str})

    obs_lookup["USE_PN"] = obs_lookup['USE_PN'].astype(bool)
    obs_lookup["USE_MOS1"] = obs_lookup['USE_MOS1'].astype(bool)
    obs_lookup["USE_MOS2"] = obs_lookup['USE_MOS2'].astype(bool)

>>>>>>> fd1394fc
    return obs_lookup, blacklist


# This function also now exists in imagetools.miss, which is where it will live forevermore - I wouldn't normally
#  duplicate a whole function just to show a deprecation warning, but this function isn't going to change so it is
#  safe enough
@_deprecated(message="The XGA 'find_all_wcs' function should be imported from imagetools.misc, in the future "
                     "it will be removed from utils.")
def find_all_wcs(hdr: FITSHDR) -> List[WCS]:
    """
    A play on the function of the same name in astropy.io.fits, except this one will take a fitsio header object
    as an argument, and construct astropy wcs objects. Very simply looks for different WCS entries in the
    header, and uses their critical values to construct astropy WCS objects.

    :return: A list of astropy WCS objects extracted from the input header.
    :rtype: List[WCS]
    """
    wcs_search = [k.split("CTYPE")[-1][-1] for k in hdr.keys() if "CTYPE" in k]
    wcs_nums = [w for w in wcs_search if w.isdigit()]
    wcs_not_nums = [w for w in wcs_search if not w.isdigit()]
    if len(wcs_nums) != 2 and len(wcs_nums) != 0:
        raise KeyError("There are an odd number of CTYPEs with no extra key ")
    elif len(wcs_nums) == 2:
        wcs_keys = [""] + list(set(wcs_not_nums))
    elif len(wcs_nums) == 0:
        wcs_keys = list(set(wcs_not_nums))

    wcses = []
    for key in wcs_keys:
        w = WCS(naxis=2)
        w.wcs.crpix = [hdr["CRPIX1{}".format(key)], hdr["CRPIX2{}".format(key)]]
        w.wcs.cdelt = [hdr["CDELT1{}".format(key)], hdr["CDELT2{}".format(key)]]
        w.wcs.crval = [hdr["CRVAL1{}".format(key)], hdr["CRVAL2{}".format(key)]]
        w.wcs.ctype = [hdr["CTYPE1{}".format(key)], hdr["CTYPE2{}".format(key)]]
        wcses.append(w)

    return wcses


# Very handy function that is used in several places - just not really sure where else to put it but here
def dict_search(key: str, var: dict) -> list:
    """
    This simple function was very lightly modified from a stackoverflow answer, and is an
    efficient method of searching through a nested dictionary structure for specfic keys
    (and yielding the values associated with them). In this case will extract all of a
    specific product type for a given source.

    :param key: The key in the dictionary to search for and extract values.
    :param var: The variable to search, likely to be either a dictionary or a string.
    :return list[list]: Returns information on keys and values
    """

    # Check that the input is actually a dictionary
    if hasattr(var, 'items'):
        for k, v in var.items():
            if k == key:
                yield v
            # Here is where we dive deeper, recursively searching lower dictionary levels.
            if isinstance(v, dict):
                for result in dict_search(key, v):
                    # We yield a string of the result and the key, as we'll need to return the
                    # ObsID and Instrument information from these product searches as well.
                    # This will mean the output is an unpleasantly nested list, but we can solve that.
                    yield [str(k), result]


def check_telescope_choices(telescope: Union[str, List[str]]) -> List[str]:
    """
    This function centralises some checks that might be made in various places in the module. The checks are of
    the choices which the user has made regarding which telescopes to use for a function, and it makes sure that the
    chosen telescopes are valid names (i.e. they are real and supported by XGA), that the data have been set up with
    XGA, and makes sure that a list of strings is returned (even if there is only one) so that the output is always
    consistent.

    :param str/List[str] telescope: The telescope choice made by the user - the formatting and validity of which will
        be checked by this function.
    :return: A list of telescope names (or a single name) that are valid and that have made it through the checks.
    :rtype: List[str]
    """
    # If the telescope is set to None then the function will search all the telescopes for matching data, determining
    #  which are available by grabbing all the keys from the CENSUS dictionary
    if telescope is None:
        telescope = list(CENSUS.keys())
        # If there are no keys in the CENSUS dictionary then we know that no telescopes have been successfully
        #  setup with XGA and this function isn't going to work
        if len(telescope) == 0:
            raise NoTelescopeDataError("No telescope data is currently available to XGA.")

    # Just making sure the telescope names supplied by the user are lowercase, as that is how they are stored in
    #  XGA constants and products - also have to account for the fact that either a single string or a list
    #  can be passed
    if not isinstance(telescope, list):
        telescope = [telescope.lower()]
    else:
        telescope = [t.lower() for t in telescope]

    # Here we check if ANY of the passed telescopes aren't actually recognised by XGA, as I want to tell them
    #  that they have either made a typo or are labouring under a misconception about which telescopes are
    #  supported
    if any([t not in TELESCOPES for t in telescope]):
        which_bad = [t for t in telescope if t not in TELESCOPES]
        raise InvalidTelescopeError("XGA does not support the following telescopes; "
                                    "{}".format(', '.join(which_bad)))
    # If the user made specific requests of telescope, and they are ALL not available, we throw an error
    elif all([not USABLE[t] for t in telescope]):
        raise NoTelescopeDataError("None of the requested telescopes ({}) have data available to "
                                   "XGA.".format(', '.join(telescope)))
    # However if the user made specific requests of telescope, and SOME are not available then they get a warning
    elif any([not USABLE[t] for t in telescope]):
        # This isn't elegant, but oh well - we have to make sure that we only let those telescopes through
        #  that have actually been set up and are working with XGA
        which_bad = [t for t in telescope if not USABLE[t]]
        telescope = [t for t in telescope if USABLE[t]]
        warn("Some requested telescopes are not currently set up with XGA; {}".format(", ".join(which_bad)),
             stacklevel=2)

    return telescope
# --------------------------------------------------------------------------------------


# ------------- Defining where the configuration file (and eventually observation census) lives -------------

# We need to know where the configuration file which tells XGA what data and settings to use lives. If XDG_CONFIG_HOME
#  is set then use that, otherwise use this default config path. We'll then create this configuration directory
#  if it doesn't already exist
CONFIG_PATH = os.environ.get('XDG_CONFIG_HOME', os.path.join(os.path.expanduser('~'), '.config', 'xga'))
if not os.path.exists(CONFIG_PATH):
    os.makedirs(CONFIG_PATH)
# -----------------------------------------------------------------------------------------------------------


# ------------- Defining constants to do with the telescope data -------------
# This chunk of this file sets

# This dictionary both defines the telescopes that XGA is compatible with, and their allowed instruments. These mission
#  and instrument names should all be lowercase, that will be the general storage convention throughout XGA
ALLOWED_INST = {"xmm": ["pn", "mos1", "mos2"],
                "erosita": ["tm1", "tm2", "tm3", "tm4", "tm5", "tm6", "tm7"]}
# TODO remove this when everything is generalised and a specific XMM_INST constant isn't required
XMM_INST = ALLOWED_INST['xmm']
# I provide a list of the top-level keys of the ALLOWED_INST dictionary, as a quick way of accessing the supported
#  telescope names
TELESCOPES = list(ALLOWED_INST.keys())
# This dictionary won't be used much, but it's just so we have access to some properly formatted telescope names
PRETTY_TELESCOPE_NAMES = {'xmm': 'XMM', 'erosita': 'eROSITA'}
# This dictionary is an important one, it will be set during the course of the setup process in this file, and
#  defines whether a particular telescope that XGA supports seems to have the files necessary to be used by sources
#  and samples. The default is False, and if we find otherwise during this process then that will be changed
USABLE = {tele: False for tele in TELESCOPES}

# Here we define regular expressions that will allow use to verify the structure of an ObsID for a particular
#  telescope - this functionality is also in DAXA mission classes, so we may just switch to using them in the
#  future to avoid features duplication
OBS_ID_REGEX = {'xmm': '^[0-9]{10}$', "erosita": '^[0-9]{6}$'}

# This is another sort of duplication of a DAXA feature, and stores the default search distances to be used for
#  each telescope in the xga.match.separation_match function. These are loosely based on the field of view of
#  each telescope. In cases where different instruments on a telescope have significantly different field of view,
#  there may be multi-level dictionaries
# TODO when I chuck ROSAT in here add an entry like 'rosat': {'PSPCB': Quantity(60, 'arcmin'),
#  'PSPCC': Quantity(60, 'arcmin'), 'HRI': Quantity(19, 'arcmin'), 'RASS': Quantity(3, 'deg')}}
DEFAULT_TELE_SEARCH_DIST = {'xmm': Quantity(30, 'arcmin'), 'erosita': Quantity(60, 'arcmin')}

# This defines where the observation census files would be located for each of the allowed telescopes (the top level
#  keys of ALLOWED_INST are telescope/mission names) - not every telescope is guaranteed to have a file created, it
#  depends on what data are available to the user.
CENSUS_FILES = {tel: os.path.join(CONFIG_PATH, tel, '{}_census.csv'.format(tel)) for tel in ALLOWED_INST}
BLACKLIST_FILES = {tel: os.path.join(CONFIG_PATH, tel, '{}_blacklist.csv'.format(tel)) for tel in ALLOWED_INST}

# This list contains banned filter types - these occur in observations that I don't want XGA to try and use
BANNED_FILTS = {"xmm": ['CalClosed', 'Closed'],
                "erosita": ['CALIB', 'CLOSED']}
# ----------------------------------------------------------------------------


# ------------- Defining constants to do with the configuration file -------------
# These will largely be the dictionaries that get turned into the various discrete sections of the configuration
#  file, with one for 'general configuration', and one for each separate telescope supported by XGA. Those dictionaries
#  will contain different entries, depending on the telescope, but the general idea is to point XGA at the available
#  events lists, images, and source regions

# XGA config file path - this one is obviously important so that we know where to look for/generate the config file
CONFIG_FILE = os.path.join(CONFIG_PATH, 'xga.cfg')

# Section of the config file for setting up the XGA module. The output path is where XGA generated files get stored
#  and the num_cores entry allows you to manually set the maximum number of cores that XGA can use - though by default
#  it is set to auto, which will use 90% of the total on your system
XGA_CONFIG = {"xga_save_path": "xga_output",
              "num_cores": 'auto'}

# Will have to make it clear in the documentation which paths can be left unspecified, and indeed that whole sections
#  can be left out if there are no relevant data archives for those telescopes. There will be a section for each
#  mission/telescope's configuration

# NOTE - THE 'root_{telescope name}_dir' IS REQUIRED - MAKE SURE TO ADD ONE FOR EVERY SUPPORTED TELESCOPE
# NOTE THE SECOND - THE PATHS TO CLEANED EVENTS ARE REQUIRED TO BE STRUCTURED
#  LIKE 'clean_{indicator of instrument}_evts' - it helps make the other bits of this setup process more generalised
# These are the pertinent bits of information for XMM - mainly the general 'where does data live' stuff
XMM_FILES = {"root_xmm_dir": "/this/is/required/xmm_obs/data/",
             "clean_pn_evts": "/this/is/required/{obs_id}/pn_exp1_clean_evts.fits",
             "clean_mos1_evts": "/this/is/required/{obs_id}/mos1_exp1_clean_evts.fits",
             "clean_mos2_evts": "/this/is/required/{obs_id}/mos2_exp1_clean_evts.fits",
             "attitude_file": "/this/is/required/{obs_id}/attitude.fits",
             "lo_en": ['0.50', '2.00'],
             "hi_en": ['2.00', '10.00'],
             "pn_image": "/this/is/optional/{obs_id}/{obs_id}-{lo_en}-{hi_en}keV-pn_merged_img.fits",
             "mos1_image": "/this/is/optional/{obs_id}/{obs_id}-{lo_en}-{hi_en}keV-mos1_merged_img.fits",
             "mos2_image": "/this/is/optional/{obs_id}/{obs_id}-{lo_en}-{hi_en}keV-mos2_merged_img.fits",
             "pn_expmap": "/this/is/optional/{obs_id}/{obs_id}-{lo_en}-{hi_en}keV-pn_merged_img.fits",
             "mos1_expmap": "/this/is/optional/{obs_id}/{obs_id}-{lo_en}-{hi_en}keV-mos1_merged_expmap.fits",
             "mos2_expmap": "/this/is/optional/{obs_id}/{obs_id}-{lo_en}-{hi_en}keV-mos2_merged_expmap.fits",
             "region_file": "/this/is/optional/xmm_obs/regions/{obs_id}/regions.reg"}

# The information required to use eROSITA data
EROSITA_FILES = {"root_erosita_dir": "/this/is/required/erosita_obs/data/",
                 "clean_erosita_evts": "/this/is/required/{obs_id}/{obs_id}.fits",
                 "lo_en": ['0.50', '2.00'],
                 "hi_en": ['2.00', '10.00'],
                 "erosita_image": "/this/is/optional/{obs_id}/{obs_id}-{lo_en}-{hi_en}keV_img.fits",
                 "erosita_expmap": "/this/is/optional/{obs_id}/{obs_id}-{lo_en}-{hi_en}keV_expmap.fits",
                 "region_file": "/this/is/optional/erosita_obs/regions/{obs_id}/regions.reg"}

# We set up this dictionary for later, it makes programmatically grabbing the section dictionaries easier.
tele_conf_sects = {'xmm': XMM_FILES, 'erosita': EROSITA_FILES}
# -------------------------------------------------------------------------------


# ------------- Defining constants to do with general XGA stuff -------------

# List of products supported by XGA that are allowed to be energy bound
ENERGY_BOUND_PRODUCTS = ["image", "expmap", "ratemap", "combined_image", "combined_expmap", "combined_ratemap"]
# These are the built-in profile types
PROFILE_PRODUCTS = ["brightness_profile", "gas_density_profile", "gas_mass_profile", "1d_apec_norm_profile",
                    "1d_proj_temperature_profile", "gas_temperature_profile", "baryon_fraction_profile",
                    "1d_proj_metallicity_profile", "1d_emission_measure_profile", "hydrostatic_mass_profile"]
COMBINED_PROFILE_PRODUCTS = ["combined_"+pt for pt in PROFILE_PRODUCTS]
# List of all products supported by XGA
ALLOWED_PRODUCTS = ["spectrum", "grp_spec", "regions", "events", "psf", "psfgrid", "ratemap", "combined_spectrum",
                    ] + ENERGY_BOUND_PRODUCTS + PROFILE_PRODUCTS + COMBINED_PROFILE_PRODUCTS

# A centralised constant to define what radius labels are allowed
RAD_LABELS = ["region", "r2500", "r500", "r200", "custom", "point"]

# Adding a default concordance cosmology set up here - this replaces the original default choice of Planck15
DEFAULT_COSMO = LambdaCDM(70, 0.3, 0.7)

# This defines the meaning of different colours of region - this will eventually be user configurable in the
#  configuration file, but putting it here means that the user can still change the definitions programmatically
# Definitions of the colours of XCS regions can be found in the thesis of Dr Micheal Davidson
#  University of Edinburgh - 2005.
# Red - Point source
# Green - Extended source
# Magenta - PSF-sized extended source
# Blue - Extended source with significant point source contribution
# Cyan - Extended source with significant Run1 contribution
# Yellow - Extended source with less than 10 counts
SRC_REGION_COLOURS = {'pnt': ["red"], 'ext': ["green", "magenta", "blue", "cyan", "yellow"]}

# XSPEC file extraction (and base fit) scripts
XGA_EXTRACT = pkg_resources.resource_filename(__name__, "xspec_scripts/xga_extract.tcl")
BASE_XSPEC_SCRIPT = pkg_resources.resource_filename(__name__, "xspec_scripts/general_xspec_fit.xcm")
COUNTRATE_CONV_SCRIPT = pkg_resources.resource_filename(__name__, "xspec_scripts/cr_conv_calc.xcm")
# Useful jsons of all XSPEC models, their required parameters, and those parameter's units
with open(pkg_resources.resource_filename(__name__, "files/xspec_model_pars.json5"), 'r') as filey:
    MODEL_PARS = json.load(filey)
with open(pkg_resources.resource_filename(__name__, "files/xspec_model_units.json5"), 'r') as filey:
    MODEL_UNITS = json.load(filey)
# ---------------------------------------------------------------------------


# ------------- Defining constants to do with Physics -------------
# I know this is practically pointless, I could just use m_p, but I like doing things properly.
HY_MASS = m_p + m_e

# Mean molecular weight, mu
# TODO Make sure this doesn't change with abundance table, I think it might?
MEAN_MOL_WEIGHT = 0.61

# TODO Populate this further, also actually calculate and verify these myself, the value here is taken
#  from pyproffit code
# For a fully ionised plasma, this is the electron-to-proton ratio
NHC = {"angr": 1.199}
# -----------------------------------------------------------------


# ------------- Defining constants to do with units -------------
# Any new units we set up for the module will live in this section

# These are largely defined so that I can use them for when I'm normalising profile plots, that way
#  the view method can just write the units nicely the way it normally does
r200 = def_unit('r200', format={'latex': r"\mathrm{R_{200}}"})
r500 = def_unit('r500', format={'latex': r"\mathrm{R_{500}}"})
r2500 = def_unit('r2500', format={'latex': r"\mathrm{R_{2500}}"})

# These allow us to set up astropy quantities in units of some of the internal systems of telescopes - obviously
#  they don't convert to anything, but they still let us work within the astropy coordinate framework
xmm_sky = def_unit("xmm_sky")
xmm_det = def_unit("xmm_det")
erosita_sky = def_unit("erosita_sky")
erosita_det = def_unit("erosita_det")

# This is a dumb and annoying work-around for a readthedocs problem where units were being added multiple times
try:
    Quantity(1, 'r200')
except ValueError:
    # Adding the unit instances we created to the astropy pool of units - means we can do things like just defining
    #  Quantity(10000, 'xmm_det') rather than importing xmm_det from utils and using it that way
    add_enabled_units([r200, r500, r2500, xmm_sky, xmm_det, erosita_sky, erosita_det])
# ---------------------------------------------------------------


# ------------- Defining constants to do with backend software -------------
# Various parts of XGA can rely on different pieces of backend software, so we have this section to set up constants
#  that tell the relevant parts of XGA whether the software is installed, and what version it is

# Here we check to see whether XSPEC is installed (along with all the necessary paths)
XSPEC_VERSION = None
# Got to make sure we can access command line XSPEC.
if shutil.which("xspec") is None:
    warn("Unable to locate an XSPEC installation.", stacklevel=2)
else:
    try:
        # The XSPEC intro text includes the version, so I read that out and parse it. That null_script that I'm running
        #  does absolutely nothing, it's just a way for me to get the version out
        null_path = pkg_resources.resource_filename(__name__, "xspec_scripts/null_script.xcm")
        xspec_out, xspec_err = Popen("xspec - {}".format(null_path), stdout=PIPE, stderr=PIPE,
                                     shell=True).communicate()
        # Got to parse the stdout to get the XSPEC version, which is what these two lines do
        xspec_vline = [line for line in xspec_out.decode("UTF-8").split('\n') if 'XSPEC version' in line][0]
        XSPEC_VERSION = xspec_vline.split(': ')[-1]
    # I know broad exceptions are a sin, but if anything goes wrong here then XGA needs to assume that XSPEC
    #  is messed up in some way
    except:
        # Not necessary as the default XSPEC_VERSION value is None, but oh well - something has to be here!
        XSPEC_VERSION = None
# Then I setup these constants of fit methods and abundance tables - just so I can pre-check a user's choice in any
#  of the XSPEC interface parts of XGA, rather than failing unhelpfully when they try to run the fit
XSPEC_FIT_METHOD = ["leven", "migrad", "simplex"]
ABUND_TABLES = ["feld", "angr", "aneb", "grsa", "wilm", "lodd", "aspl"]

# Next up, we check to see what version of SAS (if any) is installed - for the XMM-Newton mission
# Here we check to see whether SAS is installed (along with all the necessary paths)
SAS_VERSION = None
if "SAS_DIR" not in os.environ:
    warn("SAS_DIR environment variable is not set, unable to verify SAS is present on system, as such "
         "all functions in xga.sas will not work.")
    SAS_VERSION = None
    SAS_AVAIL = False
else:
    # This way, the user can just import the SAS_VERSION from this utils code
    sas_out, sas_err = Popen("sas --version", stdout=PIPE, stderr=PIPE, shell=True).communicate()
    SAS_VERSION = sas_out.decode("UTF-8").strip("]\n").split('-')[-1]
    SAS_AVAIL = True

# This checks for the CCF path, which is required to use cifbuild, which is required to do basically
#  anything with SAS
if SAS_AVAIL and "SAS_CCFPATH" not in os.environ:
    warn("SAS_CCFPATH environment variable is not set, this is required to generate calibration files. As such "
         "functions in xga.sas will not work.")
    SAS_AVAIL = False

# Here we read in files that list the errors and warnings in SAS
errors = pd.read_csv(pkg_resources.resource_filename(__name__, "files/sas_errors.csv"), header="infer")
warnings = pd.read_csv(pkg_resources.resource_filename(__name__, "files/sas_warnings.csv"), header="infer")
# Just the names of the errors in two handy constants
SASERROR_LIST = errors["ErrName"].values
SASWARNING_LIST = warnings["WarnName"].values

# TODO THIS WILL BE FLESHED OUT INTO A SECTION FOR eROSITA
ESASS_VERSION = None
# This checks for an installation of eSASS
eSASS_AVAIL = False
if shutil.which("evtool") is None:
    warn("No eSASS installation detected on system, as such all functions in xga.generate.esass will not work.")
else:
    eSASS_AVAIL = True

# We set up a mapping from telescope name to software version constant
# Don't really expect the user to use this, hence why it isn't a constant, more for checks at the end of this
#  file. Previously a warning for missing software would be shown at the time of checking, but now we wait to see
#  which telescopes are configured in the XGA config file before warning that telescope software is missing
tele_software_map = {'xmm': SAS_VERSION, 'erosita': ESASS_VERSION}
# --------------------------------------------------------------------------


# ------------- Creating/checking the entries in the configuration file -------------
# This chunk of utils will be dedicated to making sure that the configuration file has been created (by default with
#  sections for every telescope that XGA supports), or that if it already exists it contains valid entries.
# THIS STAGE USED TO FAIL ENTIRELY IF THERE WEREN'T VALID ENTRIES - but now I realise that sometimes you just want
#  to use the XGA products with your own data files without using the source/sample classes, so it will no longer fail
#  at this stage.

# We're going to be assessing the configuration sections and determining whether they are configured in such a way
#  that XGA can use them - if the configuration is valid and can be used then that telescope's entry in this
#  dictionary wll be set to True. That is likely to be checked in the source class init at some point
VALID_CONFIG = {tel: False for tel in TELESCOPES}

# In this case we find that the configuration file does not exist, and we set it up using the default sections and
#  configurations that were set up toward the top of this file
if not os.path.exists(CONFIG_FILE):
    # Define a configuration object
    xga_default = ConfigParser()
    # This adds the overall XGA setup section - controls global things like where XGA generated files are stored, and
    #  how many cores XGA is allowed to use (though that can also be set at import time).
    xga_default.add_section("XGA_SETUP")
    xga_default["XGA_SETUP"] = XGA_CONFIG

    # Now we cycle through all the telescopes supported by XGA, adding their default sections to the configuration.
    #  I now regret calling the sections {telescope}_FILES, but honestly it doesn't bother me enough to endure the
    #  hassle of changing it now - it would be a breaking change for any existing installations
    for tel in TELESCOPES:
        cur_sec_name = "{}_FILES".format(tel.upper())
        xga_default.add_section(cur_sec_name)
        xga_default[cur_sec_name] = tele_conf_sects[tel]

    # The default configuration file is now written to the path that we expect to find the config file at
    with open(CONFIG_FILE, 'w') as new_cfg:
        xga_default.write(new_cfg)

    # First time run triggers this message - it used to be an error, and so XGA wouldn't advance beyond this point
    #  with a new configuration file, but we want people to be able to use the product classes without configuring
    warn("This is the first time you've used XGA; to use most functionality you will need to configure {} to match "
         "your setup, though you can use product classes regardless.".format(CONFIG_FILE), stacklevel=2)

xga_conf = ConfigParser()
# It would be nice to do configparser interpolation, but it wouldn't handle the lists of energy values
xga_conf.read(CONFIG_FILE)

# If the current section name exists in xga_conf then all is well, there hasn't been an update to XGA which added
#  a new telescope installed - however if a section is missing then we need to add it. This is slightly inelegant
#  because I also iterate through the telescopes slightly further down, but it is just easier for this to go here
#  as I need to write the updated configuration file to disk, and I'm about to turn it into a dictionary so it is
#  easier to do that here
# Set up a flag, so we can know if any sections have been added
altered = False
for tel in TELESCOPES:
    cur_sec_name = "{}_FILES".format(tel.upper())
    if cur_sec_name not in xga_conf:
        # If there isn't already a files section for one of the telescopes now supported by XGA, then we add it to
        #  the existing configuration file
        xga_conf.add_section(cur_sec_name)
        xga_conf[cur_sec_name] = tele_conf_sects[tel]
        altered = True
# If we altered the existing configuration file, then we need to save the altered configuration to disk
if altered:
    with open(CONFIG_FILE, 'w') as update_cfg:
        xga_conf.write(update_cfg)

# As it turns out, the ConfigParser class is a pain to work with, so we're converting to a dict here
# Addressing works just the same
xga_conf = {str(sect): dict(xga_conf[str(sect)]) for sect in xga_conf}

# Firstly, we check if the entries in the general XGA configuration section are valid - the output path is the first to
#  check, though we are actually only checking for a very unlikely edge case. That somebody is using this new version
#  of XGA with an old, unmodified, configuration file.
if xga_conf['XGA_SETUP']['xga_save_path'] == "/this/is/required/xga_output/":
    raise XGAConfigError("The 'xga_save_path' entry is currently '/this/is/required/xga_output/', which at one point"
                         " was the default entry in new configuration files; please change it before proceeding.")

# Optionally there can be a num_cores entry in the overall settings section, and if there is we check that it is
#  a valid value - though we don't throw an error if it isn't, we just default to XGA automatically determining
#  the number of cores to use.
if 'num_cores' in xga_conf['XGA_SETUP'] and xga_conf['XGA_SETUP']['num_cores'] != 'auto' and \
        not isinstance(xga_conf['XGA_SETUP']['num_cores'], int):
    warn("The 'num_cores' entry ({}) in the configuration file is not valid, it should either be an integer or "
         "auto; here we default to 'auto'.".format(xga_conf['XGA_SETUP']['num_cores']), stacklevel=2)
    xga_conf['XGA_SETUP']['num_cores'] = 'auto'

# Now we check the telescope-specific sections
for tel in TELESCOPES:
    cur_sec_name = "{}_FILES".format(tel.upper())
    cur_sec = xga_conf[cur_sec_name]

    # The upper and lower energy bounds defined in the config file for existing image/exposure maps files are a
    #  string representation of a list, and we want to turn them back into an actual list
    poss_ens = ['lo_en', 'hi_en']
    if sum([en in cur_sec for en in poss_ens]) == 1:
        raise XGAConfigError("Both lo_en and hi_en entries must be present, not one or the other.")
    # This just converts the string representation of the energy list into an actual list of energies
    elif sum([en in cur_sec for en in poss_ens]) == 2:
        for en_conf in poss_ens:
            in_parts = cur_sec[en_conf].strip("[").strip("]").split(',')
            real_list = [part.strip(' ').strip("'").strip('"') for part in in_parts if part != '' and part != ' ']
            cur_sec[en_conf] = real_list

    # Now we check that the directory we're pointed to for the root data directory of the current telescope
    #  actually exists
    # This variable keeps track of if the root_dir for this telescope actually exists
    root_dir_exists = False
    if os.path.exists(cur_sec['root_{t}_dir'.format(t=tel)]):
        root_dir_exists = True

    # This is a pretty blunt-force approach, but honestly I think it should work fine consider we just want to
    #  check whether any of the required sections have been left as the default values (meaning that telescope
    #  hasn't been configured and can't be used).
    # We use this 'all_req_changed' flag to store if any of the required entries have been left at their default
    #  values - even one of these being left at default means we can't use this telescope.
    all_req_changed = True
    # As we're already iterating through the entries in this section we will also check to see if the file paths
    #  have been defined relative to the root directory, so we'll define this list of entries not to check
    #  for that
    no_check = poss_ens + ['root_{t}_dir'.format(t=tel)]
    for entry in cur_sec:
        if "/this/is/required/" in cur_sec[entry]:
            any_req_defaults = False
        elif (entry not in no_check and cur_sec['root_{t}_dir'.format(t=tel)] not in cur_sec[entry] and
              cur_sec[entry][0] != '/'):
            # Replace the current definition with an absolute one s
            cur_sec[entry] = os.path.join(os.path.abspath(cur_sec['root_{t}_dir'.format(t=tel)]), cur_sec[entry])

    # We make sure that the root directory is an absolute path, just for our sanity later on
    cur_sec['root_{t}_dir'.format(t=tel)] = os.path.abspath(cur_sec['root_{t}_dir'.format(t=tel)]) + "/"

    # This tells the rest of XGA that the current telescope is usable! If these conditions aren't fulfilled then
    #  the USABLE entry for the current telescope will stay at the default value of False
    if all_req_changed and root_dir_exists:
        USABLE[tel] = True
# -----------------------------------------------------------------------------------


# ------------- Generating the observation censuses for all USABLE telescopes -------------
# Read dataframe of ObsIDs and pointing coordinates into dictionaries
CENSUS = {}
BLACKLIST = {}
# Also create a dictionary that tells parts of XGA whether it should expect the event lists of the different
#  instruments to be separate, or combined (I'm looking at you eROSITA CalPV).
COMBINED_INSTS = {}

# Checking if someone had been using the XMM only version of XGA previously - with this update to implement the
#  infrastructure to support different telescopes the census/blacklist files will exist for EACH telescope
#  individually
old_census_path = os.path.join(CONFIG_PATH, 'census.csv')
if os.path.exists(old_census_path):
    # Changing the .config/xga directory to the updated structure for the multi-telescope version of xga
    os.makedirs(CONFIG_PATH + '/xmm/')
    new_xmm_census_path = os.path.join(CONFIG_PATH, 'xmm', 'xmm_census.csv')
    # Moving the xmm census to the correct place and renaming it with the updated naming scheme
    shutil.move(old_census_path, new_xmm_census_path)
    # Doing the same for the blacklist
    old_bl_path = os.path.join(CONFIG_PATH, 'blacklist.csv')
    new_bl_path = os.path.join(CONFIG_PATH, 'xmm', 'xmm_blacklist.csv')
    shutil.move(old_bl_path, new_bl_path)

for tel in USABLE:
    # We only care to have/make a census if the telescope is actually set up and usable
    if USABLE[tel]:
        CENSUS[tel], BLACKLIST[tel] = build_observation_census(tel)

    # Populate the dictionary that says whether the event lists for a given telescope are combined or not - it would
    #  have been so much easier if they were all always separate, but the eROSITA CalPV ones weren't released like
    #  that and I bet eRASS won't be either
    if 'clean_{}_evts'.format(tel.lower()) in xga_conf['{}_FILES'.format(tel.upper())]:
        COMBINED_INSTS[tel] = True
    else:
        COMBINED_INSTS[tel] = False
# -----------------------------------------------------------------------------------------


# ------------- Final setup of important constants from the configuration file -------------
# We make sure to create the absolute output path from what was specified in the configuration file
OUTPUT = os.path.abspath(xga_conf["XGA_SETUP"]["xga_save_path"]) + "/"

# The default behaviour for the generation of new configuration files is to set the num_cores entry to 'auto', though
#  that isn't a given with older configuration files - as such we check and don't assume it will be there. If the
#  num_cores keyword is present and ISN'T auto then we use the user specified core count
if "num_cores" in xga_conf["XGA_SETUP"] and xga_conf["XGA_SETUP"]["num_cores"] != "auto":
    # If the user has set a number of cores in the config file then we'll use that.
    NUM_CORES = int(xga_conf["XGA_SETUP"]["num_cores"])
# In this case though the user has not specified a number of cores to use thus we will use 90% of the available
#  cores on the system
else:
    # Going to allow multi-core processing to use 90% of available cores by default, but
    # this can be over-ridden in individual SAS calls.
    NUM_CORES = max(int(np.floor(os.cpu_count() * 0.9)), 1)  # Makes sure that at least one core is used
# ------------------------------------------------------------------------------------------<|MERGE_RESOLUTION|>--- conflicted
+++ resolved
@@ -1,9 +1,5 @@
 #  This code is a part of X-ray: Generate and Analyse (XGA), a module designed for the XMM Cluster Survey (XCS).
-<<<<<<< HEAD
-#  Last modified by David J Turner (turne540@msu.edu) 21/06/2024, 13:22. Copyright (c) The Contributors
-=======
 #  Last modified by David J Turner (turne540@msu.edu) 25/07/2024, 17:01. Copyright (c) The Contributors
->>>>>>> fd1394fc
 
 import json
 import os
@@ -24,11 +20,6 @@
 from astropy.wcs import WCS
 from fitsio import FITSHDR
 from fitsio import read_header
-<<<<<<< HEAD
-=======
-from fitsio.header import FITSHDR
-from numpy import floor
->>>>>>> fd1394fc
 from tqdm import tqdm
 
 from .exceptions import XGAConfigError, InvalidTelescopeError, NoTelescopeDataError
@@ -263,7 +254,6 @@
 
                 new_census_rows.append(info)
                 census_progress.update(1)
-<<<<<<< HEAD
 
         # We add the new observations into our existing census dataframe, whether it existed from an earlier XGA run
         #  or because we created an empty one earlier, makes no difference
@@ -280,21 +270,6 @@
             obs_lookup["USE_{}".format(inst.upper())].replace('T', True).replace('F', False)
 
     # Finally we return the census and the blacklist
-=======
-        with open(CENSUS_FILE, 'w') as census:
-            census.writelines(obs_lookup)
-
-    # I do the stripping and splitting to make it a 3 column array, needed to be lines to write to file
-    # obs_lookup = pd.DataFrame(data=[entry.strip('\n').split(',') for entry in obs_lookup[1:]],
-    #                           columns=obs_lookup[0].strip("\n").split(','), dtype=str)
-    obs_lookup = pd.read_csv(CENSUS_FILE, dtype={"ObsID": str, "RA_PNT": float, "DEC_PNT": float, "USE_PN": str,
-                                                 "USE_MOS1": str, "USE_MOS2": str})
-
-    obs_lookup["USE_PN"] = obs_lookup['USE_PN'].astype(bool)
-    obs_lookup["USE_MOS1"] = obs_lookup['USE_MOS1'].astype(bool)
-    obs_lookup["USE_MOS2"] = obs_lookup['USE_MOS2'].astype(bool)
-
->>>>>>> fd1394fc
     return obs_lookup, blacklist
 
 
