#  This code is a part of X-ray: Generate and Analyse (XGA), a module designed for the XMM Cluster Survey (XCS).
<<<<<<< HEAD
#  Last modified by David J Turner (turne540@msu.edu) 14/02/2024, 16:14. Copyright (c) The Contributors

=======
#  Last modified by David J Turner (turne540@msu.edu) 14/08/2024, 18:38. Copyright (c) The Contributors
>>>>>>> fd1394fc
from typing import Tuple
from warnings import warn

import numpy as np
import pandas as pd
from astropy.cosmology import Cosmology
from astropy.units import Quantity, Unit, UnitConversionError

from xga import DEFAULT_COSMO, NUM_CORES
from xga.exceptions import ModelNotAssociatedError, ProductGenerationError
from xga.generate.esass import srctool_spectrum
from xga.generate.sas import evselect_spectrum
from xga.products import ScalingRelation
from xga.relations.clusters.RT import arnaud_r500
from xga.relations.clusters.TL import xcs_sdss_r500_52_TL
from xga.samples import ClusterSample
from xga.xspec import single_temp_apec

# This just sets the data columns that MUST be present in the sample data passed by the user
LT_REQUIRED_COLS = ['ra', 'dec', 'name', 'redshift']


def luminosity_temperature_pipeline(sample_data: pd.DataFrame, start_aperture: Quantity, use_peak: bool = False,
                                    peak_find_method: str = "hierarchical", convergence_frac: float = 0.1,
                                    min_iter: int = 3, max_iter: int = 10, rad_temp_rel: ScalingRelation = arnaud_r500,
                                    lum_en: Quantity = Quantity([[0.5, 2.0], [0.01, 100.0]], "keV"),
                                    core_excised: bool = True, freeze_nh: bool = True, freeze_met: bool = True,
                                    freeze_temp: bool = False, start_temp: Quantity = Quantity(3.0, 'keV'),
                                    temp_lum_rel: ScalingRelation = xcs_sdss_r500_52_TL,
                                    lo_en: Quantity = Quantity(0.3, "keV"), hi_en: Quantity = Quantity(7.9, "keV"),
                                    group_spec: bool = True, min_counts: int = 5, min_sn: float = None,
                                    over_sample: float = None, back_inn_rad_factor: float = 1.05,
                                    back_out_rad_factor: float = 1.5, clean_obs: bool = True,
                                    clean_obs_threshold: float = 0.7, save_samp_results_path: str = None,
                                    save_rad_history_path: str = None, cosmo: Cosmology = DEFAULT_COSMO,
                                    telescope: str = 'xmm', search_distance: Quantity = None,
                                    stacked_spectra: bool = False, timeout: Quantity = Quantity(1, 'hr'),
                                    num_cores: int = NUM_CORES) \
        -> Tuple[ClusterSample, pd.DataFrame, pd.DataFrame]:
    """
    This is the XGA pipeline for measuring overdensity radii, and the temperatures and luminosities within the
    radii, for a sample of clusters. No knowledge of the overdensity radii of the clusters is required
    beforehand, only the position and redshift of the objects. A name is also required for each of them.

    The pipeline works by measuring a temperature from a spectrum generated with radius equal to the
    'start_aperture', and the using the radius temperature relation ('rad_temp_rel') to infer a value for the
    overdensity radius you are targeting. The cluster's overdensity radius is set equal to the new radius estimate
    and we repeat the process.

    A cluster radius measurement is accepted if the 'current' estimate of the radius is considered to be converged
    with the last estimate. For instance if 'convergence_frac' is set to 0.1, convergence occurs when a change of
    less than 10% from the last radius estimate is measured. The radii cannot be assessed for convergence until
    at least 'min_iter' iterations have been passed, and the iterative process will end if the number of iterations
    reaches 'max_iter'.

    In its standard mode the pipeline will only work for clusters that we can successfully measure temperatures
    for, which requires a minimum data quality - as such you may find that some do not achieve successful radius
    measurements with this pipeline. In these cases the pipeline should not error, but the failure will be recorded
    in the results and radius history dataframes returned from the function (and optionally written to CSV files).
    The pipeline will also gracefully handle SAS spectrum generation failures, removing the offending clusters from
    the sample being analysed and warning the user of the failure.

    If YOUR DATA ARE OF A LOW QUALITY, you may wish to run the pipeline in 'frozen-temperature' mode, where the
    temperature is not allowed to vary during the spectral fits, instead staying at the initial value. Each iteration
    the luminosity from the model is read out and, with the help of a temperature-luminosity relation supplied through
    'temp_lum_rel', used to estimate the temperature that the next spectral fit will be frozen at. To activate this
    mode, set 'freeze_temp=True'. Please note that we do not currently

    As with all XGA sources and samples, the XGA luminosity-temperature pipeline DOES NOT require all objects
    passed in the sample_data to have X-ray observations. Those that do not will simply be filtered out.

    This pipeline will not read in previous XSPEC fits in its current form, though previously generated spectra
    will be read in.

    :param pd.DataFrame sample_data: A dataframe of information on the galaxy clusters. The columns 'ra', 'dec',
        'name', and 'redshift' are required for this pipeline to work.
    :param Quantity start_aperture: This is the radius used to generate the first set of spectra for each
        cluster, which in turn are fit to produce the first temperature estimate.
    :param bool use_peak: If True then XGA will measure an X-ray peak coordinate and use that as the centre for
        spectrum generation and fitting, and the peak coordinate will be included in the results dataframe/csv.
        If False then the coordinate in sample_data will be used. Default is False.
    :param str peak_find_method: Which peak finding method should be used (if use_peak is True). Default is
        'hierarchical' (uses XGA's hierarchical clustering peak finder), 'simple' may also be passed in which
        case the brightest unmasked pixel within the source region will be selected.
    :param float convergence_frac: This defines how close a current radii estimate must be to the last
        radii measurement for it to count as converged. The default value is 0.1, which means the current-to-last
        estimate ratio must be between 0.9 and 1.1.
    :param int min_iter: The minimum number of iterations before a radius can converge and be accepted. The
        default is 3.
    :param int max_iter: The maximum number of iterations before the loop exits and the pipeline moves on. This
        makes sure that the loop has an exit condition and won't continue on forever. The default is 10.
    :param ScalingRelation rad_temp_rel: The scaling relation used to convert a cluster temperature measurement
        for into an estimate of an overdensity radius. The y-axis must be radii, and the x-axis must be temperature.
        The pipeline will attempt to determine the overdensity radius you are attempting to measure for by checking
        the name of the y-axis; it must contain 2500, 500, or 200 to indicate the overdensity. The default is the
        R500-Tx Arnaud et al. 2005 relation.
    :param Quantity lum_en: The energy bands in which to measure luminosity. The default is
        Quantity([[0.5, 2.0], [0.01, 100.0]], 'keV'), corresponding to the 0.5-2.0keV and bolometric bands.
    :param bool core_excised: Should final measurements of temperature and luminosity be made with core-excision in
        addition to measurements within the overdensity radius specified by the scaling relation. This will involve
        multiplying the radii by 0.15 to determine the inner radius. Default is True.
    :param bool freeze_nh: Controls whether the hydrogen column density (nH) should be frozen during XSPEC fits to
        spectra, the default is True.
    :param bool freeze_met: Controls whether metallicity should be frozen during XSPEC fits to spectra, the default
        is False. Leaving metallicity free to vary tends to require more photons to achieve a good fit.
    :param bool freeze_temp: Controls whether temperature should be frozen (i.e. the pipeline would run in
        frozen-temperature mode) during XSPEC fits to spectra. Can be used in the case of low signal-to-noise data.
        The default is False.
    :param Quantity start_temp: Sets the start temperature for the XSPEC fits to spectra. When in frozen-temperature
        mode this represents the initial guess of temperature. Either a single value, or a non-scalar quantity with
        one entry per cluster can be passed. Default is 3 keV
    :param ScalingRelation temp_lum_rel: A temperature-luminosity relation. If running in frozen-temperature
        mode, this is used to convert the fit luminosity (from a spectral fit where only the normalisation is
        allowed to vary) to a temperature, which is then used as the fixed temperature for the next iteration.
    :param Quantity lo_en: The lower energy limit for the data to be fitted by XSPEC. The default is 0.3 keV.
    :param Quantity hi_en: The upper energy limit for the data to be fitted by XSPEC. The default is 7.9 keV, but
        reducing this value may help achieve a good fit for suspected lower temperature systems.
    :param bool group_spec: A boolean flag that sets whether generated spectra are grouped or not.
    :param float min_counts: If generating a grouped spectrum, this is the minimum number of counts per channel.
        To disable minimum counts set this parameter to None.
<<<<<<< HEAD
    :param float min_sn: If generating a grouped spectrum, this is the minimum signal to noise in each channel.
=======
    :param float min_sn: If generating a grouped spectrum, this is the minimum signal-to-noise in each channel.
>>>>>>> fd1394fc
        To disable minimum signal-to-noise set this parameter to None.
    :param float over_sample: The minimum energy resolution for each group, set to None to disable. e.g. if
        over_sample=3 then the minimum width of a group is 1/3 of the resolution FWHM at that energy.
    :param float back_inn_rad_factor: This factor is multiplied by an analysis region radius, and gives the inner
        radius for the background region. Default is 1.05.
    :param float back_out_rad_factor: This factor is multiplied by an analysis region radius, and gives the outer
        radius for the background region. Default is 1.5.
    :param bool clean_obs: Should the observations be subjected to a minimum coverage check, i.e. whether a
        certain fraction of a certain region is covered by an ObsID. Default is True.
    :param float clean_obs_threshold: The minimum coverage fraction for an observation to be kept for analysis.
    :param str save_samp_results_path: The path to save the final results (temperatures, luminosities, radii) to.
        The default is None, in which case no file will be created. This information is also returned from this
        function.
    :param str save_rad_history_path: The path to save the radii history for all clusters. This specifies what the
        estimated radius was for each cluster at each iteration step, in kpc. The default is None, in which case no
        file will be created. This information is also returned from this function.
    :param Cosmology cosmo: The cosmology to use for sample declaration, and thus for all analysis. The default
        cosmology is a flat LambdaCDM concordance model.
    :param str telescope: The telescope whose data we should use for this run of the pipeline. We currently only
        support using one telescope at a time for this tool. Default is 'xmm'.
    :param Quantity search_distance: The distance to search for observations within, the default is None in which
        case a standard search distance for the telescope specified by 'telescope' will be used.
    :param bool stacked_spectra: Whether stacked spectra (of all instruments for an ObsID) should be used for the
        XSPEC spectral fits. If a stacking procedure for a particular telescope is not supported, this function will
        instead use individual spectra for an ObsID. The default is False, though for eROSITA survey data it is
        strongly recommended that this be set to True.
    :param Quantity timeout: This sets the amount of time an XSPEC fit can run before it is timed out, the default
        is 1 hour.
    :param int num_cores: The number of cores that can be used for spectrum generation and fitting. The default is
        90% of the cores detected on the system.
    :return: The GalaxyCluster sample object used for this analysis, the dataframe of results for all input
        objects (even those for which the pipeline was unsuccessful), and the radius history dataframe for the
        clusters.
    :rtype: Tuple[ClusterSample, pd.DataFrame, pd.DataFrame]
    """
    # Given the nature of most eROSITA data, I am putting this here as a message to the user with some advice
    if telescope == 'erosita' and not stacked_spectra:
        warn("It is strongly recommended that 'stacked_spectra' be set to True, for eROSITA survey data.",
             stacklevel=2)

    # This is because eROSITA results are still pretty new and most scaling relations in this module (at the time
    #  of writing) are from XMM data - it is known that Tx values can be different between eROSITA and XMM (from
    #  Turner et al. eFEDS-XCS paper).
    if telescope == 'erosita':
        warn("Scaling relations used in this work are currently based off of XMM data - eROSITA temperatures have"
             "been shown to be somewhat discrepant, so be cautious or provide your own scaling relations.",
             stacklevel=2)

    # I want the sample to be passed in as a DataFrame, so I can easily extract the information I need
    if not isinstance(sample_data, pd.DataFrame):
        raise TypeError("The sample_data argument must be a Pandas DataFrame, with the following columns; "
                        "{}".format(', '.join(LT_REQUIRED_COLS)))

    # Also have to make sure that the required information exists in the dataframe, otherwise obviously this tool
    #  is not going to work
    if not set(LT_REQUIRED_COLS).issubset(sample_data.columns):
        raise KeyError("Not all required columns ({}) are present in the sample_data "
                       "DataFrame.".format(', '.join(LT_REQUIRED_COLS)))

    if (sample_data['name'].str.contains(' ') | sample_data['name'].str.contains('_')).any():
        warn("One or more cluster name has been modified. Empty spaces (' ') are removed, and underscores ('_') are "
             "replaced with hyphens ('-').", stacklevel=2)
        sample_data['name'] = sample_data['name'].apply(lambda x: x.replace(" ", "").replace("_", "-"))

    # A key part of this process is a relation between the temperature we measure, and the overdensity radius. As
    #  scaling relations can be between basically any two parameters, and I want this relation object to be an XGA
    #  scaling relation instance, I need to check some things with the rad_temp_rel passed by the user
    if not isinstance(rad_temp_rel, ScalingRelation):
        raise TypeError("The rad_temp_rel argument requires an XGA ScalingRelation instance.")
    elif not rad_temp_rel.x_unit.is_equivalent(Unit('keV')):
        raise UnitConversionError("This pipeline requires a radius-temperature relation, but the x-unit of the "
                                  "rad_temp_rel relation is {bu}. It cannot be converted to "
                                  "keV.".format(bu=rad_temp_rel.x_unit.to_string()))
    elif not rad_temp_rel.y_unit.is_equivalent(Unit('kpc')):
        raise UnitConversionError("This pipeline requires a radius-temperature relation, but the y-unit of the "
                                  "rad_temp_rel relation is {bu}. It cannot be converted to "
                                  "kpc.".format(bu=rad_temp_rel.y_unit.to_string()))

    # We ensure that the energy bounds used to measure the luminosity in the temperature-luminosity relation are also
    #  being measured by our pipeline run - if they aren't already then we add them and give the user a warning. This
    #  a bit of a clunky way of checking, but ah well these arrays will always be tiny
    if freeze_temp:
        rel_lum_bounds = temp_lum_rel.x_energy_bounds

        # Have to make sure that the return from that wasn't None
        if rel_lum_bounds is None:
            raise TypeError("The supplied temperature-luminosity relation does not have the energy bounds which "
                            "the luminosity was measured set - you can remedy this by setting the "
                            "'x_energy_bounds' property.")

        present = False
        for row_ind in range(len(lum_en)):
            if np.in1d(rel_lum_bounds, lum_en[row_ind, :]).sum() == 2:
                present = True
                break

        # If the luminosity energies aren't being measured (based on the value of lum_en passed by the user), then
        #  we make sure to add it, so that we have a matching luminosity to feed into the scaling relation
        if not present:
            lum_en = np.vstack([lum_en, rel_lum_bounds])
            warn("The passed value of 'lum_en' meant that the energy-bound luminosity required to predict "
                 "temperature from the passed temperature-luminosity scaling relation would not be measured - the"
                 "required energy bounds have been added.", stacklevel=2)

    # I'm going to make sure that the user isn't allowed to request that it not iterate at all
    if min_iter < 2:
        raise ValueError("The minimum number of iterations set by 'min_iter' must be 2 or more.")

    # Also have to make sure the user hasn't something daft like make min_iter larger than max_iter
    if max_iter <= min_iter:
        raise ValueError("The max_iter value ({mai}) is less than or equal to the min_iter value "
                         "({mii}).".format(mai=max_iter, mii=min_iter))

    # Trying to determine the targeted overdensity based on the name of the scaling relation y-axis label
    y_name = rad_temp_rel.y_name.lower()
    if 'r' in y_name and '2500' in y_name:
        o_dens = 'r2500'
    elif 'r' in y_name and '500' in y_name:
        o_dens = 'r500'
    elif 'r' in y_name and '200' in y_name:
        o_dens = 'r200'
    else:
        raise ValueError("The y-axis label of the scaling relation ({ya}) does not seem to contain 2500, 500, or "
                         "200; it has not been possible to determine the overdensity.".format(ya=rad_temp_rel.y_name))

    # Overdensity radius argument for the declaration of the sample
    o_dens_arg = {o_dens: start_aperture}

    # Just a little warning to a user who may have made a silly decision
    if core_excised and o_dens == 'r2500':
        warn("You may not measure reliable core-excised results when iterating on R2500 - the radii can be small "
             "enough that multiplying by 0.15 for an inner radius will result in too small of a "
             "radius.", stacklevel=2)
    # Another warning if there is a combination of core-excision and frozen-temperature mode
    if core_excised and freeze_temp:
        warn("Core-excised temperatures will not be reported when running in frozen-temperature mode.", stacklevel=2)

    # The XGA LTR pipeline can be run in 'frozen temperature mode', which does not allow the temperature to vary
    #  during the fitting process - instead it fixes the temperature at some value and essentially fits for the
    #  normalisation, measures the luminosity, and uses that combined with a temp-lum scaling relation to calculate
    #  the temperature that the next fitting step should be fixed at
    if freeze_temp and not isinstance(temp_lum_rel, ScalingRelation):
        raise TypeError("The pipeline is operating in frozen-temperature mode, which means that at each step we "
                        "must estimate the next temperature with a temperature-luminosity relation; as such "
                        "'temp_lum_rel' cannot be None.")
    elif freeze_temp and not temp_lum_rel.x_unit.is_equivalent(Unit('erg/s')):
        raise UnitConversionError("Frozen-temperature mode requires a temperature-luminosity relation, but the x-unit "
                                  "of the rad_temp_rel relation is {bu}. It cannot be converted to "
                                  "erg/s.".format(bu=temp_lum_rel.x_unit.to_string()))
    elif freeze_temp and not temp_lum_rel.y_unit.is_equivalent(Unit('keV')):
        raise UnitConversionError("Frozen-temperature mode requires a temperature-luminosity relation, but the y-unit "
                                  "of the rad_temp_rel relation is {bu}. It cannot be converted to "
                                  "keV.".format(bu=temp_lum_rel.y_unit.to_string()))
    elif freeze_temp and (o_dens[1:] not in temp_lum_rel.y_name or
                          (o_dens[1:] == '500' and '2500' in temp_lum_rel.y_name)):
        raise ValueError("The y-axis label of the temperature-luminosity scaling relation ({ya}) does not seem to "
                         "contain the targeted overdensity ({o}).".format(ya=temp_lum_rel.y_name, o=o_dens[1:]))

    # Keeps track of the current iteration number
    iter_num = 0

    # Set up the ClusterSample to be used for this process (I did consider setting up a new one each time but that
    #  adds overhead, and I think that this way should work fine).
    samp = ClusterSample(sample_data['ra'].values, sample_data['dec'].values, sample_data['redshift'].values,
                         sample_data['name'].values, use_peak=use_peak, peak_find_method=peak_find_method,
<<<<<<< HEAD
                         clean_obs_threshold=0.7, clean_obs_reg=o_dens, load_fits=False, cosmology=cosmo, **o_dens_arg,
                         telescope=telescope, search_distance=search_distance)
    
=======
                         clean_obs=clean_obs, clean_obs_threshold=clean_obs_threshold, clean_obs_reg=o_dens,
                         load_fits=False, cosmology=cosmo, back_inn_rad_factor=back_inn_rad_factor,
                         back_out_rad_factor=back_out_rad_factor, **o_dens_arg)

>>>>>>> fd1394fc
    # As it is possible some clusters in the sample_data dataframe don't actually have X-ray data, we copy
    #  the sample_data and cut it down, so it only contains entries for clusters that were loaded in the sample at the
    #  beginning of this process
    loaded_samp_data = sample_data.copy()
    loaded_samp_data = loaded_samp_data[loaded_samp_data['name'].isin(samp.names)]

    # This is a boolean array of whether the current radius has been accepted or not - starts off False
    acc_rad = np.full(len(samp), False)

    # In this dictionary we're going to keep a record of the radius history for all clusters for each step. The
    #  keys are names, and the initial setup will have the start aperture as the first entry in the list of
    #  radii for each cluster
    rad_hist = {n: [start_aperture.value] for n in samp.names}

    # This will hopefully be eventually replaced with GalaxyCluster instances storing their own overdensity radius
    #  errors, but for now we use a quantity to keep track of the uncertainties we calculate for the radii. We
    #  initially set it up as None because then we can create an appropriately sized quantity after the first run
    #  of spectrum generation, taking into account any systems that failed for some reason
    cur_rad_errs = None

    # This while loop (never thought I'd be using one of them in XGA!) will keep going either until all radii have been
    #  accepted OR until we reach the maximum number  of iterations
    while acc_rad.sum() != len(samp) and iter_num < max_iter:
        # We have a try-except looking for SAS generation errors - they will only be thrown once all the spectrum
        #  generation processes have finished, so we know that the spectra that didn't throw an error exist and
        #  are fine
        try:
            # TODO THIS WILL BENEFIT FROM THE FUTURE UNIVERSAL SPECTRUM GENERATION FUNCTION
            # Run the spectrum generation for the current values of the over density radius
            if telescope == 'xmm':
                evselect_spectrum(samp, samp.get_radius(o_dens), num_cores=num_cores, one_rmf=False,
                                  group_spec=group_spec,  min_counts=min_counts, min_sn=min_sn,
                                  over_sample=over_sample)
            elif telescope == 'erosita':
                srctool_spectrum(samp, samp.get_radius(o_dens), group_spec=group_spec, min_counts=min_counts,
                                 min_sn=min_sn, num_cores=num_cores, combine_tm=stacked_spectra)
            else:
                raise NotImplementedError("Support for telescopes other than XMM and eROSITA is not yet implemented.")
            # If the end of evselect_spectrum doesn't throw a ProductGenerationError then we know we're all good, so we
            #  define the not_bad_gen_ind to just contain an index for all the clusters
            not_bad_gen_ind = np.nonzero(samp.names)
        except ProductGenerationError as err:
            # Otherwise if something went wrong we can parse the error messages and extract the names of the sources
            #  for which the error occurred
            poss_bad_gen = list(set([me.message.split(' is the associated source')[0].split('- ')[-1]
                                     for i_err in err.message for me in i_err]))
            # Do also need to check that the entries in poss_bad_gen are actually source names - as XGA is raising
            #  the errors we're parsing, we SHOULD be able to rely on them being a certain format, but we had better
            #  be safe
            bad_gen = [en for en in poss_bad_gen if en in samp.names]
            if len(bad_gen) != len(poss_bad_gen):
                # If there are entries in poss_bad_gen that ARE NOT names in the sample, then something has gone wrong
                #  with the error parsing, and we need to warn the user.
                problem = [en for en in poss_bad_gen if en not in samp.names]
                warn("ProductGenerationError parsing has recovered a string that is not a source name, a "
                     "problem source may not have been removed from the sample (contact the development team). The "
                     "offending strings are, {}".format(', '.join(problem)), stacklevel=2)

            # Just to be safe I'm adding a check to make sure bad_gen has entries
            if len(bad_gen) == 0:
                raise ProductGenerationError("Failed to identify sources for which spectrum generation failed.")

            # We define the indices that WON'T have been removed from the sample (so these can be used to address
            #  things like the pr_rs quantity we defined up top
            not_bad_gen_ind = np.nonzero(~np.isin(samp.names, bad_gen))
            acc_rad = acc_rad[not_bad_gen_ind]
            # TODO This should be replaced with storing the radii uncertainties in the sources, but this will do
            #  for now I think
            # Have to make sure that, if the current radius errors are not None (i.e. they have been set by a previous
            #  iteration) we remove any that were associated with a source that has now been removed.
            if cur_rad_errs is not None:
                cur_rad_errs = cur_rad_errs[not_bad_gen_ind]

            # Then we can cycle through those names and delete the sources from the sample (throwing a hopefully
            #  useful warning as well).
            for bad_name in bad_gen:
                if bad_name in samp.names:
                    del samp[bad_name]
            warn("Some sources ({}) have been removed because of spectrum generation "
                 "failures.".format(', '.join(bad_gen)), stacklevel=2)

        # We generate and fit spectra for the current value of the overdensity radius
        single_temp_apec(samp, samp.get_radius(o_dens), lum_en=lum_en, freeze_nh=freeze_nh, freeze_met=freeze_met,
                         lo_en=lo_en, hi_en=hi_en, group_spec=group_spec, min_counts=min_counts, min_sn=min_sn,
                         over_sample=over_sample, one_rmf=False, num_cores=num_cores, timeout=timeout,
                         start_temp=start_temp, freeze_temp=freeze_temp, stacked_spectra=stacked_spectra)

        # This is for the standard use of this pipeline, where the temperature has been allowed to vary during the
        #  spectral fit - as such we are reading out the measured temperatures here
        if not freeze_temp:
            # Just reading out the temperatures, not the uncertainties at the moment
<<<<<<< HEAD
            txs = samp.Tx(telescope, samp.get_radius(o_dens), quality_checks=False, group_spec=group_spec,
                          min_counts=min_counts, min_sn=min_sn, over_sample=over_sample, 
                          stacked_spectra=stacked_spectra)[:, 0]
        # But, if the pipeline has been run in frozen temperature mode then there ARE no temperatures to read out, so
        #  the temperature-luminosity scaling relation has to step in for us, and we just need to read out Lxs
        else:
            lxs = samp.Lx(samp.get_radius(o_dens), telescope, quality_checks=False, group_spec=group_spec,
                          min_counts=min_counts, min_sn=min_sn, over_sample=over_sample, lo_en=rel_lum_bounds[0],
                          hi_en=rel_lum_bounds[1])[:, 0]
            txs = temp_lum_rel.predict(lxs, samp.redshifts, cosmo)
=======
            tx_all = samp.Tx(samp.get_radius(o_dens), quality_checks=False, group_spec=group_spec, min_counts=min_counts,
                             min_sn=min_sn, over_sample=over_sample)
            txs = tx_all[:, 0]
            tx_errs = tx_all[:, 1]
        # But, if the pipeline has been run in frozen temperature mode then there ARE no temperatures to read out, so
        #  the temperature-luminosity scaling relation has to step in for us, and we just need to read out Lxs
        else:
            lx_all = samp.Lx(samp.get_radius(o_dens), quality_checks=False, group_spec=group_spec,
                             min_counts=min_counts, min_sn=min_sn, over_sample=over_sample, lo_en=rel_lum_bounds[0],
                             hi_en=rel_lum_bounds[1])
            lxs = lx_all[:, 0]
            lx_errs = lx_all[:, 1:]
            # We can also propagate errors in the predict method - so we pass the lx_errs
            tx_all = temp_lum_rel.predict(lxs, samp.redshifts, cosmo, lx_errs)
            txs = tx_all[:, 0]
            tx_errs = tx_all[:, 1]
>>>>>>> fd1394fc

        # This uses the scaling relation to predict the overdensity radius from the measured temperatures
        pr_rs_all = rad_temp_rel.predict(txs, samp.redshifts, samp.cosmo, tx_errs)
        pr_rs = pr_rs_all[:, 0]
        pr_r_errs = pr_rs_all[:, 1]

        # It is possible that some of these radius entries are going to be NaN - the result of NaN temperature values
        #  passed through the 'predict' method of the scaling relation. As such we identify any NaN results and
        #  remove the radii from the pr_rs array as we're going to do the same for the clusters in the sample
        bad_pr_rs = np.where(np.isnan(pr_rs))[0]
        pr_rs = np.delete(pr_rs, bad_pr_rs)
        pr_r_errs = np.delete(pr_r_errs, bad_pr_rs)
        acc_rad = np.delete(acc_rad, bad_pr_rs)

        # If this is the first iteration then cur_rad_errs will be None, and we need to set up a quantity that is the
        #  same length as the sample (which could be smaller than it was initially because of spectrum generation
        #  failures or some such thing)
        if cur_rad_errs is None:
            cur_rad_errs = pr_r_errs
        else:
            # Have to trim the cur_rad_errs array to match, as we don't currently store overdensity radius errors within
            #  source classes
            cur_rad_errs = np.delete(cur_rad_errs, bad_pr_rs)

        # I am also actually going to remove the clusters with NaN results from the sample - if the NaN was caused
        #  by something like a fit not converging then it's going to keep trying over and over again and that could
        #  slow everything down.
        # I make sure not to try to remove clusters which I've ALREADY removed further up because their spectral
        #  generation failed.
        for name in samp.names[bad_pr_rs]:
            del samp[name]

        # There was probably a more elegant way to do this, but if the pipeline is operating in frozen temperature mode
        #  I read out the lxs from the current sample, and convert them into temperature estimations using the
        #  temperature-luminosity scaling relation. Those estimates are set as the start_temp value, and so will be
        #  fed into the next spectral fit as the frozen temperature value
        # This HAS to go here because it is after sources have been deleted from the sample (if any are) and BEFORE
        #  the overdensity radius calculated from this iteration is added to the sources
        if freeze_temp:
<<<<<<< HEAD
            lxs = samp.Lx(samp.get_radius(o_dens), telescope, quality_checks=False, group_spec=group_spec,
                          min_counts=min_counts, min_sn=min_sn, over_sample=over_sample, lo_en=rel_lum_bounds[0],
                          hi_en=rel_lum_bounds[1])[:, 0]
            start_temp = temp_lum_rel.predict(lxs, samp.redshifts, cosmo)
=======
            all_lx = samp.Lx(samp.get_radius(o_dens), quality_checks=False, group_spec=group_spec,
                             min_counts=min_counts, min_sn=min_sn, over_sample=over_sample, lo_en=rel_lum_bounds[0],
                             hi_en=rel_lum_bounds[1])
            lxs = all_lx[:, 0]
            lx_errs = all_lx[:, 1]
            all_start_temp = temp_lum_rel.predict(lxs, samp.redshifts, cosmo, lx_errs)
            start_temp = all_start_temp[:, 0]
            start_temp_errs = all_start_temp[:, 1]
>>>>>>> fd1394fc

        # The basis of this method is that we measure a temperature, starting in some user-specified fixed aperture,
        #  and then use that to predict an overdensity radius (something far more useful than a fixed aperture). This
        #  process is repeated until the radius fraction converges to within the user-specified limit.
        # It should also be noted that each cluster is made to iterate at least `min_iter` times, nothing will be
        #  allowed to just accept the first result
        rad_rat = pr_rs / samp.get_radius(o_dens)

        # Make a copy of the currently set radius values from the sample - these will then be modified with the
        #  new predicted values if the particular cluster's radius isn't already considered 'accepted' - i.e. it
        #  reached the required convergence in a previous iteration
        new_rads = samp.get_radius(o_dens).copy()
        # The clusters which DON'T have previously accepted radii have their radii updated from those predicted from
        #  temperature
        new_rads[~acc_rad] = pr_rs[~acc_rad]

        # Then that procRess is repeated for the radius errors, which are not currently stored by the GalaxyClusters
        new_rad_errs = cur_rad_errs.copy()
        new_rad_errs[~acc_rad] = pr_r_errs[~acc_rad]
        # Yes I know...
        cur_rad_errs = new_rad_errs

        # Use the new radius value inferred from the temperature + scaling relation and add it to the ClusterSample (or
        #  just re-adding the same value as is already here if that radius has converged and been accepted).
        if o_dens == 'r500':
            samp.r500 = new_rads
        elif o_dens == 'r2500':
            samp.r2500 = new_rads
        elif o_dens == 'r200':
            samp.r200 = new_rads

        # If there have been enough iterations, then we need to start checking whether any of the radii have
        #  converged to within the user-specified fraction. If they have then we accept them and those radii won't
        #  be changed the next time around.
        if iter_num >= min_iter:
            acc_rad = ((rad_rat > (1 - convergence_frac)) & (rad_rat < (1 + convergence_frac))) | acc_rad
        # This dictionary is used to store the various radius steps that are made for each source
        rad_hist = {n: vals + [samp[n].get_radius(o_dens, 'kpc').value] if n in samp.names else vals
                    for n, vals in rad_hist.items()}

        # Got to increment the counter otherwise the while loop may go on and on forever :O
        iter_num += 1

    # Throw a warning if the maximum number of iterations being reached was the reason the loop exited
    if iter_num == max_iter:
        warn("The radius measurement process reached the maximum number of iterations; as such one or more clusters "
             "may have unconverged radii.", stacklevel=2)

    # This is probably unnecessary, but rather than rely on ordering staying the same, I am making a lookup
    #  dictionary for the start temperatures IF the pipeline was operating in frozen-temperature mode
    if freeze_temp:
        start_temp_lookup = {sn: [start_temp[sn_ind], start_temp_errs[sn_ind]] for sn_ind, sn in enumerate(samp.names)}

    # At this point we've exited the loop - the final radii have been decided on. However, we cannot guarantee that
    #  the final radii have had spectra generated/fit for them, so we run single_temp_apec again one last time
    single_temp_apec(samp, samp.get_radius(o_dens), lum_en=lum_en, freeze_nh=freeze_nh, freeze_met=freeze_met,
                     lo_en=lo_en, hi_en=hi_en, group_spec=group_spec, min_counts=min_counts, min_sn=min_sn,
                     over_sample=over_sample, one_rmf=False, num_cores=num_cores, start_temp=start_temp,
                     freeze_temp=freeze_temp, stacked_spectra=stacked_spectra)

    # We also check to see whether the user requested core-excised measurements also be performed. If so then we'll
    #  just multiply the current radius by 0.15 and use that for the inner radius.
    if core_excised:
        single_temp_apec(samp, samp.get_radius(o_dens), samp.get_radius(o_dens) * 0.15, lum_en=lum_en,
                         freeze_nh=freeze_nh, freeze_met=freeze_met, lo_en=lo_en, hi_en=hi_en, group_spec=group_spec,
                         min_counts=min_counts, min_sn=min_sn, over_sample=over_sample, one_rmf=False,
                         num_cores=num_cores, start_temp=start_temp, freeze_temp=freeze_temp,
                         stacked_spectra=stacked_spectra)

    # Now to assemble the final sample information dataframe - note that the sample does have methods for the bulk
    #  retrieval of temperature and luminosity values, but they aren't so useful here because I know that some of the
    #  original entries in sample_data might have been deleted from the sample object itself
    for row_ind, row in loaded_samp_data.iterrows():
        # We're iterating through the rows of the sample information passed in, because we want there to be an
        #  entry even if the LT pipeline didn't succeed. As such we have to check if the current row's cluster
        #  is actually still a part of the sample
        if row['name'] in samp.names:
            # Grab the relevant source out of the ClusterSample object
            rel_src = samp[row['name']]
            rel_rad = rel_src.get_radius(o_dens, 'kpc')
            rel_rad_err = cur_rad_errs[np.where(samp.names == rel_src.name)[0]]
            if isinstance(rel_rad_err, np.ndarray):
                rel_rad_err = rel_rad_err[0]

            # These will eventually be to store the read-out temperature and luminosity values, and their corresponding
            #  column names for the dataframe. Firstly though, we make sure that the measured radius is present in the
            #  data, as well as including the nH value used (a pet hate of mine when that isn't in a paper table).
            vals = [rel_src.nH.value, rel_rad.value, rel_rad_err.value]
            cols = ['nH', o_dens, o_dens + '+-']

            # If the user let XGA determine a peak coordinate for the cluster, we will need to add it to the results
            #  as all the spectra for the cluster were generated with that as the central point
            if use_peak:
                vals += [*rel_src.peak.value]
                cols += ['peak_ra', 'peak_dec']

            # We have to use try-excepts here, because even at this stage it is possible that we have a failed
            #  spectral fit to contend with - if there are no successful fits then the entry for the current
            #  cluster will be NaN
            try:
                # If the pipeline was operating in its normal mode, where the temperature was allowed to vary during
                #  the spectral fits, then there will be a temperature to read out from the galaxy cluster
                if not freeze_temp:
                    # The temperature measured within the overdensity radius, with its - and + uncertainties are
                    #  read out
                    vals += list(rel_src.get_temperature(rel_rad, telescope, group_spec=group_spec,
                                                         min_counts=min_counts, min_sn=min_sn,
                                                         over_sample=over_sample, stacked_spectra=stacked_spectra).value)
                    # We add columns with informative names
                    cols += ['Tx' + o_dens[1:] + p_fix for p_fix in ['', '-', '+']]

                # If operating in frozen-temperature mode however, we can't extract a temperature from the XGA
                #  sources - instead we use the look-up dictionary for the final temperatures arrived at by feeding
                #  the luminosity into a temperature-luminosity relation.
                else:
                    # Will make a distinction in the column name for temperatures arrived at by this route
                    vals += [start_temp_lookup[rel_src.name][0].value, start_temp_lookup[rel_src.name][1].value]
                    cols += ['froz_Tx' + o_dens[1:], 'froz_Tx' + o_dens[1:] + '+-']

                # Cycle through every available luminosity, this will return all luminosities in all energy bands
                #  requested by the user with lum_en
                for lum_name, lum in rel_src.get_luminosities(rel_rad, telescope, group_spec=group_spec,
                                                              min_counts=min_counts, min_sn=min_sn,
                                                              over_sample=over_sample, 
                                                              stacked_spectra=stacked_spectra).items():
                    # The luminosity and its uncertainties gets added to the values list
                    vals += list(lum.value)
                    # Then the column names get added
                    cols += ['Lx' + o_dens[1:] + lum_name.split('bound')[-1] + p_fix for p_fix in ['', '-', '+']]

                # If we note that the metallicity and/or nH were left free to vary, we had better save those values
                #  as well!
                if not freeze_met:
                    met = rel_src.get_results(rel_rad, telescope=telescope, par='Abundanc', group_spec=group_spec,
                                              min_counts=min_counts, min_sn=min_sn, over_sample=over_sample)
                    vals += list(met)
                    cols += ['Zmet' + o_dens[1:] + p_fix for p_fix in ['', '-', '+']]

                if not freeze_nh:
                    nh = rel_src.get_results(rel_rad, telescope, par='nH', group_spec=group_spec,
                                             min_counts=min_counts, min_sn=min_sn, over_sample=over_sample)
                    vals += list(nh)
                    cols += ['fit_nH' + o_dens[1:] + p_fix for p_fix in ['', '-', '+']]

            except ModelNotAssociatedError:
                pass

            # Now we repeat the above process, but only if we know the user requested core-excised values as well
            if core_excised:
                try:
                    # We can only extract core-excised temperatures when the pipeline is running in normal mode, not
                    #  frozen-temperature mode, as that would require a different, core-excised, temperature-luminosity
                    #  relation to be passed.
                    if not freeze_temp:
                        # Adding temperature value and uncertainties
                        vals += list(rel_src.get_temperature(rel_rad, telescope, inner_radius=0.15*rel_rad,
                                                             group_spec=group_spec, min_counts=min_counts,
                                                             min_sn=min_sn, over_sample=over_sample, 
                                                             stacked_spectra=stacked_spectra).value)
                        # Corresponding column names (with ce now included to indicate core-excised).
                        cols += ['Tx' + o_dens[1:] + 'ce' + p_fix for p_fix in ['', '-', '+']]

                    # The same process again for core-excised luminosities
                    lce_res = rel_src.get_luminosities(rel_rad, telescope, inner_radius=0.15 * rel_rad,
                                                       group_spec=group_spec, min_counts=min_counts, min_sn=min_sn,
                                                       over_sample=over_sample, 
                                                       stacked_spectra=stacked_spectra)
                    for lum_name, lum in lce_res.items():
                        vals += list(lum.value)
                        cols += ['Lx' + o_dens[1:] + 'ce' + lum_name.split('bound')[-1] + p_fix
                                 for p_fix in ['', '-', '+']]

                    # If we note that the metallicity and/or nH were left free to vary, we had better save those values
                    #  as well!
                    if not freeze_met:
                        metce = rel_src.get_results(rel_rad, telescope, inner_radius=0.15 * rel_rad, par='Abundanc',
                                                    group_spec=group_spec, min_counts=min_counts, min_sn=min_sn,
                                                    over_sample=over_sample, stacked_spectra=stacked_spectra)
                        vals += list(metce)
                        cols += ['Zmet' + o_dens[1:] + 'ce' + p_fix for p_fix in ['', '-', '+']]

                    if not freeze_nh:
                        nhce = rel_src.get_results(rel_rad, telescope, inner_radius=0.15 * rel_rad, par='nH',
                                                   group_spec=group_spec, min_counts=min_counts, min_sn=min_sn,
                                                   over_sample=over_sample, stacked_spectra=stacked_spectra)
                        vals += list(nhce)
                        cols += ['fit_nH' + o_dens[1:] + 'ce' + p_fix for p_fix in ['', '-', '+']]

                except ModelNotAssociatedError:
                    pass

            # We know that at least the radius will always be there to be added to the dataframe, so we add the
            #  information in vals and cols
            loaded_samp_data.loc[row_ind, cols] = np.array(vals)

    # If the user wants to save the resulting dataframe to disk then we do so
    if save_samp_results_path is not None:
        loaded_samp_data.to_csv(save_samp_results_path, index=False)

    # Finally, we put together the radius history throughout the iteration-convergence process
    radius_hist_df = pd.DataFrame.from_dict(rad_hist, orient='index')

    # There is already an array detailing whether particular radii have been 'accepted' (i.e. converged) or not, but
    #  it only contains entries for those clusters which are still loaded in the ClusterSample - in the next part
    #  of this pipeline I assemble a radius history dataframe (for all clusters that were initially in the
    #  ClusterSample), and want the final column to declare if they converged or not.
    rad_hist_acc_rad = []
    for row_ind, row in loaded_samp_data.iterrows():
        if row['name'] in samp.names:
            # Did this radius converge?
            converged = acc_rad[np.argwhere(samp.names == row['name'])[0][0]]
        else:
            converged = False
        rad_hist_acc_rad.append(converged)

    # We add the final column which just tells the user whether the radius was converged or not
    radius_hist_df['converged'] = rad_hist_acc_rad

    # And if the user wants this saved as well they can
    if save_rad_history_path is not None:
        # This one I keep indexing set to True, because the names of the clusters are acting as the index for
        #  this dataframe
        radius_hist_df.to_csv(save_rad_history_path, index=True, index_label='name')

    return samp, loaded_samp_data, radius_hist_df






<|MERGE_RESOLUTION|>--- conflicted
+++ resolved
@@ -1,10 +1,5 @@
 #  This code is a part of X-ray: Generate and Analyse (XGA), a module designed for the XMM Cluster Survey (XCS).
-<<<<<<< HEAD
-#  Last modified by David J Turner (turne540@msu.edu) 14/02/2024, 16:14. Copyright (c) The Contributors
-
-=======
 #  Last modified by David J Turner (turne540@msu.edu) 14/08/2024, 18:38. Copyright (c) The Contributors
->>>>>>> fd1394fc
 from typing import Tuple
 from warnings import warn
 
@@ -125,11 +120,7 @@
     :param bool group_spec: A boolean flag that sets whether generated spectra are grouped or not.
     :param float min_counts: If generating a grouped spectrum, this is the minimum number of counts per channel.
         To disable minimum counts set this parameter to None.
-<<<<<<< HEAD
-    :param float min_sn: If generating a grouped spectrum, this is the minimum signal to noise in each channel.
-=======
     :param float min_sn: If generating a grouped spectrum, this is the minimum signal-to-noise in each channel.
->>>>>>> fd1394fc
         To disable minimum signal-to-noise set this parameter to None.
     :param float over_sample: The minimum energy resolution for each group, set to None to disable. e.g. if
         over_sample=3 then the minimum width of a group is 1/3 of the resolution FWHM at that energy.
@@ -295,16 +286,11 @@
     #  adds overhead, and I think that this way should work fine).
     samp = ClusterSample(sample_data['ra'].values, sample_data['dec'].values, sample_data['redshift'].values,
                          sample_data['name'].values, use_peak=use_peak, peak_find_method=peak_find_method,
-<<<<<<< HEAD
-                         clean_obs_threshold=0.7, clean_obs_reg=o_dens, load_fits=False, cosmology=cosmo, **o_dens_arg,
-                         telescope=telescope, search_distance=search_distance)
-    
-=======
                          clean_obs=clean_obs, clean_obs_threshold=clean_obs_threshold, clean_obs_reg=o_dens,
                          load_fits=False, cosmology=cosmo, back_inn_rad_factor=back_inn_rad_factor,
-                         back_out_rad_factor=back_out_rad_factor, **o_dens_arg)
-
->>>>>>> fd1394fc
+                         back_out_rad_factor=back_out_rad_factor, **o_dens_arg,
+                         telescope=telescope, search_distance=search_distance)
+
     # As it is possible some clusters in the sample_data dataframe don't actually have X-ray data, we copy
     #  the sample_data and cut it down, so it only contains entries for clusters that were loaded in the sample at the
     #  beginning of this process
@@ -396,26 +382,15 @@
         #  spectral fit - as such we are reading out the measured temperatures here
         if not freeze_temp:
             # Just reading out the temperatures, not the uncertainties at the moment
-<<<<<<< HEAD
-            txs = samp.Tx(telescope, samp.get_radius(o_dens), quality_checks=False, group_spec=group_spec,
-                          min_counts=min_counts, min_sn=min_sn, over_sample=over_sample, 
-                          stacked_spectra=stacked_spectra)[:, 0]
-        # But, if the pipeline has been run in frozen temperature mode then there ARE no temperatures to read out, so
-        #  the temperature-luminosity scaling relation has to step in for us, and we just need to read out Lxs
-        else:
-            lxs = samp.Lx(samp.get_radius(o_dens), telescope, quality_checks=False, group_spec=group_spec,
-                          min_counts=min_counts, min_sn=min_sn, over_sample=over_sample, lo_en=rel_lum_bounds[0],
-                          hi_en=rel_lum_bounds[1])[:, 0]
-            txs = temp_lum_rel.predict(lxs, samp.redshifts, cosmo)
-=======
-            tx_all = samp.Tx(samp.get_radius(o_dens), quality_checks=False, group_spec=group_spec, min_counts=min_counts,
-                             min_sn=min_sn, over_sample=over_sample)
+            tx_all = samp.Tx(telescope, samp.get_radius(o_dens), quality_checks=False, group_spec=group_spec,
+                          min_counts=min_counts, min_sn=min_sn, over_sample=over_sample,
+                          stacked_spectra=stacked_spectra)
             txs = tx_all[:, 0]
             tx_errs = tx_all[:, 1]
         # But, if the pipeline has been run in frozen temperature mode then there ARE no temperatures to read out, so
         #  the temperature-luminosity scaling relation has to step in for us, and we just need to read out Lxs
         else:
-            lx_all = samp.Lx(samp.get_radius(o_dens), quality_checks=False, group_spec=group_spec,
+            lx_all = samp.Lx(samp.get_radius(o_dens), telescope=telescope, quality_checks=False, group_spec=group_spec,
                              min_counts=min_counts, min_sn=min_sn, over_sample=over_sample, lo_en=rel_lum_bounds[0],
                              hi_en=rel_lum_bounds[1])
             lxs = lx_all[:, 0]
@@ -424,7 +399,6 @@
             tx_all = temp_lum_rel.predict(lxs, samp.redshifts, cosmo, lx_errs)
             txs = tx_all[:, 0]
             tx_errs = tx_all[:, 1]
->>>>>>> fd1394fc
 
         # This uses the scaling relation to predict the overdensity radius from the measured temperatures
         pr_rs_all = rad_temp_rel.predict(txs, samp.redshifts, samp.cosmo, tx_errs)
@@ -464,13 +438,7 @@
         # This HAS to go here because it is after sources have been deleted from the sample (if any are) and BEFORE
         #  the overdensity radius calculated from this iteration is added to the sources
         if freeze_temp:
-<<<<<<< HEAD
-            lxs = samp.Lx(samp.get_radius(o_dens), telescope, quality_checks=False, group_spec=group_spec,
-                          min_counts=min_counts, min_sn=min_sn, over_sample=over_sample, lo_en=rel_lum_bounds[0],
-                          hi_en=rel_lum_bounds[1])[:, 0]
-            start_temp = temp_lum_rel.predict(lxs, samp.redshifts, cosmo)
-=======
-            all_lx = samp.Lx(samp.get_radius(o_dens), quality_checks=False, group_spec=group_spec,
+            all_lx = samp.Lx(samp.get_radius(o_dens), telescope=telescope, quality_checks=False, group_spec=group_spec,
                              min_counts=min_counts, min_sn=min_sn, over_sample=over_sample, lo_en=rel_lum_bounds[0],
                              hi_en=rel_lum_bounds[1])
             lxs = all_lx[:, 0]
@@ -478,7 +446,6 @@
             all_start_temp = temp_lum_rel.predict(lxs, samp.redshifts, cosmo, lx_errs)
             start_temp = all_start_temp[:, 0]
             start_temp_errs = all_start_temp[:, 1]
->>>>>>> fd1394fc
 
         # The basis of this method is that we measure a temperature, starting in some user-specified fixed aperture,
         #  and then use that to predict an overdensity radius (something far more useful than a fixed aperture). This
@@ -602,7 +569,7 @@
                 #  requested by the user with lum_en
                 for lum_name, lum in rel_src.get_luminosities(rel_rad, telescope, group_spec=group_spec,
                                                               min_counts=min_counts, min_sn=min_sn,
-                                                              over_sample=over_sample, 
+                                                              over_sample=over_sample,
                                                               stacked_spectra=stacked_spectra).items():
                     # The luminosity and its uncertainties gets added to the values list
                     vals += list(lum.value)
@@ -636,7 +603,7 @@
                         # Adding temperature value and uncertainties
                         vals += list(rel_src.get_temperature(rel_rad, telescope, inner_radius=0.15*rel_rad,
                                                              group_spec=group_spec, min_counts=min_counts,
-                                                             min_sn=min_sn, over_sample=over_sample, 
+                                                             min_sn=min_sn, over_sample=over_sample,
                                                              stacked_spectra=stacked_spectra).value)
                         # Corresponding column names (with ce now included to indicate core-excised).
                         cols += ['Tx' + o_dens[1:] + 'ce' + p_fix for p_fix in ['', '-', '+']]
@@ -644,7 +611,7 @@
                     # The same process again for core-excised luminosities
                     lce_res = rel_src.get_luminosities(rel_rad, telescope, inner_radius=0.15 * rel_rad,
                                                        group_spec=group_spec, min_counts=min_counts, min_sn=min_sn,
-                                                       over_sample=over_sample, 
+                                                       over_sample=over_sample,
                                                        stacked_spectra=stacked_spectra)
                     for lum_name, lum in lce_res.items():
                         vals += list(lum.value)
