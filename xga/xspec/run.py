#  This code is a part of XMM: Generate and Analyse (XGA), a module designed for the XMM Cluster Survey (XCS).
<<<<<<< HEAD
#  Last modified by David J Turner (david.turner@sussex.ac.uk) 05/01/2021, 13:17. Copyright (c) David J Turner
=======
#  Last modified by David J Turner (david.turner@sussex.ac.uk) 25/01/2021, 14:34. Copyright (c) David J Turner
>>>>>>> 4e1687e2

import os
import shutil
import warnings
from functools import wraps
from multiprocessing.dummy import Pool
from subprocess import Popen, PIPE
from typing import Tuple, Union

import fitsio
import pandas as pd
from fitsio import FITS
from tqdm import tqdm

from .. import COMPUTE_MODE
<<<<<<< HEAD
from ..exceptions import XSPECFitError
from ..products import Spectrum
=======
from ..exceptions import XSPECFitError, HeasoftError, MultipleMatchError, NoMatchFoundError
>>>>>>> 4e1687e2
from ..samples.base import BaseSample
from ..sources import BaseSource

# Got to make sure we can access command line XSPEC.
# Currently raises an error, but perhaps later on I'll relax this to a warning.
if shutil.which("xspec") is None:
    # raise HeasoftError("Unable to locate an XSPEC installation.")
    warnings.warn("Unable to locate an XSPEC installation.")


def execute_cmd(x_script: str, out_file: str, src: str, run_type: str) \
        -> Tuple[Union[FITS, str], str, bool, list, list]:
    """
    This function is called for the local compute option. It will run the supplied XSPEC script, then check
    parse the output for errors and check that the expected output file has been created.
    
    :param str x_script: The path to an XSPEC script to be run.
    :param str out_file: The expected path for the output file of that XSPEC script.
    :param str src: A string representation of the source object that this fit is associated with.
    :param str run_type: A flag that tells this function what type of run this is; e.g. fit or conv_factors.
    :return: FITS object of the results, string repr of the source associated with this fit, boolean variable
        describing if this fit can be used, list of any errors found, list of any warnings found.
    :rtype: Tuple[Union[FITS, str], str, bool, list, list]
    """
    cmd = "xspec - {}".format(x_script)
    out, err = Popen(cmd, shell=True, stdout=PIPE, stderr=PIPE).communicate()
    out = out.decode("UTF-8").split("\n")
    err = err.decode("UTF-8").split("\n")

    err_out_lines = [line.split("***Error: ")[-1] for line in out if "***Error" in line]
    warn_out_lines = [line.split("***Warning: ")[-1] for line in out if "***Warning" in line]
    err_err_lines = [line.split("***Error: ")[-1] for line in err if "***Error" in line]
    warn_err_lines = [line.split("***Warning: ")[-1] for line in err if "***Warning" in line]

    if len(err_out_lines) == 0 and len(err_err_lines) == 0:
        usable = True
    else:
        usable = False

    error = err_out_lines + err_err_lines
    warn = warn_out_lines + warn_err_lines
    if os.path.exists(out_file + "_info.csv") and run_type == "fit":
        # The original version of the xga_output.tcl script output everything as one nice neat fits file
        #  but life is full of extraordinary inconveniences and for some reason it didn't work if called from
        #  a Jupyter Notebook. So now I'm going to smoosh all the csv outputs into one fits.
        results = pd.read_csv(out_file + "_results.csv", header="infer")
        # This is the csv with the fit results in, creates new fits file and adds in
        fitsio.write(out_file + ".fits", results.to_records(index=False), extname="results", clobber=True)
        del results

        # The information about individual spectra, exposure times, luminosities etc.
        spec_info = pd.read_csv(out_file + "_info.csv", header="infer")
        # Gets added into the existing file
        fitsio.write(out_file + ".fits", spec_info.to_records(index=False), extname="spec_info")
        del spec_info

        # This finds all of the matching spectrum plot csvs were generated
        rel_path = "/".join(out_file.split('/')[0:-1])
        # This is mostly just used to find how many files there are
        spec_tabs = [rel_path + "/" + sp for sp in os.listdir(rel_path)
                     if "{}_spec".format(out_file) in rel_path + "/" + sp]
        for spec_i in range(1, len(spec_tabs)+1):
            # Loop through and redefine names like this to ensure they're in the right order
            spec_plot = pd.read_csv(out_file + "_spec{}.csv".format(spec_i), header="infer")
            # Adds all the plot tables into the existing fits file in the right order
            fitsio.write(out_file + ".fits", spec_plot.to_records(index=False), extname="plot{}".format(spec_i))
            del spec_plot

        # This reads in the fits we just made
        res_tables = FITS(out_file + ".fits")
        tab_names = [tab.get_extname() for tab in res_tables]
        if "results" not in tab_names or "spec_info" not in tab_names:
            usable = False
    elif os.path.exists(out_file) and run_type == "conv_factors":
        res_tables = out_file
        usable = True
    else:
        res_tables = None
        usable = False

    return res_tables, src, usable, error, warn


def xspec_call(xspec_func):
    """
    This is used as a decorator for functions that produce XSPEC scripts. Depending on the
    system that XGA is running on (and whether the user requests parallel execution), the method of
    executing the XSPEC commands will change. This supports both simple multi-threading and submission
    with the Sun Grid Engine.
    :return:
    """

    @wraps(sas_func)
    def wrapper(*args, **kwargs):
        # The first argument of all of these XSPEC functions will be the source object (or a list of),
        # so rather than return them from the XSPEC model function I'll just access them like this.
        if isinstance(args[0], BaseSource):
            sources = [args[0]]
        elif isinstance(args[0], (list, BaseSample)):
            sources = args[0]
        else:
            raise TypeError("Please pass a source object, or a list of source objects.")

        # This is the output from whatever function this is a decorator for
        # First return is a list of paths of XSPEC scripts to execute, second is the expected output paths,
        #  and 3rd is the number of cores to use.
        # run_type describes the type of XSPEC script being run, for instance a fit or a fakeit run to measure
        #  countrate to luminosity conversion constants
        script_list, paths, cores, run_type, src_inds, radii = xspec_func(*args, **kwargs)
        src_lookup = {repr(src): src_ind for src_ind, src in enumerate(sources)}
        rel_src_repr = [repr(sources[src_ind]) for src_ind in src_inds]

        # This is what the returned information from the execute command gets stored in before being parceled out
        #  to source and spectrum objects
        results = {s: [] for s in src_lookup}
        if run_type == "fit":
            desc = "Running XSPEC Fits"
        elif run_type == "conv_factors":
            desc = "Running XSPEC Simulations"

        if COMPUTE_MODE == "local" and len(script_list) > 0:
            # This mode runs the XSPEC locally in a multiprocessing pool.
            with tqdm(total=len(script_list), desc=desc) as fit, Pool(cores) as pool:
                def callback(results_in):
                    """
                    Callback function for the apply_async pool method, gets called when a task finishes
                    and something is returned.
                    """
                    nonlocal fit  # The progress bar will need updating
                    nonlocal results  # The dictionary the command call results are added to
                    if results_in[0] is None:
                        fit.update(1)
                        return
                    else:
                        res_fits, rel_src, successful, err_list, warn_list = results_in
                        results[rel_src].append([res_fits, successful, err_list, warn_list])
                        fit.update(1)

                for s_ind, s in enumerate(script_list):
                    pth = paths[s_ind]
                    src = rel_src_repr[s_ind]
                    pool.apply_async(execute_cmd, args=(s, pth, src, run_type), callback=callback)
                pool.close()  # No more tasks can be added to the pool
                pool.join()  # Joins the pool, the code will only move on once the pool is empty.

        elif COMPUTE_MODE == "sge" and len(script_list) > 0:
            # This section will run the code on an HPC that uses the Sun Grid Engine for job submission.
            raise NotImplementedError("How did you even get here?")

        elif COMPUTE_MODE == "slurm" and len(script_list) > 0:
            # This section will run the code on an HPC that uses slurm for job submission.
            raise NotImplementedError("How did you even get here?")

        elif len(script_list) == 0:
            warnings.warn("All XSPEC operations had already been run.")

        # Now we assign the fit results to source objects
        for src_repr in results:
            # Made this lookup list earlier, using string representations of source objects.
            # Finds the ind of the list of sources that we should add these results to
            ind = src_lookup[src_repr]
            s = sources[ind]

            # This flag tells this method if the current set of fits are part of an annular spectra or not
            ann_fit = False
            ann_results = {}
            ann_lums = {}

            for res_set in results[src_repr]:
                if len(res_set) != 0 and res_set[1] and run_type == "fit":
                    global_results = res_set[0]["RESULTS"][0]
                    model = global_results["MODEL"].strip(" ")

                    # Just define this to check if this is an annular fit or not
                    first_key = res_set[0]["SPEC_INFO"][0]["SPEC_PATH"].strip(" ").split("/")[-1].split('ra')[-1]
                    first_key = first_key.split('_spec.fits')[0]
                    if "_ident" in first_key:
                        ann_fit = True

                    inst_lums = {}
                    for line_ind, line in enumerate(res_set[0]["SPEC_INFO"]):
                        sp_info = line["SPEC_PATH"].strip(" ").split("/")[-1].split("_")
                        # Want to derive the spectra storage key from the file name, this strips off some
                        #  unnecessary info
                        sp_key = line["SPEC_PATH"].strip(" ").split("/")[-1].split('ra')[-1].split('_spec.fits')[0]

                        # If its not an AnnularSpectra fit then we can just fetch the spectrum from the source
                        #  the normal way
                        if not ann_fit:
                            # This adds ra back on, and removes any ident information if it is there
                            sp_key = 'ra' + sp_key
                            # Finds the appropriate matching spectrum object for the current table line
                            spec = s.get_products("spectrum", sp_info[0], sp_info[1], extra_key=sp_key)[0]
                        else:
                            ann_id = int(sp_key.split("_ident")[-1].split("_")[1])
                            sp_key = 'ra' + sp_key.split('_ident')[0]
                            first_part = sp_key.split('ri')[0]
                            second_part = "_" + "_".join(sp_key.split('ro')[-1].split("_")[1:])

                            ann_sp_key = first_part + "ar" + "_".join(radii[ind].value.astype(str)) + second_part
                            ann_specs = s.get_products("combined_spectrum", extra_key=ann_sp_key)
                            if len(ann_specs) > 1:
                                raise MultipleMatchError("I have found multiple matches for that AnnularSpectra, "
                                                         "this is the developers fault, not yours.")
                            elif len(ann_specs) == 0:
                                raise NoMatchFoundError("Somehow I haven't found the AnnularSpectra that you fitted,"
                                                        " this is the developers fault, not yours")
                            else:
                                ann_spec = ann_specs[0]
                                spec = ann_spec.get_spectra(ann_id, sp_info[0], sp_info[1])

                        # Adds information from this fit to the spectrum object.
                        spec.add_fit_data(str(model), line, res_set[0]["PLOT"+str(line_ind+1)])
                        # if not ann_fit:
                        #     s.update_products(spec)  # Adds the updated spectrum object back into the source

                        # The add_fit_data method formats the luminosities nicely, so we grab them back out
                        #  to help grab the luminosity needed to pass to the source object 'add_fit_data' method
                        processed_lums = spec.get_luminosities(model)
                        if spec.instrument not in inst_lums:
                            inst_lums[spec.instrument] = processed_lums

                    # Ideally the luminosity reported in the source object will be a PN lum, but its not impossible
                    #  that a PN value won't be available. - it shouldn't matter much, lums across the cameras are
                    #  consistent
                    if "pn" in inst_lums:
                        chosen_lums = inst_lums["pn"]
                    # mos2 generally better than mos1, as mos1 has CCD damage after a certain point in its life
                    elif "mos2" in inst_lums:
                        chosen_lums = inst_lums["mos2"]
                    else:
                        chosen_lums = inst_lums["mos1"]

                    if ann_fit:
                        ann_results[spec.annulus_ident] = global_results
                        ann_lums[spec.annulus_ident] = chosen_lums
                    elif not ann_fit:
                        # Push global fit results, luminosities etc. into the corresponding source object.
                        s.add_fit_data(model, global_results, chosen_lums, sp_key)

                elif len(res_set) != 0 and res_set[1] and run_type == "conv_factors":
                    res_table = pd.read_csv(res_set[0], dtype={"lo_en": str, "hi_en": str})
                    # Gets the model name from the file name of the output results table
                    model = res_set[0].split("_")[-3]

                    # We can infer the storage key from the name of the results table, just makes it easier to
                    #  grab the correct spectra
                    storage_key = res_set[0].split('/')[-1].split(s.name)[-1][1:].split(model)[0][:-1]

                    # Grabs the ObsID+instrument combinations from the headers of the csv. Makes sure they are unique
                    #  by going to a set (because there will be two columns for each ObsID+Instrument, rate and Lx)
                    # First two columns are skipped because they are energy limits
                    combos = list(set([c.split("_")[1] for c in res_table.columns[2:]]))
                    # Getting the spectra for each column, then assigning rates and lums
                    for comb in combos:
                        spec = s.get_products("spectrum", comb[:10], comb[10:], extra_key=storage_key)[0]
                        spec.add_conv_factors(res_table["lo_en"].values, res_table["hi_en"].values,
                                              res_table["rate_{}".format(comb)].values,
                                              res_table["Lx_{}".format(comb)].values, model)

                elif len(res_set) != 0 and not res_set[1]:
                    for err in res_set[2]:
                        raise XSPECFitError(err)

                if len(res_set) != 0 and run_type == "fit":
                    res_set[0].close()

            if ann_fit:
                # We fetch the annular spectra object that we just fitted, searching by using the set ID of
                #  the last spectra that was opened in the loop
                ann_spec = s.get_annular_spectra(set_id=spec.set_ident)
                ann_spec.add_fit_data(model, ann_results, ann_lums)

                # The most likely reason for running XSPEC fits to a profile is to create a temp. profile
                #  so we check whether tbabs*apec has been run and if so generate a Tx profile automatically
                if model == "tbabs*apec":
                    temp_prof = ann_spec.generate_profile(model, 'kT', 'keV')
                    s.update_products(temp_prof)
                    if 'Abundanc' in ann_spec.get_results(0, 'tbabs*apec'):
                        met_prof = ann_spec.generate_profile(model, 'Abundanc', '')
                        s.update_products(met_prof)

                else:
                    raise NotImplementedError("How have you even managed to fit this model to a profile?! Its not"
                                              " supported yet.")

        # If only one source was passed, turn it back into a source object rather than a source
        # object in a list.
        if len(sources) == 1:
            sources = sources[0]
        return sources
    return wrapper


<|MERGE_RESOLUTION|>--- conflicted
+++ resolved
@@ -1,9 +1,5 @@
 #  This code is a part of XMM: Generate and Analyse (XGA), a module designed for the XMM Cluster Survey (XCS).
-<<<<<<< HEAD
-#  Last modified by David J Turner (david.turner@sussex.ac.uk) 05/01/2021, 13:17. Copyright (c) David J Turner
-=======
 #  Last modified by David J Turner (david.turner@sussex.ac.uk) 25/01/2021, 14:34. Copyright (c) David J Turner
->>>>>>> 4e1687e2
 
 import os
 import shutil
@@ -19,12 +15,8 @@
 from tqdm import tqdm
 
 from .. import COMPUTE_MODE
-<<<<<<< HEAD
-from ..exceptions import XSPECFitError
+from ..exceptions import XSPECFitError, HeasoftError, MultipleMatchError, NoMatchFoundError
 from ..products import Spectrum
-=======
-from ..exceptions import XSPECFitError, HeasoftError, MultipleMatchError, NoMatchFoundError
->>>>>>> 4e1687e2
 from ..samples.base import BaseSample
 from ..sources import BaseSource
 
@@ -40,7 +32,7 @@
     """
     This function is called for the local compute option. It will run the supplied XSPEC script, then check
     parse the output for errors and check that the expected output file has been created.
-    
+
     :param str x_script: The path to an XSPEC script to be run.
     :param str out_file: The expected path for the output file of that XSPEC script.
     :param str src: A string representation of the source object that this fit is associated with.
