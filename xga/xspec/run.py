#  This code is a part of X-ray: Generate and Analyse (XGA), a module designed for the XMM Cluster Survey (XCS).
<<<<<<< HEAD
#  Last modified by David J Turner (turne540@msu.edu) 30/08/2024, 14:09. Copyright (c) The Contributors
=======
#  Last modified by David J Turner (turne540@msu.edu) 14/08/2024, 23:28. Copyright (c) The Contributors
>>>>>>> daded429

import os
import warnings
from functools import wraps
# from multiprocessing.dummy import Pool
from multiprocessing import Pool
from random import randint
from shutil import rmtree
from subprocess import Popen, PIPE, TimeoutExpired
from typing import Tuple, Union

import fitsio
import numpy as np
import pandas as pd
from fitsio import FITS
from tqdm import tqdm

from .. import XSPEC_VERSION, OUTPUT
from ..exceptions import XSPECFitError, XSPECNotFoundError, XGADeveloperError
from ..products import AnnularSpectra
from ..samples.base import BaseSample
from ..sources import BaseSource


def execute_cmd(x_script: str, out_file: str, src: str, run_type: str, timeout: float) \
        -> Tuple[Union[FITS, str], str, bool, list, list]:
    """
    This function is called for the local compute option. It will run the supplied XSPEC script, then check
    parse the output for errors and check that the expected output file has been created.

    :param str x_script: The path to an XSPEC script to be run.
    :param str out_file: The expected path for the output file of that XSPEC script.
    :param str src: A string representation of the source object that this fit is associated with.
    :param str run_type: A flag that tells this function what type of run this is; e.g. fit or conv_factors.
    :param float timeout: The length of time (in seconds) which the XSPEC script is allowed to run for before being
        killed.
    :return: FITS object of the results, string repr of the source associated with this fit, boolean variable
        describing if this fit can be used, list of any errors found, list of any warnings found.
    :rtype: Tuple[Union[FITS, str], str, bool, list, list]
    """
    if XSPEC_VERSION is None:
        raise XSPECNotFoundError("There is no XSPEC installation detectable on this machine.")

    # We assume the output will be usable to start with
    usable = True

    # We're going to make a temporary pfiles directory which is a) local to the XGA directory, and thus sure to
    #  be on the same filesystem (can be a performance issue for HPCs I think), and b) is unique to a particular
    #  fit process, so there shouldn't be any clashes. The temporary file name is randomly generated
    tmp_ident = str(randint(0, int(1e+8)))
    tmp_hea_dir = os.path.join(os.path.dirname(out_file), tmp_ident, 'pfiles/')
    os.makedirs(tmp_hea_dir)

    # I add exec to the beginning to make sure that the command inherits the same process ID as the shell, which
    #  allows the timeout to kill the XSPEC run rather than the shell process. Entirely thanks to slayton on
    #   https://stackoverflow.com/questions/4789837/how-to-terminate-a-python-subprocess-launched-with-shell-true
    cmd = 'export PFILES="{};$HEADAS/syspfiles";'.format(tmp_hea_dir) + "exec xspec - {}".format(x_script)
    xspec_proc = Popen(cmd, shell=True, stdout=PIPE, stderr=PIPE)

    # Remove the temporary directory
    rmtree(os.path.join(os.path.dirname(out_file), tmp_ident))

    # This makes sure the process is killed if it does timeout
    try:
        out, err = xspec_proc.communicate(timeout=timeout)
    except TimeoutExpired:
        xspec_proc.kill()
        out, err = xspec_proc.communicate()
        # Need to infer the name of the source to supply it in the warning
        source_name = x_script.split('/')[-1].split("_")[0]
        warnings.warn("An XSPEC fit for {} has timed out".format(source_name), stacklevel=2)
        usable = False

    out = out.decode("UTF-8").split("\n")
    err = err.decode("UTF-8").split("\n")

    # We ignore that particular string in the errors identified from stdout because if we don't just it being
    #  present in the if statement in the executed script is enough to make XGA think that the fit failed, even if
    #  that error message was never printed at all
    err_out_lines = [line.split("***Error: ")[-1] for line in out if "***Error" in line
                     if "No acceptable spectra are left after the cleaning step" not in line]
    warn_out_lines = [line.split("***Warning: ")[-1] for line in out if "***Warning" in line]
    err_err_lines = [line.split("***Error: ")[-1] for line in err if "***Error" in line]
    warn_err_lines = [line.split("***Warning: ")[-1] for line in err if "***Warning" in line]

    if usable and len(err_out_lines) == 0 and len(err_err_lines) == 0:
        usable = True
    else:
        usable = False

    error = err_out_lines + err_err_lines
    warn = warn_out_lines + warn_err_lines
    if os.path.exists(out_file + "_info.csv") and run_type == "fit" and usable:
        # The original version of the xga_output.tcl script output everything as one nice neat fits file
        #  but life is full of extraordinary inconveniences and for some reason it didn't work if called from
        #  a Jupyter Notebook. So now I'm going to smoosh all the csv outputs into one fits.
        results = pd.read_csv(out_file + "_results.csv", header="infer")
        # This is the csv with the fit results in, creates new fits file and adds in
        fitsio.write(out_file + ".fits", results.to_records(index=False), extname="results", clobber=True)
        del results

        # The information about individual spectra, exposure times, luminosities etc.
        spec_info = pd.read_csv(out_file + "_info.csv", header="infer")
        # Gets added into the existing file
        fitsio.write(out_file + ".fits", spec_info.to_records(index=False), extname="spec_info")
        del spec_info

        # This finds all of the matching spectrum plot csvs were generated
        rel_path = "/".join(out_file.split('/')[0:-1])
        # This is mostly just used to find how many files there are
        spec_tabs = [rel_path + "/" + sp for sp in os.listdir(rel_path)
                     if "{}_spec".format(out_file) in rel_path + "/" + sp]
        for spec_i in range(1, len(spec_tabs)+1):
            # Loop through and redefine names like this to ensure they're in the right order
            spec_plot = pd.read_csv(out_file + "_spec{}.csv".format(spec_i), header="infer")
            # Adds all the plot tables into the existing fits file in the right order
            fitsio.write(out_file + ".fits", spec_plot.to_records(index=False), extname="plot{}".format(spec_i))
            del spec_plot

        # This reads in the fits we just made
        with FITS(out_file + ".fits") as res_tables:
            tab_names = [tab.get_extname() for tab in res_tables]
            if "results" not in tab_names or "spec_info" not in tab_names:
                usable = False

        # We're also going to make sure to delete the csv files now that the information in them has been
        #  consolidated into the fits file
        part_file_now = out_file.split('/')[-1]
        to_remove = [f for f in os.listdir(rel_path) if part_file_now in f and f[-5:] != '.fits' and f[-4:] != '.xcm']
        for file_tr in to_remove:
            full_path = os.path.join(rel_path, file_tr)
            os.remove(full_path)

        # I'm going to try returning the file path as that should be pickleable
        res_tables = out_file + ".fits"
    elif os.path.exists(out_file) and run_type == "conv_factors" and usable:
        res_tables = out_file
        usable = True
    else:
        # I will pass back where the results table WOULD have been if the fit was successful, but we'll clearly mark
        #  it as unusable - the reason for this is that the expected outfile can be linked back to the original
        #  fit_conf, and that is very handy to record failed fits
        res_tables = out_file
        usable = False

    return res_tables, src, usable, error, warn


def xspec_call(xspec_func):
    """
    This is used as a decorator for functions that produce XSPEC scripts. Depending on the
    system that XGA is running on (and whether the user requests parallel execution), the method of
    executing the XSPEC commands will change. This supports multi-threading.
    :return:
    """

    @wraps(xspec_func)
    def wrapper(*args, **kwargs):
        # The first argument of all of these XSPEC functions will be the source object (or a list of),
        # so rather than return them from the XSPEC model function I'll just access them like this.
        if isinstance(args[0], BaseSource):
            sources = [args[0]]
        elif isinstance(args[0], (list, BaseSample)):
            sources = args[0]
        else:
            raise TypeError("Please pass a source object, or a list of source objects.")

        # This is the output from whatever function this is a decorator for
        # First return is a list of paths of XSPEC scripts to execute, second is the expected output paths,
        #  and 3rd is the number of cores to use.
        # run_type describes the type of XSPEC script being run, for instance a fit or a fakeit run to measure
        #  countrate to luminosity conversion constants
        (script_list, paths, cores, run_type, src_inds, radii, timeout, model_name,
            fit_conf, inv_ents) = xspec_func(*args, **kwargs)
        src_lookup = {repr(src): src_ind for src_ind, src in enumerate(sources)}
        rel_src_repr = [repr(sources[src_ind]) for src_ind in src_inds]

        # We also make lookup dictionaries that link the outfile name to the fit configuration and the inventory
        #  entry - this is necessary because annular spectrum fits may produce multiple fit files (for separate
        #  annular spectra) per source, so relying on src_ind does not work at all
        fit_conf_lookup = {o_file: fit_conf[o_file_ind] for o_file_ind, o_file in enumerate(paths)}
        inv_ent_lookup = {o_file: inv_ents[o_file_ind] for o_file_ind, o_file in enumerate(paths)}

        # Make sure the timeout is converted to seconds, then just stored as a float
        timeout = timeout.to('second').value

        # This is what the returned information from the execute command gets stored in before being parceled out
        #  to source and spectrum objects
        results = {s: [] for s in src_lookup}
        if run_type == "fit":
            desc = "Running XSPEC Fits"
        elif run_type == "conv_factors":
            desc = "Running XSPEC Simulations"

        if len(script_list) > 0:
            # This mode runs the XSPEC locally in a multiprocessing pool.
            with tqdm(total=len(script_list), desc=desc) as fit, Pool(cores) as pool:
                def callback(results_in):
                    """
                    Callback function for the apply_async pool method, gets called when a task finishes
                    and something is returned.
                    """
                    nonlocal fit  # The progress bar will need updating
                    nonlocal results  # The dictionary the command call results are added to

                    if not results_in[2]:
                        # In this case the fit has been marked as failure, but there is still useful information
                        #  in the output (namely the source and the place where the results table SHOULD have been)
                        #  which the function outside can use to record the failure
                        res_fits, rel_src = results_in[:2]
                        results[rel_src].append([res_fits])

                    else:
                        res_fits, rel_src, successful, err_list, warn_list = results_in
                        results[rel_src].append([res_fits, successful, err_list, warn_list])
                    fit.update(1)

                for s_ind, s in enumerate(script_list):
                    pth = paths[s_ind]
                    src = rel_src_repr[s_ind]
                    pool.apply_async(execute_cmd, args=(s, pth, src, run_type, timeout), callback=callback)
                pool.close()  # No more tasks can be added to the pool
                pool.join()  # Joins the pool, the code will only move on once the pool is empty.

        elif len(script_list) == 0:
            warnings.warn("All XSPEC operations had already been run.", stacklevel=2)

        # This allows to keep track of any errors that need to be raised at the end of the loop
        xspec_errs = []
        # Now we assign the fit results to source objects
        for src_repr in results:
            # Made this lookup list earlier, using string representations of source objects.
            # Finds the ind of the list of sources that we should add these results to
            ind = src_lookup[src_repr]
            s = sources[ind]

            # This flag tells this method if the current set of fits are part of an annular spectra or not
            ann_fit = False
            ann_results = {}
            ann_lums = {}
            ann_obs_order = {}
            # And this tells this method if an annular spectrum used the cross-arf option (the results are stored
            #  quite differently).
            with_cross_arf = False

            for res_set in results[src_repr]:
                o_file_lu = res_set[0].replace(".fits", "")
                if len(res_set) != 1 and res_set[1] and run_type == "fit":
                    with FITS(res_set[0]) as res_table:
                        global_results = res_table["RESULTS"][0]
                        model = global_results["MODEL"].strip(" ")

                        # Just define this to check if this is an annular fit or not
                        first_key = res_table["SPEC_INFO"][0]["SPEC_PATH"].strip(" ").split("/")[-1].split('ra')[-1]
                        first_key = first_key.split('_spec.fits')[0]
                        if "_ident" in first_key:
                            ann_fit = True

                        if inv_ent_lookup[o_file_lu][6] == 'ann_carf':
                            with_cross_arf = True

                        inst_lums = {}
                        obs_order = []
                        for line_ind, line in enumerate(res_table["SPEC_INFO"]):
                            sp_info = line["SPEC_PATH"].strip(" ").split("/")[-1].split("_")
                            # Want to derive the spectra storage key from the file name, this strips off some
                            #  unnecessary info
                            sp_key = line["SPEC_PATH"].strip(" ").split("/")[-1].split('ra')[-1].split('_spec.fits')[0]

                            # If its not an AnnularSpectra fit then we can just fetch the spectrum from the source
                            #  the normal way
                            if not ann_fit:
                                # This adds ra back on, and removes any ident information if it is there
                                sp_key = 'ra' + sp_key
                                # Finds the appropriate matching spectrum object for the current table line
                                spec = s.get_products("spectrum", sp_info[0], sp_info[1], extra_key=sp_key)[0]
                            elif ann_fit:
                                ann_id = int(sp_key.split("_ident")[-1].split("_")[1])

                                ann_spec = s.get_annular_spectra(set_id=inv_ent_lookup[o_file_lu][7])
                                spec = ann_spec.get_spectra(ann_id, sp_info[0], sp_info[1])
                                ann_lums.setdefault(spec.annulus_ident, {})
                                ann_obs_order.setdefault(spec.annulus_ident, [])
                                ann_obs_order[spec.annulus_ident].append([sp_info[0], sp_info[1]])

                            # Adds information from this fit to the spectrum object.
                            spec.add_fit_data(str(model), line, res_table["PLOT"+str(line_ind+1)],
                                              fit_conf_lookup[o_file_lu])

                            # The add_fit_data method formats the luminosities nicely, so we grab them back out
                            #  to help grab the luminosity needed to pass to the source object 'add_fit_data' method
                            processed_lums = spec.get_luminosities(model, fit_conf=fit_conf_lookup[o_file_lu])

                            if not with_cross_arf and spec.instrument not in inst_lums:
                                inst_lums[spec.instrument] = processed_lums
                            elif with_cross_arf and spec.instrument not in ann_lums[spec.annulus_ident]:
                                ann_lums[spec.annulus_ident][spec.instrument] = processed_lums

                        # Ideally the luminosity reported in the source object will be a PN lum, but its not impossible
                        #  that a PN value won't be available. - it shouldn't matter much, lums across the cameras are
                        #  consistent
                        if not with_cross_arf and "pn" in inst_lums:
                            chosen_lums = inst_lums["pn"]
                        # mos2 generally better than mos1, as mos1 has CCD damage after a certain point in its life
                        elif not with_cross_arf and "mos2" in inst_lums:
                            chosen_lums = inst_lums["mos2"]
                        elif not with_cross_arf:
                            chosen_lums = inst_lums["mos1"]
                        else:
                            # TODO THIS IS DISGUSTING
                            chosen_lums = {}
                            for cur_ann_id in ann_lums:
                                if "pn" in ann_lums[cur_ann_id]:
                                    cur_chos_lum = ann_lums[cur_ann_id]["pn"]
                                elif "mos2" in ann_lums:
                                    cur_chos_lum = ann_lums[cur_ann_id]["mos2"]
                                else:
                                    cur_chos_lum = ann_lums[cur_ann_id]["mos1"]
                                chosen_lums[cur_ann_id] = cur_chos_lum

                        # This is your bog-standard global fit, where the results are now getting stored in the source
                        #  object - we have already added the plotting information to the individual spectra
                        if not ann_fit:
                            # Push global fit results, luminosities etc. into the corresponding source object.
                            s.add_fit_data(model, global_results, chosen_lums, sp_key, fit_conf_lookup[o_file_lu])

                        # If this was an annular fit and the cross-arf option was not used, the different annuli
                        #  results are completely separate in terms of their outputs, as each annuli is run separately,
                        #  however the cross-arf annular fits have all annuli results output in one file
                        elif ann_fit and not with_cross_arf:
                            ann_results[spec.annulus_ident] = global_results
                            ann_lums[spec.annulus_ident] = chosen_lums
                            ann_obs_order[spec.annulus_ident] = obs_order

                        # And this is the case where the annular fit was performed with cross-arfs, and all the
                        # results for all the annuli are output into one file (because the cross-arfs require
                        #  simultaneous fitting of all annuli)
                        elif ann_fit and with_cross_arf:
                            ann_spec: AnnularSpectra
                            # Here our main problem is untangling the parameters in the results table for this fit, as
                            #  we need to be able to assign them to our N annuli. This starts by reading out all
                            #  the column names, and figuring out where the fit parameters (which will be relevant
                            #  to a particular annulus) start.
                            col_names = np.array(global_results.dtype.names)
                            # We know that fit parameters start after the DOF entry, because that is how we designed
                            #  the output files, so we can figure out what index to split on that will let us get
                            #  fit parameters in one array and the general parameters in the other.
                            arg_split = np.argwhere(col_names == 'DOF')[0][0]
                            # We split off the columns that aren't parameters
                            not_par_names = col_names[:arg_split+1]
                            # Then we tile them, as we're going to be reading out these values repeatedly (i.e. N times
                            #  where N is the number of annuli). Strictly speaking all the goodness of fit info is not
                            #  for individual annuli like it is when we don't cross-arf-fit, but the annular spectrum
                            #  still expects there to be an entry per annulus
                            not_par_names = np.tile(not_par_names[..., None], ann_spec.num_annuli).T
                            # We select only the column names which were fit parameters, these we need to split up
                            #  by figuring out which belong to each annulus
                            col_names = col_names[arg_split+1:]
                            # Now we figure out how many parameters per annuli there are, this approach is valid
                            #  because the model setups of each annuli are going to be identical
                            par_per_ann = len(col_names) / ann_spec.num_annuli
                            if (par_per_ann % 1) != 0:
                                raise XGADeveloperError("Assigning results to annular spectrum after cross-arf fit"
                                                        " has resulted in a non-integer number of parameters per"
                                                        " annulus. This is the fault of the developers.")
                            # Now we can split the parameter names into those that belong with each
                            par_for_ann = col_names.reshape(ann_spec.num_annuli, int(par_per_ann))
                            # Now we're adding the not-fit-parameters back on to the front of each row - that way
                            #  the not-fit-parameter info will be added into each annulus' information to be passed
                            #  to the annular spectrum
                            par_for_ann = np.concatenate([not_par_names, par_for_ann], axis=1)

                            # Then we put the results in a dictionary, the way the annulus wants it
                            ann_results = {ann_id: res_table['RESULTS'][par_for_ann[ann_id]][0]
                                           for ann_id in ann_spec.annulus_ids}

                            ann_spec.add_fit_data(model, ann_results, chosen_lums, ann_obs_order,
                                                  fit_conf_lookup[o_file_lu])

                elif len(res_set) != 1 and res_set[1] and run_type == "conv_factors":
                    res_table = pd.read_csv(res_set[0], dtype={"lo_en": str, "hi_en": str})
                    # Gets the model name from the file name of the output results table
                    model = res_set[0].split("_")[-3]

                    # We can infer the storage key from the name of the results table, just makes it easier to
                    #  grab the correct spectra
                    storage_key = res_set[0].split('/')[-1].split(s.name)[-1][1:].split(model)[0][:-1]

                    # Grabs the ObsID+instrument combinations from the headers of the csv. Makes sure they are unique
                    #  by going to a set (because there will be two columns for each ObsID+Instrument, rate and Lx)
                    # First two columns are skipped because they are energy limits
                    combos = list(set([c.split("_")[1] for c in res_table.columns[2:]]))
                    # Getting the spectra for each column, then assigning rates and lums
                    for comb in combos:
                        spec = s.get_products("spectrum", comb[:10], comb[10:], extra_key=storage_key)[0]
                        spec.add_conv_factors(res_table["lo_en"].values, res_table["hi_en"].values,
                                              res_table["rate_{}".format(comb)].values,
                                              res_table["Lx_{}".format(comb)].values, model)

                elif len(res_set) != 1 and not res_set[1]:
                    if not ann_fit:
                        # This uses the presumptive inventory entry to grab the spectrum storage key
                        storage_key = inv_ent_lookup[o_file_lu][1]
                        s.add_fit_failure(model_name, storage_key, fit_conf_lookup[o_file_lu])
                    if len(res_set[2]) != 0:
                        xspec_errs += res_set[2]

                # If the fit succeeded then we'll put it in the inventory!
                if len(script_list) != 0 and len(res_set) != 1 and run_type == 'fit':
                    inv_ent = inv_ent_lookup[o_file_lu]
                    inv_path = OUTPUT + "XSPEC/" + s.name + "/inventory.csv"
                    with open(inv_path, 'a') as appendo:
                        inv_ent_line = ",".join(inv_ent) + "\n"
                        appendo.write(inv_ent_line)

            # This records a failure if the fit timed out - checking the length of the 0th entry of results for
            #  this source is valid in this case because there will only be one result if this isn't an annular fit
            if (len(script_list) != 0 and len(results[src_repr]) != 0 and len(results[src_repr][0]) == 1
                    and run_type == 'fit' and not ann_fit):
                # This uses the presumptive inventory entry to grab the spectrum storage key
                storage_key = inv_ent_lookup[o_file_lu][1]
                s.add_fit_failure(model_name, storage_key, fit_conf_lookup[o_file_lu])

            if ann_fit and not with_cross_arf:
                # We fetch the annular spectra object that we just fitted, searching by using the set ID of
                #  the last spectra that was opened in the loop
                ann_spec = s.get_annular_spectra(set_id=spec.set_ident)
                try:
                    ann_spec.add_fit_data(model, ann_results, ann_lums, ann_obs_order, fit_conf_lookup[o_file_lu])

                    # The most likely reason for running XSPEC fits to a profile is to create a temp. profile
                    #  so we check whether constant*tbabs*apec (single_temp_apec function)has been run and if so
                    #  generate a Tx profile automatically
                    if model == "constant*tbabs*apec":
                        temp_prof = ann_spec.generate_profile(model, 'kT', 'keV', fit_conf=fit_conf_lookup[o_file_lu])
                        s.update_products(temp_prof)

                        # Normalisation profiles can be useful for many things, so we generate them too
                        norm_prof = ann_spec.generate_profile(model, 'norm', 'cm^-5',
                                                              fit_conf=fit_conf_lookup[o_file_lu])
                        s.update_products(norm_prof)

                        if 'Abundanc' in ann_spec.get_results(0, 'constant*tbabs*apec',
                                                              fit_conf=fit_conf_lookup[o_file_lu]):
                            met_prof = ann_spec.generate_profile(model, 'Abundanc', '',
                                                                 fit_conf=fit_conf_lookup[o_file_lu])
                            s.update_products(met_prof)

                    else:
                        raise NotImplementedError("How have you even managed to fit this model to a profile?! Its not"
                                                  " supported yet.")
                except ValueError:
                    warnings.warn("{src} annular spectra profile fit was not "
                                  "successful".format(src=ann_spec.src_name), stacklevel=2)

        # If there are were any errors raised during the XSPEC fitting process, this is where they shall be heard.
        if len(xspec_errs) != 0:
            raise XSPECFitError(xspec_errs)

        # If only one source was passed, turn it back into a source object rather than a source
        # object in a list.
        if len(sources) == 1:
            sources = sources[0]
        return sources
    return wrapper


<|MERGE_RESOLUTION|>--- conflicted
+++ resolved
@@ -1,9 +1,5 @@
 #  This code is a part of X-ray: Generate and Analyse (XGA), a module designed for the XMM Cluster Survey (XCS).
-<<<<<<< HEAD
 #  Last modified by David J Turner (turne540@msu.edu) 30/08/2024, 14:09. Copyright (c) The Contributors
-=======
-#  Last modified by David J Turner (turne540@msu.edu) 14/08/2024, 23:28. Copyright (c) The Contributors
->>>>>>> daded429
 
 import os
 import warnings
