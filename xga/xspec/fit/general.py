#  This code is a part of X-ray: Generate and Analyse (XGA), a module designed for the XMM Cluster Survey (XCS).
#  Last modified by David J Turner (turne540@msu.edu) 01/10/2024, 19:30. Copyright (c) The Contributors

import warnings
from typing import List, Union

import astropy.units as u
from astropy.units import Quantity

from ._common import _check_inputs, _write_xspec_script, _pregen_spectra, _spec_obj_setup
from ..run import xspec_call
from ... import NUM_CORES
from ...exceptions import ModelNotAssociatedError
from ...samples.base import BaseSample
from ...sources import BaseSource


@xspec_call
def single_temp_apec(sources: Union[BaseSource, BaseSample], outer_radius: Union[str, Quantity],
                     inner_radius: Union[str, Quantity] = Quantity(0, 'arcsec'),
                     start_temp: Quantity = Quantity(3.0, "keV"), start_met: float = 0.3,
                     lum_en: Quantity = Quantity([[0.5, 2.0], [0.01, 100.0]], "keV"), freeze_nh: bool = True,
                     freeze_met: bool = True, freeze_temp: bool = False, lo_en: Quantity = Quantity(0.3, "keV"),
                     hi_en: Quantity = Quantity(7.9, "keV"), par_fit_stat: float = 1., lum_conf: float = 68.,
                     abund_table: str = "angr", fit_method: str = "leven", group_spec: bool = True, min_counts: int = 5,
                     min_sn: float = None, over_sample: float = None, one_rmf: bool = True, num_cores: int = NUM_CORES,
                     spectrum_checking: bool = True, timeout: Quantity = Quantity(1, 'hr'),
                     stacked_spectra: bool = False):
    """
    This is a convenience function for fitting an absorbed single temperature apec model(constant*tbabs*apec) to an
    object. It would be possible to do the exact same fit using the custom_model function, but as it will
    be a very common fit a dedicated function is in order. If there are no existing spectra with the passed
    settings, then they will be generated automatically.

    If the spectrum checking step of the XSPEC fit is enabled (using the boolean flag spectrum_checking), then
    each individual spectrum available for a given source will be fitted, and if the measured temperature is less
    than or equal to 0.01keV, or greater than 20keV, or the temperature uncertainty is greater than 15keV, then
    that spectrum will be rejected and not included in the final fit. Spectrum checking also involves rejecting any
    spectra with fewer than 10 noticed channels.

    Freezing the temperature value of the fit is also possible, in cases where the data may not be sufficient to
    constrain it, and an external temperature constrain is used (by passing to the 'start_temp' argument).

    :param List[BaseSource] sources: A single source object, or a sample of sources.
    :param str/Quantity outer_radius: The name or value of the outer radius of the region that the
        desired spectrum covers (for instance 'r200' would be acceptable for a GalaxyCluster,
        or Quantity(1000, 'kpc')). If 'region' is chosen (to use the regions in region files), then any value
        passed for inner_radius is ignored, and the fit performed on spectra for the entire region. If you are
        fitting for multiple sources then you can also pass a Quantity with one entry per source.
    :param str/Quantity inner_radius: The name or value of the inner radius of the region that the
        desired spectrum covers (for instance 'r200' would be acceptable for a GalaxyCluster,
        or Quantity(1000, 'kpc')). By default this is zero arcseconds, resulting in a circular spectrum. If
        you are fitting for multiple sources then you can also pass a Quantity with one entry per source.
    :param Quantity start_temp: The initial temperature for the fit, the default is 3 keV. This value can also be
        a non-scalar Quantity, with an entry for every source in a sample (this is most useful when used with the
        'freeze_temp' argument, to provide some external constraint on temperature for objects with poor data).
    :param start_met: The initial metallicity for the fit (in ZSun).
    :param Quantity lum_en: Energy bands in which to measure luminosity.
    :param bool freeze_nh: Whether the hydrogen column density should be frozen. Default is True.
    :param bool freeze_met: Whether the metallicity parameter in the fit should be frozen. Default is True.
    :param bool freeze_temp: Whether the temperature parameter in the fit should be frozen. Default is False
    :param Quantity lo_en: The lower energy limit for the data to be fitted.
    :param Quantity hi_en: The upper energy limit for the data to be fitted.
    :param float par_fit_stat: The delta fit statistic for the XSPEC 'error' command, default is 1.0 which should be
        equivalent to 1σ errors if I've understood (https://heasarc.gsfc.nasa.gov/xanadu/xspec/manual/XSerror.html)
        correctly.
    :param float lum_conf: The confidence level for XSPEC luminosity measurements.
    :param str abund_table: The abundance table to use for the fit.
    :param str fit_method: The XSPEC fit method to use.
    :param bool group_spec: A boolean flag that sets whether generated spectra are grouped or not.
    :param float min_counts: If generating a grouped spectrum, this is the minimum number of counts per channel.
        To disable minimum counts set this parameter to None.
    :param float min_sn: If generating a grouped spectrum, this is the minimum signal-to-noise in each channel.
        To disable minimum signal-to-noise set this parameter to None.
    :param float over_sample: The minimum energy resolution for each group, set to None to disable. e.g. if
        over_sample=3 then the minimum width of a group is 1/3 of the resolution FWHM at that energy.
    :param bool one_rmf: This flag tells the method whether it should only generate one RMF for a particular
        ObsID-instrument combination - this is much faster in some circumstances, however the RMF does depend
        slightly on position on the detector.
    :param int num_cores: The number of cores to use (if running locally), default is set to 90% of available.
    :param bool spectrum_checking: Should the spectrum checking step of the XSPEC fit (where each spectrum is fit
        individually and tested to see whether it will contribute to the simultaneous fit) be activated?
    :param Quantity timeout: The amount of time each individual fit is allowed to run for, the default is one hour.
        Please note that this is not a timeout for the entire fitting process, but a timeout to individual source
        fits.
    :param bool stacked_spectra: Whether stacked spectra (of all instruments for an ObsID) should be used for this
        XSPEC spectral fit. If a stacking procedure for a particular telescope is not supported, this function will
        instead use individual spectra for an ObsID. The default is False.
    """

    sources, inn_rad_vals, out_rad_vals = _pregen_spectra(sources, outer_radius, inner_radius, group_spec, min_counts,
                                                          min_sn, over_sample, one_rmf, num_cores, stacked_spectra)
    sources = _check_inputs(sources, lum_en, lo_en, hi_en, fit_method, abund_table, timeout)

    # Have to check that every source has a start temperature entry, if the user decided to pass a set of them
    if not start_temp.isscalar and len(start_temp) != len(sources):
        raise ValueError("If a non-scalar Quantity is passed for 'start_temp', it must have one entry for each "
                         "source. It currently has {n} for {s} sources.".format(n=len(start_temp), s=len(sources)))
    # Want to make sure that the start_temp variable is always a non-scalar Quantity with an entry for every source
    #  after this point, it means we normalise how we deal with it.
    elif start_temp.isscalar:
        start_temp = Quantity([start_temp.value]*len(sources), start_temp.unit)

    # This function is for a set model, absorbed apec, so I can hard code all of this stuff.
    # These will be inserted into the general XSPEC script template, so lists of parameters need to be in the form
    #  of TCL lists.
    model = "constant*tbabs*apec"
    par_names = "{factor nH kT Abundanc Redshift norm}"
    lum_low_lims = "{" + " ".join(lum_en[:, 0].to("keV").value.astype(str)) + "}"
    lum_upp_lims = "{" + " ".join(lum_en[:, 1].to("keV").value.astype(str)) + "}"

    script_paths = []
    outfile_paths = []
    src_inds = []
    # This function supports passing multiple sources, so we have to set up a script for all of them.
    for src_ind, source in enumerate(sources):
        # We do not do simultaneous fits with spectra from different telescopes, they are all fit separately - at
        #  least in this current setup
        for tel in source.telescopes:
            # retrieving the spectrum objects needed for each source/ tel combo
            specs, storage_key = _spec_obj_setup(stacked_spectra, tel, source, out_rad_vals, src_ind,
                                    inn_rad_vals, group_spec, min_counts, min_sn, over_sample)

            # For this model, we have to know the redshift of the source.
            if source.redshift is None:
                raise ValueError("You cannot supply a source without a redshift to this model.")

            # Whatever start temperature is passed gets converted to keV, this will be put in the template
            t = start_temp[src_ind].to("keV", equivalencies=u.temperature_energy()).value
            # Another TCL list, this time of the parameter start values for this model.
            par_values = "{{{0} {1} {2} {3} {4} {5}}}".format(1., source.nH.to("10^22 cm^-2").value, t, start_met,
                                                              source.redshift, 1.)

            # Set up the TCL list that defines which parameters are frozen, dependent on user input - this can now
            #  include the temperature, if the user wants it fixed at the start value
            freezing = "{{F {n} {t} {a} T F}}".format(n="T" if freeze_nh else "F",
                                                      t="T" if freeze_temp else "F",
                                                      a="T" if freeze_met else "F")

            # Set up the TCL list that defines which parameters are linked across different spectra, only the
            #  multiplicative constant that accounts for variation in normalisation over different observations is not
            #  linked
            linking = "{F T T T T T}"

            # If the user wants the spectrum cleaning step to be run, then we have to set up some acceptable
            #  limits. For this function they will be hardcoded, for simplicities' sake, and we're only going to
            #  check the temperature, as it's the main thing we're fitting for with constant*tbabs*apec
            if spectrum_checking:
                check_list = "{kT}"
                check_lo_lims = "{0.01}"
                check_hi_lims = "{20}"
                check_err_lims = "{15}"
            else:
                check_list = "{}"
                check_lo_lims = "{}"
                check_hi_lims = "{}"
                check_err_lims = "{}"

            # This sets the list of parameter IDs which should be zeroed at the end to calculate unabsorbed
            #  luminosities. I am only specifying parameter 2 here (though there will likely be multiple models
            #  because there are likely multiple spectra) because I know that nH of tbabs is linked in this
            #  setup, so zeroing one will zero them all.
            nh_to_zero = "{2}"

            out_file, script_file = _write_xspec_script(source, storage_key, model, abund_table,
                                                        fit_method, specs, lo_en, hi_en, par_names, par_values,
                                                        linking, freezing, par_fit_stat, lum_low_lims, lum_upp_lims,
                                                        lum_conf, source.redshift, spectrum_checking, check_list,
                                                        check_lo_lims, check_hi_lims, check_err_lims, True, nh_to_zero,
                                                        tel)

            # If the fit has already been performed we do not wish to perform it again
            try:
                # when retrieving results, we want the stacked ones from erosita
                stacked_spec = tel == 'erosita'
                # We search for the norm parameter, as it is guaranteed to be there for any fit with this model
                res = source.get_results(out_rad_vals[src_ind], tel, model, inn_rad_vals[src_ind], 'norm', group_spec,
<<<<<<< HEAD
                                         min_counts, min_sn, over_sample, stacked_spectra=stacked_spec)
=======
                                         min_counts, min_sn, over_sample, stacked_spectra)
>>>>>>> 23d61f7d
            except ModelNotAssociatedError:
                script_paths.append(script_file)
                outfile_paths.append(out_file)
                src_inds.append(src_ind)

    run_type = "fit"
    return script_paths, outfile_paths, num_cores, run_type, src_inds, None, timeout


@xspec_call
def single_temp_mekal(sources: Union[BaseSource, BaseSample], outer_radius: Union[str, Quantity],
                      inner_radius: Union[str, Quantity] = Quantity(0, 'arcsec'),
                      start_temp: Quantity = Quantity(3.0, "keV"), start_met: float = 0.3,
                      lum_en: Quantity = Quantity([[0.5, 2.0], [0.01, 100.0]], "keV"),
                      freeze_nh: bool = True, freeze_met: bool = True, freeze_temp: bool = False,
                      lo_en: Quantity = Quantity(0.3, "keV"), hi_en: Quantity = Quantity(7.9, "keV"),
                      par_fit_stat: float = 1., lum_conf: float = 68., abund_table: str = "angr",
                      fit_method: str = "leven", group_spec: bool = True, min_counts: int = 5, min_sn: float = None,
                      over_sample: float = None, one_rmf: bool = True, num_cores: int = NUM_CORES,
                      spectrum_checking: bool = True, timeout: Quantity = Quantity(1, 'hr'),
                      stacked_spectra: bool = False):
    """
    This is a convenience function for fitting an absorbed single temperature mekal model(constant*tbabs*mekal) to an
    object. It would be possible to do the exact same fit using the custom_model function, but as it will
    be a very common fit a dedicated function is in order. If there are no existing spectra with the passed
    settings, then they will be generated automatically.

    If the spectrum checking step of the XSPEC fit is enabled (using the boolean flag spectrum_checking), then
    each individual spectrum available for a given source will be fitted, and if the measured temperature is less
    than or equal to 0.01keV, or greater than 20keV, or the temperature uncertainty is greater than 15keV, then
    that spectrum will be rejected and not included in the final fit. Spectrum checking also involves rejecting any
    spectra with fewer than 10 noticed channels.

    Switch is set to 1, so the fit will compute the spectrum by interpolating on a pre-calculated mekal table.

    :param List[BaseSource] sources: A single source object, or a sample of sources.
    :param str/Quantity outer_radius: The name or value of the outer radius of the region that the
        desired spectrum covers (for instance 'r200' would be acceptable for a GalaxyCluster,
        or Quantity(1000, 'kpc')). If 'region' is chosen (to use the regions in region files), then any value
        passed for inner_radius is ignored, and the fit performed on spectra for the entire region. If you are
        fitting for multiple sources then you can also pass a Quantity with one entry per source.
    :param str/Quantity inner_radius: The name or value of the inner radius of the region that the
        desired spectrum covers (for instance 'r200' would be acceptable for a GalaxyCluster,
        or Quantity(1000, 'kpc')). By default this is zero arcseconds, resulting in a circular spectrum. If
        you are fitting for multiple sources then you can also pass a Quantity with one entry per source.
    :param Quantity start_temp: The initial temperature for the fit, the default is 3 keV. This value can also be
        a non-scalar Quantity, with an entry for every source in a sample (this is most useful when used with the
        'freeze_temp' argument, to provide some external constraint on temperature for objects with poor data).
    :param start_met: The initial metallicity for the fit (in ZSun).
    :param Quantity lum_en: Energy bands in which to measure luminosity.
    :param bool freeze_nh: Whether the hydrogen column density should be frozen.
    :param bool freeze_met: Whether the metallicity parameter in the fit should be frozen.
    :param bool freeze_temp: Whether the temperature parameter in the fit should be frozen. Default is False
    :param Quantity lo_en: The lower energy limit for the data to be fitted.
    :param Quantity hi_en: The upper energy limit for the data to be fitted.
    :param float par_fit_stat: The delta fit statistic for the XSPEC 'error' command, default is 1.0 which should be
        equivalent to 1σ errors if I've understood (https://heasarc.gsfc.nasa.gov/xanadu/xspec/manual/XSerror.html)
        correctly.
    :param float lum_conf: The confidence level for XSPEC luminosity measurements.
    :param str abund_table: The abundance table to use for the fit.
    :param str fit_method: The XSPEC fit method to use.
    :param bool group_spec: A boolean flag that sets whether generated spectra are grouped or not.
    :param float min_counts: If generating a grouped spectrum, this is the minimum number of counts per channel.
        To disable minimum counts set this parameter to None.
    :param float min_sn: If generating a grouped spectrum, this is the minimum signal-to-noise in each channel.
        To disable minimum signal-to-noise set this parameter to None.
    :param float over_sample: The minimum energy resolution for each group, set to None to disable. e.g. if
        over_sample=3 then the minimum width of a group is 1/3 of the resolution FWHM at that energy.
    :param bool one_rmf: This flag tells the method whether it should only generate one RMF for a particular
        ObsID-instrument combination - this is much faster in some circumstances, however the RMF does depend
        slightly on position on the detector.
    :param int num_cores: The number of cores to use (if running locally), default is set to 90% of available.
    :param bool spectrum_checking: Should the spectrum checking step of the XSPEC fit (where each spectrum is fit
        individually and tested to see whether it will contribute to the simultaneous fit) be activated?
    :param Quantity timeout: The amount of time each individual fit is allowed to run for, the default is one hour.
        Please note that this is not a timeout for the entire fitting process, but a timeout to individual source
        fits.
    :param bool stacked_spectra: Whether stacked spectra (of all instruments for an ObsID) should be used for this
        XSPEC spectral fit. If a stacking procedure for a particular telescope is not supported, this function will
        instead use individual spectra for an ObsID. The default is False.
    """
    sources, inn_rad_vals, out_rad_vals = _pregen_spectra(sources, outer_radius, inner_radius, group_spec, min_counts,
                                                          min_sn, over_sample, one_rmf, num_cores, stacked_spectra)
    sources = _check_inputs(sources, lum_en, lo_en, hi_en, fit_method, abund_table, timeout)

    # Have to check that every source has a start temperature entry, if the user decided to pass a set of them
    if not start_temp.isscalar and len(start_temp) != len(sources):
        raise ValueError("If a non-scalar Quantity is passed for 'start_temp', it must have one entry for each "
                         "source. It currently has {n} for {s} sources.".format(n=len(start_temp), s=len(sources)))
    # Want to make sure that the start_temp variable is always a non-scalar Quantity with an entry for every source
    #  after this point, it means we normalise how we deal with it.
    elif start_temp.isscalar:
        start_temp = Quantity([start_temp.value] * len(sources), start_temp.unit)

    # This function is for a set model, absorbed mekal, so I can hard code all of this stuff.
    # These will be inserted into the general XSPEC script template, so lists of parameters need to be in the form
    #  of TCL lists.
    model = "constant*tbabs*mekal"
    par_names = "{factor nH kT nH Abundanc Redshift switch norm}"
    lum_low_lims = "{" + " ".join(lum_en[:, 0].to("keV").value.astype(str)) + "}"
    lum_upp_lims = "{" + " ".join(lum_en[:, 1].to("keV").value.astype(str)) + "}"

    script_paths = []
    outfile_paths = []
    src_inds = []
    # This function supports passing multiple sources, so we have to setup a script for all of them.
    for src_ind, source in enumerate(sources):
        for tel in source.telescopes:
            # retrieving the spectrum objects needed for each source/ tel combo
            specs, storage_key = _spec_obj_setup(stacked_spectra, tel, source, out_rad_vals, src_ind,
                                    inn_rad_vals, group_spec, min_counts, min_sn, over_sample)
            # For this model, we have to know the redshift of the source.
            if source.redshift is None:
                raise ValueError("You cannot supply a source without a redshift to this model.")

            # Whatever start temperature is passed gets converted to keV, this will be put in the template
            t = start_temp[src_ind].to("keV", equivalencies=u.temperature_energy()).value
            # Another TCL list, this time of the parameter start values for this model.
            par_values = "{{{0} {1} {2} {3} {4} {5} {6} {7}}}".format(1., source.nH.to("10^22 cm^-2").value, t, 1,
                                                                      start_met, source.redshift, 1, 1.)

            # Set up the TCL list that defines which parameters are frozen, dependent on user input
            freezing = "{{F {n} {t} T {ab} T T F}}".format(n='T' if freeze_nh else 'F',
                                                           t='T' if freeze_temp else 'F',
                                                           ab='T' if freeze_met else 'F')

            # Set up the TCL list that defines which parameters are linked across different spectra, only the
            #  multiplicative constant that accounts for variation in normalisation over different observations is not
            #  linked
            linking = "{F T T T T T T T}"

            # If the user wants the spectrum cleaning step to be run, then we have to setup some acceptable
            #  limits. For this function they will be hardcoded, for simplicities sake, and we're only going to
            #  check the temperature, as its the main thing we're fitting for with constant*tbabs*mekal
            if spectrum_checking:
                check_list = "{kT}"
                check_lo_lims = "{0.01}"
                check_hi_lims = "{20}"
                check_err_lims = "{15}"
            else:
                check_list = "{}"
                check_lo_lims = "{}"
                check_hi_lims = "{}"
                check_err_lims = "{}"

            # This sets the list of parameter IDs which should be zeroed at the end to calculate unabsorbed
            #  luminosities. I am only specifying parameter 2 here (though there will likely be multiple models
            #  because there are likely multiple spectra) because I know that nH of tbabs is linked in this
            #  setup, so zeroing one will zero them all.
            nh_to_zero = "{2}"

            out_file, script_file = _write_xspec_script(source, storage_key, model, abund_table,
                                                        fit_method, specs, lo_en, hi_en, par_names, par_values,
                                                        linking, freezing, par_fit_stat, lum_low_lims, lum_upp_lims,
                                                        lum_conf, source.redshift, spectrum_checking, check_list,
                                                        check_lo_lims, check_hi_lims, check_err_lims, True,
                                                        nh_to_zero, tel)

            # If the fit has already been performed we do not wish to perform it again
            try:
                # when retrieving results, we want the stacked ones from erosita
                stacked_spec = tel == 'erosita'
                # We search for the norm parameter, as it is guaranteed to be there for any fit with this model
                res = source.get_results(out_rad_vals[src_ind], tel, model, inn_rad_vals[src_ind], 'norm', group_spec,
<<<<<<< HEAD
                                         min_counts, min_sn, over_sample, stacked_spectra=stacked_spec)
=======
                                         min_counts, min_sn, over_sample, stacked_spectra)
>>>>>>> 23d61f7d
            except ModelNotAssociatedError:
                script_paths.append(script_file)
                outfile_paths.append(out_file)
                src_inds.append(src_ind)

    run_type = "fit"
    return script_paths, outfile_paths, num_cores, run_type, src_inds, None, timeout


@xspec_call
def multi_temp_dem_apec(sources: Union[BaseSource, BaseSample], outer_radius: Union[str, Quantity],
                        inner_radius: Union[str, Quantity] = Quantity(0, 'arcsec'),
                        start_max_temp: Quantity = Quantity(5.0, "keV"), start_met: float = 0.3,
                        start_t_rat: float = 0.1, start_inv_em_slope: float = 0.25,
                        lum_en: Quantity = Quantity([[0.5, 2.0], [0.01, 100.0]], "keV"),
                        freeze_nh: bool = True, freeze_met: bool = True, lo_en: Quantity = Quantity(0.3, "keV"),
                        hi_en: Quantity = Quantity(7.9, "keV"), par_fit_stat: float = 1., lum_conf: float = 68.,
                        abund_table: str = "angr", fit_method: str = "leven", group_spec: bool = True,
                        min_counts: int = 5, min_sn: float = None, over_sample: float = None, one_rmf: bool = True,
                        num_cores: int = NUM_CORES, spectrum_checking: bool = True,
                        timeout: Quantity = Quantity(1, 'hr'), stacked_spectra: bool = False):
    """
    This is a convenience function for fitting an absorbed multi temperature apec model (constant*tbabs*wdem) to
    spectra generated for XGA sources. The wdem model uses a power law distribution of the differential emission
    measure distribution. It may be a good empirical approximation for the spectra in cooling cores of
    clusters of galaxies. This implementation sets the 'switch' to 2, which means that the APEC model is used.

    If there are no existing spectra with the passed settings, then they will be generated automatically.

    :param List[BaseSource] sources: A single source object, or a sample of sources.
    :param str/Quantity outer_radius: The name or value of the outer radius of the region that the
        desired spectrum covers (for instance 'r200' would be acceptable for a GalaxyCluster,
        or Quantity(1000, 'kpc')). If 'region' is chosen (to use the regions in region files), then any value
        passed for inner_radius is ignored, and the fit performed on spectra for the entire region. If you are
        fitting for multiple sources then you can also pass a Quantity with one entry per source.
    :param str/Quantity inner_radius: The name or value of the inner radius of the region that the
        desired spectrum covers (for instance 'r200' would be acceptable for a GalaxyCluster,
        or Quantity(1000, 'kpc')). By default this is zero arcseconds, resulting in a circular spectrum. If
        you are fitting for multiple sources then you can also pass a Quantity with one entry per source.
    :param Quantity start_max_temp: The initial maximum temperature for the fit.
    :param float start_met: The initial metallicity for the fit (in ZSun).
    :param float start_t_rat: The initial minimum to maximum temperature ratio (beta) for the fit.
    :param float start_inv_em_slope: The initial inverse slope value of the emission measure for the fit.
    :param Quantity lum_en: Energy bands in which to measure luminosity.
    :param bool freeze_nh: Whether the hydrogen column density should be frozen.
    :param bool freeze_met: Whether the metallicity parameter in the fit should be frozen.
    :param Quantity lo_en: The lower energy limit for the data to be fitted.
    :param Quantity hi_en: The upper energy limit for the data to be fitted.
    :param float par_fit_stat: The delta fit statistic for the XSPEC 'error' command, default is 1.0 which should be
        equivalent to 1σ errors if I've understood (https://heasarc.gsfc.nasa.gov/xanadu/xspec/manual/XSerror.html)
        correctly.
    :param float lum_conf: The confidence level for XSPEC luminosity measurements.
    :param str abund_table: The abundance table to use for the fit.
    :param str fit_method: The XSPEC fit method to use.
    :param bool group_spec: A boolean flag that sets whether generated spectra are grouped or not.
    :param float min_counts: If generating a grouped spectrum, this is the minimum number of counts per channel.
        To disable minimum counts set this parameter to None.
    :param float min_sn: If generating a grouped spectrum, this is the minimum signal-to-noise in each channel.
        To disable minimum signal-to-noise set this parameter to None.
    :param float over_sample: The minimum energy resolution for each group, set to None to disable. e.g. if
        over_sample=3 then the minimum width of a group is 1/3 of the resolution FWHM at that energy.
    :param bool one_rmf: This flag tells the method whether it should only generate one RMF for a particular
        ObsID-instrument combination - this is much faster in some circumstances, however the RMF does depend
        slightly on position on the detector.
    :param int num_cores: The number of cores to use (if running locally), default is set to 90% of available.
    :param bool spectrum_checking: Should the spectrum checking step of the XSPEC fit (where each spectrum is fit
        individually and tested to see whether it will contribute to the simultaneous fit) be activated?
    :param Quantity timeout: The amount of time each individual fit is allowed to run for, the default is one hour.
        Please note that this is not a timeout for the entire fitting process, but a timeout to individual source
        fits.
    :param bool stacked_spectra: Whether stacked spectra (of all instruments for an ObsID) should be used for this
        XSPEC spectral fit. If a stacking procedure for a particular telescope is not supported, this function will
        instead use individual spectra for an ObsID. The default is False.
    """
    sources, inn_rad_vals, out_rad_vals = _pregen_spectra(sources, outer_radius, inner_radius, group_spec, min_counts,
                                                          min_sn, over_sample, one_rmf, num_cores, stacked_spectra)
    sources = _check_inputs(sources, lum_en, lo_en, hi_en, fit_method, abund_table, timeout)

    # This function is for a set model, absorbed apec, so I can hard code all of this stuff.
    # These will be inserted into the general XSPEC script template, so lists of parameters need to be in the form
    #  of TCL lists.
    model = "constant*tbabs*wdem"
    par_names = "{factor nH Tmax beta inv_slope nH abundanc Redshift switch norm}"
    lum_low_lims = "{" + " ".join(lum_en[:, 0].to("keV").value.astype(str)) + "}"
    lum_upp_lims = "{" + " ".join(lum_en[:, 1].to("keV").value.astype(str)) + "}"

    script_paths = []
    outfile_paths = []
    src_inds = []
    # This function supports passing multiple sources, so we have to setup a script for all of them.
    for src_ind, source in enumerate(sources):
        for tel in source.telescopes:
            # retrieving the spectrum objects needed for each source/ tel combo
            specs, storage_key = _spec_obj_setup(stacked_spectra, tel, source, out_rad_vals, src_ind,
                                    inn_rad_vals, group_spec, min_counts, min_sn, over_sample)
            # For this model, we have to know the redshift of the source.
            if source.redshift is None:
                raise ValueError("You cannot supply a source without a redshift to this model.")

            # Whatever start temperature is passed gets converted to keV, this will be put in the template
            t = start_max_temp.to("keV", equivalencies=u.temperature_energy()).value
            # Another TCL list, this time of the parameter start values for this model.
            par_values = "{{{0} {1} {2} {3} {4} {5} {6} {7} {8} {9}}}".format(1., source.nH.to("10^22 cm^-2").value, t,
                                                                              start_t_rat, start_inv_em_slope,
                                                                              1, start_met, source.redshift, 2, 1.)

            # Set up the TCL list that defines which parameters are frozen, dependant on user input
            freezing = "{{F {n} F F F T {ab} T T F}}".format(n='T' if freeze_nh else 'F',
                                                             ab='T' if freeze_met else 'F')

            # Set up the TCL list that defines which parameters are linked across different spectra, only the
            #  multiplicative constant that accounts for variation in normalisation over different observations is not
            #  linked
            linking = "{F T T T T T T T T T}"

            # If the user wants the spectrum cleaning step to be run, then we have to setup some acceptable
            #  limits. The check limits here are somewhat of a guesstimate based on my understanding of the model
            #  rather than on practical experience with it
            if spectrum_checking:
                check_list = "{Tmax beta inv_slope}"
                check_lo_lims = "{0.01 0.01 0.1}"
                check_hi_lims = "{20 1 20}"
                check_err_lims = "{15 5 5}"
            else:
                check_list = "{}"
                check_lo_lims = "{}"
                check_hi_lims = "{}"
                check_err_lims = "{}"

            # This sets the list of parameter IDs which should be zeroed at the end to calculate unabsorbed
            #  luminosities. I am only specifying parameter 2 here (though there will likely be multiple models
            #  because there are likely multiple spectra) because I know that nH of tbabs is linked in this setup, so
            #  zeroing one will zero them all.
            nh_to_zero = "{2}"

            # This internal function writes out the XSPEC script with all the information we've assembled in this
            #  function - filling out the XSPEC template and writing to disk
            out_file, script_file = _write_xspec_script(source, storage_key, model, abund_table,
                                                        fit_method, specs, lo_en, hi_en, par_names, par_values,
                                                        linking, freezing, par_fit_stat, lum_low_lims, lum_upp_lims,
                                                        lum_conf, source.redshift, spectrum_checking, check_list,
                                                        check_lo_lims, check_hi_lims, check_err_lims, True,
                                                        nh_to_zero, tel)

            # If the fit has already been performed we do not wish to perform it again
            try:
                # when retrieving results, we want the stacked ones from erosita
                stacked_spec = tel == 'erosita'
                res = source.get_results(out_rad_vals[src_ind], tel, model, inn_rad_vals[src_ind], 'Tmax', group_spec,
<<<<<<< HEAD
                                         min_counts, min_sn, over_sample, stacked_spectra=stacked_spec)
=======
                                         min_counts, min_sn, over_sample, stacked_spectra)
>>>>>>> 23d61f7d
            except ModelNotAssociatedError:
                script_paths.append(script_file)
                outfile_paths.append(out_file)
                src_inds.append(src_ind)

    run_type = "fit"
    return script_paths, outfile_paths, num_cores, run_type, src_inds, None, timeout


@xspec_call
def power_law(sources: Union[BaseSource, BaseSample], outer_radius: Union[str, Quantity],
              inner_radius: Union[str, Quantity] = Quantity(0, 'arcsec'), redshifted: bool = False,
              lum_en: Quantity = Quantity([[0.5, 2.0], [0.01, 100.0]], "keV"), start_pho_index: float = 1.,
              lo_en: Quantity = Quantity(0.3, "keV"), hi_en: Quantity = Quantity(7.9, "keV"),
              freeze_nh: bool = True, par_fit_stat: float = 1., lum_conf: float = 68., abund_table: str = "angr",
              fit_method: str = "leven", group_spec: bool = True, min_counts: int = 5, min_sn: float = None,
              over_sample: float = None, one_rmf: bool = True, num_cores: int = NUM_CORES,
              timeout: Quantity = Quantity(1, 'hr'), stacked_spectra: bool = False):
    """
    This is a convenience function for fitting a tbabs absorbed powerlaw (or zpowerlw if redshifted
    is selected) to source spectra, with a multiplicative constant included to deal with different spectrum
    normalisations (constant*tbabs*powerlaw, or constant*tbabs*zpowerlw).

    :param List[BaseSource] sources: A single source object, or a sample of sources.
    :param str/Quantity outer_radius: The name or value of the outer radius of the region that the
        desired spectrum covers (for instance 'point' would be acceptable for a PointSource,
        or Quantity(40, 'arcsec')). If 'region' is chosen (to use the regions in region files), then any value
        passed for inner_radius is ignored, and the fit performed on spectra for the entire region. If you are
        fitting for multiple sources then you can also pass a Quantity with one entry per source.
    :param str/Quantity inner_radius: The name or value of the inner radius of the region that the
        desired spectrum covers (for instance 'point' would be acceptable for a PointSource,
        or Quantity(40, 'arcsec')). By default this is zero arcseconds, resulting in a circular spectrum. If
        you are fitting for multiple sources then you can also pass a Quantity with one entry per source.
    :param bool redshifted: Whether the powerlaw that includes redshift (zpowerlw) should be used.
    :param Quantity lum_en: Energy bands in which to measure luminosity.
    :param float start_pho_index: The starting value for the photon index of the powerlaw.
    :param Quantity lo_en: The lower energy limit for the data to be fitted.
    :param Quantity hi_en: The upper energy limit for the data to be fitted.
        :param bool freeze_nh: Whether the hydrogen column density should be frozen.
    :param float par_fit_stat: The delta fit statistic for the XSPEC 'error' command, default is 1.0 which
        should be equivalent to 1sigma errors if I've understood (https://heasarc.gsfc.nasa.gov/xanadu/xspec
        /manual/XSerror.html) correctly.
    :param float lum_conf: The confidence level for XSPEC luminosity measurements.
    :param str abund_table: The abundance table to use for the fit.
    :param str fit_method: The XSPEC fit method to use.
    :param bool group_spec: A boolean flag that sets whether generated spectra are grouped or not.
    :param float min_counts: If generating a grouped spectrum, this is the minimum number of counts per channel.
        To disable minimum counts set this parameter to None.
    :param float min_sn: If generating a grouped spectrum, this is the minimum signal-to-noise in each channel.
        To disable minimum signal-to-noise set this parameter to None.
    :param float over_sample: The minimum energy resolution for each group, set to None to disable. e.g. if
        over_sample=3 then the minimum width of a group is 1/3 of the resolution FWHM at that energy.
    :param bool one_rmf: This flag tells the method whether it should only generate one RMF for a particular
        ObsID-instrument combination - this is much faster in some circumstances, however the RMF does depend
        slightly on position on the detector.
    :param int num_cores: The number of cores to use (if running locally), default is set to 90% of available.
    :param Quantity timeout: The amount of time each individual fit is allowed to run for, the default is one hour.
        Please note that this is not a timeout for the entire fitting process, but a timeout to individual source
        fits.
    :param bool stacked_spectra: Whether stacked spectra (of all instruments for an ObsID) should be used for this
        XSPEC spectral fit. If a stacking procedure for a particular telescope is not supported, this function will
        instead use individual spectra for an ObsID. The default is False.
    """
    sources, inn_rad_vals, out_rad_vals = _pregen_spectra(sources, outer_radius, inner_radius, group_spec, min_counts,
                                                          min_sn, over_sample, one_rmf, num_cores, stacked_spectra)
    sources = _check_inputs(sources, lum_en, lo_en, hi_en, fit_method, abund_table, timeout)

    # This function is for a set model, either absorbed powerlaw or absorbed zpowerlw
    # These will be inserted into the general XSPEC script template, so lists of parameters need to be in the form
    #  of TCL lists.
    lum_low_lims = "{" + " ".join(lum_en[:, 0].to("keV").value.astype(str)) + "}"
    lum_upp_lims = "{" + " ".join(lum_en[:, 1].to("keV").value.astype(str)) + "}"
    if redshifted:
        model = "constant*tbabs*zpowerlw"
        par_names = "{factor nH PhoIndex Redshift norm}"
    else:
        model = "constant*tbabs*powerlaw"
        par_names = "{factor nH PhoIndex norm}"

    script_paths = []
    outfile_paths = []
    src_inds = []
    for src_ind, source in enumerate(sources):
        for tel in source.telescopes:
            # retrieving the spectrum objects needed for each source/ tel combo
            specs, storage_key = _spec_obj_setup(stacked_spectra, tel, source, out_rad_vals, src_ind,
                                    inn_rad_vals, group_spec, min_counts, min_sn, over_sample)
            # For this model, we have to know the redshift of the source.
            if redshifted and source.redshift is None:
                raise ValueError("You cannot supply a source without a redshift if you have elected to fit zpowerlw.")
            elif redshifted and source.redshift is not None:
                par_values = "{{{0} {1} {2} {3} {4}}}".format(1., source.nH.to("10^22 cm^-2").value, start_pho_index,
                                                              source.redshift, 1.)
            else:
                par_values = "{{{0} {1} {2} {3}}}".format(1., source.nH.to("10^22 cm^-2").value, start_pho_index, 1.)

            # Set up the TCL list that defines which parameters are frozen, dependant on user input
            if redshifted and freeze_nh:
                freezing = "{F T F T F}"
            elif not redshifted and freeze_nh:
                freezing = "{F T F F}"
            elif redshifted and not freeze_nh:
                freezing = "{F F F T F}"
            elif not redshifted and not freeze_nh:
                freezing = "{F F F F}"

            # Set up the TCL list that defines which parameters are linked across different spectra,
            #  dependant on user input
            if redshifted:
                linking = "{F T T T T}"
            else:
                linking = "{F T T T}"

            # If the powerlaw with redshift has been chosen, then we use the redshift attached to the source object
            #  If not we just pass a filler redshift and the luminosities are invalid
            if redshifted or (not redshifted and source.redshift is not None):
                z = source.redshift
            else:
                z = 1
                warnings.warn("{s} has no redshift information associated, so luminosities from this fit"
                              " will be invalid, as redshift has been set to one.".format(s=source.name))

            # This sets the list of parameter IDs which should be zeroed at the end to calculate unabsorbed
            #  luminosities. I am only specifying parameter 2 here (though there will likely be multiple models
            #  because there are likely multiple spectra) because I know that nH of tbabs is linked in this setup, so
            #  zeroing one will zero them all.
            nh_to_zero = "{2}"

            out_file, script_file = _write_xspec_script(source, storage_key, model, abund_table,
                                                        fit_method, specs, lo_en, hi_en, par_names, par_values,
                                                        linking, freezing, par_fit_stat, lum_low_lims, lum_upp_lims,
                                                        lum_conf, z, False, "{}", "{}", "{}", "{}", True,
                                                        nh_to_zero, tel)

            # If the fit has already been performed we do not wish to perform it again
            try:
                # when retrieving results, we want the stacked ones from erosita
                stacked_spec = tel == 'erosita'
                res = source.get_results(out_rad_vals[src_ind], tel, model, inn_rad_vals[src_ind], None, group_spec,
<<<<<<< HEAD
                                         min_counts, min_sn, over_sample, stacked_spectra=stacked_spec)
=======
                                         min_counts, min_sn, over_sample, stacked_spectra)
>>>>>>> 23d61f7d
            except ModelNotAssociatedError:
                script_paths.append(script_file)
                outfile_paths.append(out_file)
                src_inds.append(src_ind)

    run_type = "fit"
    return script_paths, outfile_paths, num_cores, run_type, src_inds, None, timeout


@xspec_call
def blackbody(sources: Union[BaseSource, BaseSample], outer_radius: Union[str, Quantity],
              inner_radius: Union[str, Quantity] = Quantity(0, 'arcsec'), redshifted: bool = False,
              lum_en: Quantity = Quantity([[0.5, 2.0], [0.01, 100.0]], "keV"),
              start_temp: Quantity = Quantity(1, "keV"), lo_en: Quantity = Quantity(0.3, "keV"),
              hi_en: Quantity = Quantity(7.9, "keV"), freeze_nh: bool = True, par_fit_stat: float = 1.,
              lum_conf: float = 68., abund_table: str = "angr", fit_method: str = "leven", group_spec: bool = True,
              min_counts: int = 5, min_sn: float = None, over_sample: float = None, one_rmf: bool = True,
              num_cores: int = NUM_CORES, timeout: Quantity = Quantity(1, 'hr'), stacked_spectra: bool = False):
    """
    This is a convenience function for fitting a tbabs absorbed blackbody (or zbbody if redshifted
    is selected) to source spectra, with a multiplicative constant included to deal with different spectrum
    normalisations (constant*tbabs*bbody, or constant*tbabs*zbbody).

    :param List[BaseSource] sources: A single source object, or a sample of sources.
    :param str/Quantity outer_radius: The name or value of the outer radius of the region that the
        desired spectrum covers (for instance 'point' would be acceptable for a PointSource,
        or Quantity(40, 'arcsec')). If 'region' is chosen (to use the regions in region files), then any value
        passed for inner_radius is ignored, and the fit performed on spectra for the entire region. If you are
        fitting for multiple sources then you can also pass a Quantity with one entry per source.
    :param str/Quantity inner_radius: The name or value of the inner radius of the region that the
        desired spectrum covers (for instance 'point' would be acceptable for a PointSource,
        or Quantity(40, 'arcsec')). By default this is zero arcseconds, resulting in a circular spectrum. If
        you are fitting for multiple sources then you can also pass a Quantity with one entry per source.
    :param bool redshifted: Whether the powerlaw that includes redshift (zpowerlw) should be used.
    :param Quantity lum_en: Energy bands in which to measure luminosity.
    :param float start_temp: The starting value for the temperature of the blackbody.
    :param Quantity lo_en: The lower energy limit for the data to be fitted.
    :param Quantity hi_en: The upper energy limit for the data to be fitted.
    :param bool freeze_nh: Whether the hydrogen column density should be frozen.
    :param float par_fit_stat: The delta fit statistic for the XSPEC 'error' command, default is 1.0 which
        should be equivalent to 1sigma errors if I've understood (https://heasarc.gsfc.nasa.gov/xanadu/xspec
        /manual/XSerror.html) correctly.
    :param float lum_conf: The confidence level for XSPEC luminosity measurements.
    :param str abund_table: The abundance table to use for the fit.
    :param str fit_method: The XSPEC fit method to use.
    :param bool group_spec: A boolean flag that sets whether generated spectra are grouped or not.
    :param float min_counts: If generating a grouped spectrum, this is the minimum number of counts per channel.
        To disable minimum counts set this parameter to None.
    :param float min_sn: If generating a grouped spectrum, this is the minimum signal-to-noise in each channel.
        To disable minimum signal-to-noise set this parameter to None.
    :param float over_sample: The minimum energy resolution for each group, set to None to disable. e.g. if
        over_sample=3 then the minimum width of a group is 1/3 of the resolution FWHM at that energy.
    :param bool one_rmf: This flag tells the method whether it should only generate one RMF for a particular
        ObsID-instrument combination - this is much faster in some circumstances, however the RMF does depend
        slightly on position on the detector.
    :param int num_cores: The number of cores to use (if running locally), default is set to 90% of available.
    :param Quantity timeout: The amount of time each individual fit is allowed to run for, the default is one hour.
        Please note that this is not a timeout for the entire fitting process, but a timeout to individual source
        fits.
    :param bool stacked_spectra: Whether stacked spectra (of all instruments for an ObsID) should be used for this
        XSPEC spectral fit. If a stacking procedure for a particular telescope is not supported, this function will
        instead use individual spectra for an ObsID. The default is False.
    """
    sources, inn_rad_vals, out_rad_vals = _pregen_spectra(sources, outer_radius, inner_radius, group_spec, min_counts,
                                                          min_sn, over_sample, one_rmf, num_cores, stacked_spectra)
    sources = _check_inputs(sources, lum_en, lo_en, hi_en, fit_method, abund_table, timeout)

    # This function is for a set model, either absorbed blackbody or absorbed zbbody
    # These will be inserted into the general XSPEC script template, so lists of parameters need to be in the form
    #  of TCL lists.
    lum_low_lims = "{" + " ".join(lum_en[:, 0].to("keV").value.astype(str)) + "}"
    lum_upp_lims = "{" + " ".join(lum_en[:, 1].to("keV").value.astype(str)) + "}"
    if redshifted:
        model = "constant*tbabs*zbbody"
        par_names = "{factor nH kT Redshift norm}"
    else:
        model = "constant*tbabs*bbody"
        par_names = "{factor nH kT norm}"

    script_paths = []
    outfile_paths = []
    src_inds = []
    for src_ind, source in enumerate(sources):
        for tel in source.telescopes:
            # retrieving the spectrum objects needed for each source/ tel combo
            specs, storage_key = _spec_obj_setup(stacked_spectra, tel, source, out_rad_vals, src_ind,
                                    inn_rad_vals, group_spec, min_counts, min_sn, over_sample)

            # Whatever start temperature is passed gets converted to keV, this will be put in the template
            t = start_temp.to("keV", equivalencies=u.temperature_energy()).value

            # For this model, we have to know the redshift of the source.
            if redshifted and source.redshift is None:
                raise ValueError("You cannot supply a source without a redshift if you have elected to fit zbbody.")
            elif redshifted and source.redshift is not None:
                par_values = "{{{0} {1} {2} {3} {4}}}".format(1., source.nH.to("10^22 cm^-2").value, t,
                                                              source.redshift, 1.)
            else:
                par_values = "{{{0} {1} {2} {3}}}".format(1., source.nH.to("10^22 cm^-2").value, t, 1.)

            # Set up the TCL list that defines which parameters are frozen, dependent on user input
            if redshifted and freeze_nh:
                freezing = "{F T F T F}"
            elif not redshifted and freeze_nh:
                freezing = "{F T F F}"
            elif redshifted and not freeze_nh:
                freezing = "{F F F T F}"
            elif not redshifted and not freeze_nh:
                freezing = "{F F F F}"

            # Set up the TCL list that defines which parameters are linked across different spectra,
            #  dependant on user input
            if redshifted:
                linking = "{F T T T T}"
            else:
                linking = "{F T T T}"

            # If the blackbody with redshift has been chosen, then we use the redshift attached to the source object
            #  If not we just pass a filler redshift and the luminosities are invalid
            if redshifted or (not redshifted and source.redshift is not None):
                z = source.redshift
            else:
                z = 1
                warnings.warn("{s} has no redshift information associated, so luminosities from this fit"
                              " will be invalid, as redshift has been set to one.".format(s=source.name))

            # This sets the list of parameter IDs which should be zeroed at the end to calculate unabsorbed
            #  luminosities. I am only specifying parameter 2 here (though there will likely be multiple models
            #  because there are likely multiple spectra) because I know that nH of tbabs is linked in this setup, so
            #  zeroing one will zero them all.
            nh_to_zero = "{2}"
            out_file, script_file = _write_xspec_script(source, storage_key, model, abund_table,
                                                        fit_method, specs, lo_en, hi_en, par_names, par_values,
                                                        linking, freezing, par_fit_stat, lum_low_lims, lum_upp_lims,
                                                        lum_conf, z, False, "{}", "{}", "{}", "{}", True,
                                                        nh_to_zero, tel)

            # If the fit has already been performed we do not wish to perform it again
            try:
                # when retrieving results, we want the stacked ones from erosita
                stacked_spec = tel == 'erosita'
                res = source.get_results(out_rad_vals[src_ind], tel, model, inn_rad_vals[src_ind], None, group_spec,
<<<<<<< HEAD
                                         min_counts, min_sn, over_sample, stacked_spectra=stacked_spec)
=======
                                         min_counts, min_sn, over_sample, stacked_spectra)
>>>>>>> 23d61f7d
            except ModelNotAssociatedError:
                script_paths.append(script_file)
                outfile_paths.append(out_file)
                src_inds.append(src_ind)

    run_type = "fit"
    return script_paths, outfile_paths, num_cores, run_type, src_inds, None, timeout<|MERGE_RESOLUTION|>--- conflicted
+++ resolved
@@ -175,11 +175,7 @@
                 stacked_spec = tel == 'erosita'
                 # We search for the norm parameter, as it is guaranteed to be there for any fit with this model
                 res = source.get_results(out_rad_vals[src_ind], tel, model, inn_rad_vals[src_ind], 'norm', group_spec,
-<<<<<<< HEAD
                                          min_counts, min_sn, over_sample, stacked_spectra=stacked_spec)
-=======
-                                         min_counts, min_sn, over_sample, stacked_spectra)
->>>>>>> 23d61f7d
             except ModelNotAssociatedError:
                 script_paths.append(script_file)
                 outfile_paths.append(out_file)
@@ -344,11 +340,7 @@
                 stacked_spec = tel == 'erosita'
                 # We search for the norm parameter, as it is guaranteed to be there for any fit with this model
                 res = source.get_results(out_rad_vals[src_ind], tel, model, inn_rad_vals[src_ind], 'norm', group_spec,
-<<<<<<< HEAD
                                          min_counts, min_sn, over_sample, stacked_spectra=stacked_spec)
-=======
-                                         min_counts, min_sn, over_sample, stacked_spectra)
->>>>>>> 23d61f7d
             except ModelNotAssociatedError:
                 script_paths.append(script_file)
                 outfile_paths.append(out_file)
@@ -498,11 +490,7 @@
                 # when retrieving results, we want the stacked ones from erosita
                 stacked_spec = tel == 'erosita'
                 res = source.get_results(out_rad_vals[src_ind], tel, model, inn_rad_vals[src_ind], 'Tmax', group_spec,
-<<<<<<< HEAD
-                                         min_counts, min_sn, over_sample, stacked_spectra=stacked_spec)
-=======
                                          min_counts, min_sn, over_sample, stacked_spectra)
->>>>>>> 23d61f7d
             except ModelNotAssociatedError:
                 script_paths.append(script_file)
                 outfile_paths.append(out_file)
@@ -642,11 +630,7 @@
                 # when retrieving results, we want the stacked ones from erosita
                 stacked_spec = tel == 'erosita'
                 res = source.get_results(out_rad_vals[src_ind], tel, model, inn_rad_vals[src_ind], None, group_spec,
-<<<<<<< HEAD
-                                         min_counts, min_sn, over_sample, stacked_spectra=stacked_spec)
-=======
                                          min_counts, min_sn, over_sample, stacked_spectra)
->>>>>>> 23d61f7d
             except ModelNotAssociatedError:
                 script_paths.append(script_file)
                 outfile_paths.append(out_file)
@@ -789,11 +773,7 @@
                 # when retrieving results, we want the stacked ones from erosita
                 stacked_spec = tel == 'erosita'
                 res = source.get_results(out_rad_vals[src_ind], tel, model, inn_rad_vals[src_ind], None, group_spec,
-<<<<<<< HEAD
-                                         min_counts, min_sn, over_sample, stacked_spectra=stacked_spec)
-=======
                                          min_counts, min_sn, over_sample, stacked_spectra)
->>>>>>> 23d61f7d
             except ModelNotAssociatedError:
                 script_paths.append(script_file)
                 outfile_paths.append(out_file)
