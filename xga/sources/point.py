--- conflicted
+++ resolved
@@ -1,9 +1,5 @@
 #  This code is a part of X-ray: Generate and Analyse (XGA), a module designed for the XMM Cluster Survey (XCS).
-<<<<<<< HEAD
-#  Last modified by David J Turner (turne540@msu.edu) 15/02/2024, 17:00. Copyright (c) The Contributors
-=======
 #  Last modified by David J Turner (turne540@msu.edu) 24/07/2024, 16:07. Copyright (c) The Contributors
->>>>>>> fd1394fc
 
 from typing import Tuple, Dict, Union, List
 
@@ -189,11 +185,10 @@
         # Then I run through the anti-results dictionary (no idea why I called it that originally but
         #  I'm running with it), here is where the extra checks occur. This for loop iterates through the
         #  different ObsIDs in the directory.
-<<<<<<< HEAD
         for tel in anti_results_dict:
             for k, v in anti_results_dict[tel].items():
                 # We only want to check regions that are point sources, so in this instance we select red ones
-                recheck = [r for r in v if r.visual['color'] == 'red']
+                recheck = [r for r in v if r.visual['edgecolor'] == 'red']
                 # Then we use the handy function I wrote ages ago to find if any of those regions lie within
                 #  match_radius of the ra_dec of the source. This will return regions that have ANY PART of
                 #  themselves within our search radius.
@@ -214,30 +209,6 @@
                 anti_results_dict[tel][k] = list(reg_copy[inv_ex_matches])
                 # This concatenates the new (if there are any) extra matches to the existing alternative matches list
                 alt_match_dict[tel][k] += list(reg_copy[ex_matches])
-=======
-        for k, v in anti_results_dict.items():
-            # We only want to check regions that are point sources, so in this instance we select red ones
-            recheck = [r for r in v if r.visual['edgecolor'] == 'red']
-            # Then we use the handy function I wrote ages ago to find if any of those regions lie within
-            #  match_radius of the ra_dec of the source. This will return regions that have ANY PART of
-            #  themselves within our search radius.
-            within = self.regions_within_radii(Quantity(0, 'arcsec'), self._match_radius, self.ra_dec, recheck)
-
-            # Make a copy of the current ObsID's non matched regions
-            reg_copy = np.array(v).copy()
-
-            # Find which of those regions are now considered to be extra matches, but as indexes
-            ex_matches = np.argwhere(np.isin(v, within)).flatten()
-            # And the inverse information, which should be kept as non-matches
-            inv_ex_matches = np.argwhere(~np.isin(v, within)).flatten()
-
-            # As for some reason I stored these as lists of regions, we have to convert back to a list, which is
-            #  unfortunate but oh well got to be consistent. Then the regions that are kept as non-matches are made
-            #  the new anti-results entry for that ObsID
-            anti_results_dict[k] = list(reg_copy[inv_ex_matches])
-            # This concatenates the new (if there are any) extra matches to the existing alternative matches list
-            alt_match_dict[k] += list(reg_copy[ex_matches])
->>>>>>> fd1394fc
 
         return results_dict, alt_match_dict, anti_results_dict
 
