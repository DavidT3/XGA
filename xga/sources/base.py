--- conflicted
+++ resolved
@@ -1,9 +1,5 @@
 #  This code is a part of X-ray: Generate and Analyse (XGA), a module designed for the XMM Cluster Survey (XCS).
-<<<<<<< HEAD
 #  Last modified by David J Turner (turne540@msu.edu) 02/10/2024, 11:48. Copyright (c) The Contributors
-=======
-#  Last modified by David J Turner (turne540@msu.edu) 12/08/2024, 11:43. Copyright (c) The Contributors
->>>>>>> fd1394fc
 
 import os
 import pickle
@@ -409,22 +405,6 @@
             self._nH = nh_lookup(self.ra_dec)[0]
 
         self._redshift = redshift
-<<<<<<< HEAD
-=======
-        # This method uses the instruments attribute to check and see whether a particular ObsID-Instrument
-        #  combination is allowed for this source. As that attribute was constructed using the blacklist information
-        #  we can be sure that every ObsID-Instrument combination loaded in here is allowed to be here. The only
-        #  other way for them to change is through using the dissociate observation capability
-        self._products, region_dict, self._att_files = self._initial_products()
-
-        # Want to update the ObsIDs associated with this source after seeing if all files are present
-        self._obs = list(self._products.keys())
-        # This (no using the self._products keys) should ensure that the instruments attribute is adjusted properly
-        #  to the realities reflected by what event lists are actually available (per the initial products method)
-        self._instruments = {o: [cur_i for cur_i in list(self._products[o].keys())
-                                 if cur_i != 'combined'] for o in self._obs if len(instruments[o]) > 0}
-
->>>>>>> fd1394fc
         self._cosmo = cosmology
         if redshift is not None:
             self._lum_dist = self._cosmo.luminosity_distance(self._redshift)
@@ -611,20 +591,10 @@
         """
         return self._blacklisted_obs
 
-<<<<<<< HEAD
     @property
     def detected(self) -> dict:
         """
         A property getter to return if a match of the correct type has been found.
-=======
-        # Cleans any observations that don't have at least one instrument associated with them
-        obs_dict = {o: v for o, v in obs_dict.items() if len(v) != 0}
-
-        if len(obs_dict) == 0:
-            raise NoValidObservationsError("{s} has {n} observations ({a}), none of which have the necessary"
-                                           " files.".format(s=self.name, n=len(self._obs), a=", ".join(self._obs)))
-        return obs_dict, reg_dict, att_dict
->>>>>>> fd1394fc
 
         :return: The detected boolean attribute.
         :rtype: bool
@@ -1217,7 +1187,7 @@
             then relevant information such as the set id and the annulus id is returned.
 
             :param pd.Series row: The inventory dataframe object:
-            :param bool combined_obs: 
+            :param bool combined_obs:
             """
             if combined_obs:
                 obs_id = 'combined'
@@ -1238,7 +1208,7 @@
 
             src_name = row['src_name']
 
-            # we will take the info key from the filename, instead of the actual info key in the 
+            # we will take the info key from the filename, instead of the actual info key in the
             # inventory. This is because annular spectrum need to be read in, and their info key
             # follows a different format to regular spectrum, so this is more general
             file_name = str(row['file_name'])
@@ -1284,15 +1254,15 @@
                 region = True
             else:
                 region = False
-            
-            # defining a standard product path that I can just suffixes to 
+
+            # defining a standard product path that I can just suffixes to
             if combined_obs:
                 indent_no = row['file_name'].split('_')[0]
-                # the info key actually needs to be used here
+                # The info key actually needs to be used here
                 prod_gen_path = cur_d + indent_no + f'_{inst}_' + str(src_name) + '_' + info_key
             else:
                 prod_gen_path = cur_d + obs_id + '_' + inst + '_' +  str(src_name) + '_' + info_key
-            
+
             spec = prod_gen_path + '_spec.fits'
             arf = prod_gen_path + '.arf'
             back = prod_gen_path + '_backspec.fits'
@@ -1314,15 +1284,15 @@
             obj = Spectrum(spec, rmf, arf, back, central_coord, r_inner, r_outer, obs_id, inst,
                                 grouped, min_counts, min_sn, over_sample, "", "", "", region, back_rmf,
                                 back_arf, telescope=tel)
-            
+
             if "ident" in info_key:
                 set_id = int(info_key.split('ident')[-1].split('_')[0])
                 ann_id = int(info_key.split('ident')[-1].split('_')[1])
-            
+
             else:
                 set_id = None
                 ann_id = None
-                
+
             return obj, set_id, ann_id
 
         # Just figure out where we are in the filesystem, we'll make sure to return to this location after all
@@ -1370,7 +1340,7 @@
                         self.update_products(parse_lightcurve(row, tel), update_inv=False)
 
                     if load_spectra:
-                        
+
                         spec_lines = inven[inven['type'] == 'spectrum']
                         for row_ind, row in spec_lines.iterrows():
                             obj, set_id, ann_id = parse_spectrum(row, False)
@@ -1388,7 +1358,6 @@
                                     self.update_products(obj, update_inv=False)
                                 except NotAssociatedError:
                                     pass
-                            
 
             os.chdir(og_dir)
 
@@ -1396,13 +1365,12 @@
             os.chdir(OUTPUT + "{t}/profiles/{n}".format(t=tel, n=self.name))
             saved_profs = [pf for pf in os.listdir('.') if '.xga' in pf and 'profile' in pf and self.name in pf]
             for pf in saved_profs:
-                # TODO CATCH THE ATTRIBUTE ERRORS WHICH COME FROM LOADING OLD STYLE PROFILES WITHOUT TELESCOPE INFO
                 try:
                     with open(pf, 'rb') as reado:
                         temp_prof = pickle.load(reado)
                         try:
                             self.update_products(temp_prof, update_inv=False)
-                        except NotAssociatedError:
+                        except (NotAssociatedError, AttributeError):
                             pass
                 except (EOFError, pickle.UnpicklingError, AttributeError):
                     warn_text = "A profile save ({}) appears to be corrupted, it has not been " \
@@ -1439,7 +1407,7 @@
                 if len(src_oi_set) == len(test_oi_set) and len(src_oi_set | test_oi_set) == len(src_oi_set):
                     self.update_products(parse_image_like(cur_d+row['file_name'], row['type'], tel, merged=True),
                                          update_inv=False)
-            
+
             # now assigning combined event lists
             rel_inven = inven[inven['type'] == 'events']
             for row_ind, row in rel_inven.iterrows():
@@ -1457,7 +1425,7 @@
                 if len(src_oi_set) == len(test_oi_set) and len(src_oi_set | test_oi_set) == len(src_oi_set):
                     evt_list = EventList(cur_d+row['file_name'], 'combined', 'combined', '', '', '', tel, obs_list)
                     self.update_products(evt_list, update_inv=False)
-            
+
             if load_spectra:
                 rel_inven = inven[inven['type'] == 'spectrum']
                 for row_ind, row in rel_inven.iterrows():
@@ -1513,12 +1481,9 @@
                                 self.update_products(obj, update_inv=False)
                             except NotAssociatedError:
                                 pass
-                    
+
                     else:
                         pass
-                         
-
-
 
             # If spectra that should be a part of annular spectra object(s) have been found, then I need to create
             #  those objects and add them to the storage structure
@@ -1576,7 +1541,7 @@
                     try:
                         inst_lums = {}
                         obs_order = []
-                        for line_ind, line in enumerate(fit_data["SPEC_INFO"]):                            
+                        for line_ind, line in enumerate(fit_data["SPEC_INFO"]):
                             # We need to check if this spectrum is a combined_spectrum or not
                             # this can be done by seeing which directory it is stored in
                             directory = line["SPEC_PATH"].strip(" ").split("/")[-2]
@@ -1584,7 +1549,7 @@
                                 comb_spec = True
                             else:
                                 comb_spec = False
-                            
+
                             sp_info = line["SPEC_PATH"].strip(" ").split("/")[-1].split("_")
                             # Want to derive the spectra storage key from the file name, this strips off some
                             #  unnecessary info
@@ -1702,7 +1667,6 @@
                     #  factors
                     rel_spec = []
                     try:
-<<<<<<< HEAD
                         for comb in combos:
                             spec = self.get_products("spectrum", comb[:10], comb[10:], extra_key=storage_key)[0]
                             rel_spec.append(spec)
@@ -1718,184 +1682,6 @@
                     except NotAssociatedError:
                         warn_text = "Existing fit for {s} could not be loaded due to a mismatch in available " \
                                     "data".format(s=self.name)
-=======
-                        self.update_products(temp_prof, update_inv=False)
-                    except (NotAssociatedError, AttributeError):
-                        pass
-            except (EOFError, pickle.UnpicklingError):
-                warn_text = "A profile save ({}) appears to be corrupted, it has not been " \
-                            "loaded; you can safely delete this file".format(os.getcwd() + '/' + pf)
-                if not self._samp_member:
-                    # If these errors have been raised then I think that the pickle file has been broken (see issue #935)
-                    warn(warn_text, stacklevel=2)
-                else:
-                    self._supp_warn.append(warn_text)
-        os.chdir(og_dir)
-
-        # If spectra that should be a part of annular spectra object(s) have been found, then I need to create
-        #  those objects and add them to the storage structure
-        if len(ann_spec_constituents) != 0:
-            for set_id in ann_spec_constituents:
-                try:
-                    if ann_spec_usable[set_id]:
-                        ann_spec_obj = AnnularSpectra(ann_spec_constituents[set_id])
-                        if self._redshift is not None:
-                            # If we know the redshift we will add the radii to the annular spectra in proper
-                            #  distance units
-                            ann_spec_obj.proper_radii = self.convert_radius(ann_spec_obj.radii, 'kpc')
-                        self.update_products(ann_spec_obj, update_inv=False)
-                except AttributeError:
-                    # This should hopefully act to catch the NoneType has no attribute problems that have plagued this
-                    #  class - while I find a better general solution that should solve this properly
-                    pass
-
-        # Here we load in any combined images and exposure maps that may have been generated
-        os.chdir(OUTPUT + 'combined')
-        cur_d = os.getcwd() + '/'
-        # This creates a set of observation-instrument strings that describe the current combinations associated
-        #  with this source, for testing against to make sure we're loading in combined images/expmaps that
-        #  do belong with this source
-        src_oi_set = set([o+i for o in self._instruments for i in self._instruments[o]])
-
-        # Loads in the inventory file for this ObsID
-        inven = pd.read_csv("inventory.csv", dtype=str)
-        rel_inven = inven[(inven['type'] == 'image') | (inven['type'] == 'expmap')]
-        for row_ind, row in rel_inven.iterrows():
-            o_split = row['obs_ids'].split('/')
-            i_split = row['insts'].split('/')
-            # Assemble a set of observations-instrument strings for the current row, to test against the
-            #  src_oi_set we assembled earlier
-            test_oi_set = set([o+i_split[o_ind] for o_ind, o in enumerate(o_split)])
-            # First we make sure the sets are the same length, if they're not then we know before starting that this
-            #  row's file can't be okay for us to load in. Then we compute the union between the test_oi_set and
-            #  the src_oi_set, and if that is the same length as the original src_oi_set then we know that they match
-            #  exactly and the product can be loaded
-            if len(src_oi_set) == len(test_oi_set) and len(src_oi_set | test_oi_set) == len(src_oi_set):
-                self.update_products(parse_image_like(cur_d+row['file_name'], row['type'], merged=True),
-                                     update_inv=False)
-
-        os.chdir(og_dir)
-
-        # Now loading in previous fits
-        if os.path.exists(OUTPUT + "XSPEC/" + self.name) and read_fits:
-            ann_obs_order = {}
-            ann_results = {}
-            ann_lums = {}
-            prev_fits = [OUTPUT + "XSPEC/" + self.name + "/" + f
-                         for f in os.listdir(OUTPUT + "XSPEC/" + self.name) if ".xcm" not in f and ".fits" in f]
-            for fit in prev_fits:
-                fit_name = fit.split("/")[-1]
-                fit_info = fit_name.split("_")
-                storage_key = "_".join(fit_info[1:-1])
-                # Load in the results table
-                fit_data = FITS(fit)
-
-                # This bit is largely copied from xspec.py, sorry for my laziness
-                global_results = fit_data["RESULTS"][0]
-                model = global_results["MODEL"].strip(" ")
-
-                if "_ident" in storage_key:
-                    set_id, ann_id = storage_key.split("_ident")[-1].split("_")
-                    set_id = int(set_id)
-                    ann_id = int(ann_id)
-                    if set_id not in ann_results:
-                        ann_results[set_id] = {}
-                        ann_lums[set_id] = {}
-                        ann_obs_order[set_id] = {}
-
-                    if model not in ann_results[set_id]:
-                        ann_results[set_id][model] = {}
-                        ann_lums[set_id][model] = {}
-                        ann_obs_order[set_id][model] = {}
-
-                else:
-                    set_id = None
-                    ann_id = None
-
-                try:
-                    inst_lums = {}
-                    obs_order = []
-                    for line_ind, line in enumerate(fit_data["SPEC_INFO"]):
-                        sp_info = line["SPEC_PATH"].strip(" ").split("/")[-1].split("_")
-                        # Want to derive the spectra storage key from the file name, this strips off some
-                        #  unnecessary info
-                        sp_key = line["SPEC_PATH"].strip(" ").split("/")[-1].split('ra')[-1].split('_spec.fits')[0]
-
-                        # If its not an AnnularSpectra fit then we can just fetch the spectrum from the source
-                        #  the normal way
-                        if set_id is None:
-                            # This adds ra back on, and removes any ident information if it is there
-                            sp_key = 'ra' + sp_key
-                            # Finds the appropriate matching spectrum object for the current table line
-                            spec = self.get_products("spectrum", sp_info[0], sp_info[1], extra_key=sp_key)[0]
-                        else:
-                            sp_key = 'ra' + sp_key.split('_ident')[0]
-                            ann_spec = self.get_annular_spectra(set_id=set_id)
-                            spec = ann_spec.get_spectra(ann_id, sp_info[0], sp_info[1])
-                            obs_order.append([sp_info[0], sp_info[1]])
-
-                        # Adds information from this fit to the spectrum object.
-                        spec.add_fit_data(str(model), line, fit_data["PLOT"+str(line_ind+1)])
-
-                        # The add_fit_data method formats the luminosities nicely, so we grab them back out
-                        #  to help grab the luminosity needed to pass to the source object 'add_fit_data' method
-                        processed_lums = spec.get_luminosities(model)
-                        if spec.instrument not in inst_lums:
-                            inst_lums[spec.instrument] = processed_lums
-
-                    # Ideally the luminosity reported in the source object will be a PN lum, but its not impossible
-                    #  that a PN value won't be available. - it shouldn't matter much, lums across the cameras are
-                    #  consistent
-                    if "pn" in inst_lums:
-                        chosen_lums = inst_lums["pn"]
-                        # mos2 generally better than mos1, as mos1 has CCD damage after a certain point in its life
-                    elif "mos2" in inst_lums:
-                        chosen_lums = inst_lums["mos2"]
-                    elif "mos1" in inst_lums:
-                        chosen_lums = inst_lums["mos1"]
-                    else:
-                        chosen_lums = None
-
-                    if set_id is not None:
-                        ann_results[set_id][model][spec.annulus_ident] = global_results
-                        ann_lums[set_id][model][spec.annulus_ident] = chosen_lums
-                        ann_obs_order[set_id][model][spec.annulus_ident] = obs_order
-                    else:
-                        # Push global fit results, luminosities etc. into the corresponding source object.
-                        self.add_fit_data(model, global_results, chosen_lums, sp_key)
-                except (OSError, NoProductAvailableError, IndexError, NotAssociatedError):
-                    chosen_lums = {}
-                    warn_text = "{src} fit {f} could not be loaded in as there are no matching spectra " \
-                                "available".format(src=self.name, f=fit_name)
-                    if not self._samp_member:
-                        warn(warn_text, stacklevel=2)
-                    else:
-                        self._supp_warn.append(warn_text)
-                fit_data.close()
-
-            if len(ann_results) != 0:
-                for set_id in ann_results:
-                    try:
-                        rel_ann_spec = self.get_annular_spectra(set_id=set_id)
-                        for model in ann_results[set_id]:
-                            rel_ann_spec.add_fit_data(model, ann_results[set_id][model], ann_lums[set_id][model],
-                                                      ann_obs_order[set_id][model])
-                            # if model == "constant*tbabs*apec":
-                            #     temp_prof = rel_ann_spec.generate_profile(model, 'kT', 'keV')
-                            #     self.update_products(temp_prof)
-                            #
-                            #     # Normalisation profiles can be useful for many things, so we generate them too
-                            #     norm_prof = rel_ann_spec.generate_profile(model, 'norm', 'cm^-5')
-                            #     self.update_products(norm_prof)
-                            #
-                            #     if 'Abundanc' in rel_ann_spec.get_results(0, 'constant*tbabs*apec'):
-                            #         met_prof = rel_ann_spec.generate_profile(model, 'Abundanc', '')
-                            #         self.update_products(met_prof)
-                    except (NoProductAvailableError, ValueError):
-                        warn_text = "A previous annular spectra profile fit for {src} was not successful, or no " \
-                                    "matching spectrum has been loaded, so it cannot be read " \
-                                    "in".format(src=self.name)
->>>>>>> fd1394fc
                         if not self._samp_member:
                             warn(warn_text, stacklevel=2)
                         else:
@@ -1951,7 +1737,8 @@
                 # Read in the custom region file associated with this source - they are currently on a telescope
                 #  level due to the different observational characteristics that might be present for different
                 #  telescopes (e.g. different angular resolutions)
-                custom_regs = read_ds9(OUTPUT + "{t}/regions/{n}/{n}_custom.reg".format(t=tel, n=self.name))
+                custom_regs = Regions.read(OUTPUT + "{t}/regions/{n}/{n}_custom.reg".format(t=tel, n=self.name),
+                                           format='ds9').regions
 
                 if not all([isinstance(reg, SkyRegion) for reg in custom_regs]):
                     # What the error says really - we only want custom sources defined in ra-dec coords, not telescope
@@ -1959,7 +1746,15 @@
                     raise TypeError("Custom sources can only be defined in RA-Dec coordinates.")
 
                 if reg_file is not None:
-                    ds9_regs = read_ds9(reg_file)
+                    # With the newer versions of regions we're now using, there is an explicit check for width and
+                    #  height of regions being positive (definitely a good idea) - finding such a region in a file
+                    #  will trigger a ValueError, and I'd like to catch it and add more context
+                    try:
+                        ds9_regs = Regions.read(reg_paths[obs_id], format='ds9').regions
+                    except ValueError as err:
+                        err.args = (err.args[0] + "- {o} is the associated ObsID.".format(o=obs_id), )
+                        raise err
+
                     # Grab all images for the ObsID, instruments across an ObsID have the same WCS (other than in cases
                     #  where they were generated with different resolutions).
                     #  TODO see issue #908, figure out how to support different resolutions of image
@@ -2035,7 +1830,6 @@
                         else:
                             w = ims.radec_wcs
 
-<<<<<<< HEAD
                 else:
                     reg_dict[tel][obs_id] = np.array([None])
 
@@ -2047,7 +1841,8 @@
                         # Give small angle (though won't make a difference as circular) to avoid problems with angle=0
                         #  that I've noticed previously
                         new_reg = EllipseSkyRegion(reg.center, reg.radius*2, reg.radius*2, Quantity(3, 'deg'))
-                        new_reg.visual['color'] = reg.visual['color']
+                        new_reg.visual['edgecolor'] = reg.visual['edgecolor']
+                        new_reg.visual['facecolor'] = reg.visual['facecolor']
                         reg_dict[tel][obs_id][reg_ind] = new_reg
 
                 # Hopefully this bodge doesn't have any unforeseen consequences
@@ -2074,121 +1869,6 @@
                         match_dict[tel][obs_id] = np.array([True])
                     else:
                         match_dict[tel][obs_id] = np.array([False])
-=======
-            :param reg: A region object.
-            :return: Distance between region centre and source position.
-            """
-            ra = reg.center.ra.value
-            dec = reg.center.dec.value
-            return np.sqrt(abs(ra - self._ra_dec[0]) ** 2 + abs(dec - self._ra_dec[1]) ** 2)
-
-        # Read in the custom region file that every XGA has associated with it. Sources within will be added to the
-        #  source list for every ObsID?
-        custom_regs = Regions.read(OUTPUT + "regions/{0}/{0}_custom.reg".format(self.name), format='ds9').regions
-        for reg in custom_regs:
-            if not isinstance(reg, SkyRegion):
-                raise TypeError("Custom sources can only be defined in RA-Dec coordinates.")
-
-        reg_dict = {}
-        match_dict = {}
-        # As we only allow one set of regions per observation, we shall assume that we can use the
-        # WCS transform from ANY of the images to convert pixels to degrees
-
-        for obs_id in reg_paths:
-            if reg_paths[obs_id] is not None:
-                # With the newer versions of regions we're now using, there is an explicit check for width and height
-                #  of regions being positive (definitely a good idea) - finding such a region in a file will trigger
-                #  a ValueError, and I'd like to catch it and add more context
-                try:
-                    ds9_regs = Regions.read(reg_paths[obs_id], format='ds9').regions
-                except ValueError as err:
-                    err.args = (err.args[0] + "- {o} is the associated ObsID.".format(o=obs_id), )
-                    raise err
-
-                # Grab all images for the ObsID, instruments across an ObsID have the same WCS (other than in cases
-                #  where they were generated with different resolutions).
-                #  TODO see issue #908, figure out how to support different resolutions of image
-                try:
-                    ims = self.get_images(obs_id)
-                except NoProductAvailableError:
-                    raise NoProductAvailableError("There is no image available for observation {o}, associated "
-                                                  "with {n}. An image is currently required to check for sky "
-                                                  "coordinates being present within a sky region - though hopefully "
-                                                  "no-one will ever see this because I'll have fixed "
-                                                  "it!".format(o=obs_id, n=self.name))
-                    w = None
-                else:
-                    w = ims[0].radec_wcs
-                # Apparently can happen that there are no regions in a region file, so if that is the case
-                #  then I just set the ds9_regs to [None] because I know the rest of the code can deal with that.
-                #  It can't deal with an empty list
-                if len(ds9_regs) == 0:
-                    ds9_regs = [None]
-            else:
-                ds9_regs = [None]
-
-            if isinstance(ds9_regs[0], PixelRegion):
-                # If regions exist in pixel coordinates, we need an image WCS to convert them to RA-DEC, so we need
-                #  one of the images supplied in the config file, not anything that XGA generates.
-                #  But as this method is only run once, before XGA generated products are loaded in, it
-                #  should be fine
-                if w is None:
-                    raise NoProductAvailableError("There is no image available for observation {o}, associated "
-                                                  "with {n}. An image is currently required to translate pixel regions "
-                                                  "to RA-DEC.".format(o=obs_id, n=self.name))
-
-                sky_regs = [reg.to_sky(w) for reg in ds9_regs]
-                reg_dict[obs_id] = np.array(sky_regs)
-            elif isinstance(ds9_regs[0], SkyRegion):
-                reg_dict[obs_id] = np.array(ds9_regs)
-            else:
-                # So there is an entry in this for EVERY ObsID
-                reg_dict[obs_id] = np.array([None])
-
-            # Here we add the custom sources to the source list, we know they are sky regions as we have
-            #  already enforced it. If there was no region list for a particular ObsID (detected by the first
-            #  entry in the reg dict being None) and there IS a custom region, we just replace the None with the
-            #  custom region
-            if reg_dict[obs_id][0] is not None:
-                reg_dict[obs_id] = np.append(reg_dict[obs_id], custom_regs)
-            elif reg_dict[obs_id][0] is None and len(custom_regs) != 0:
-                reg_dict[obs_id] = custom_regs
-            else:
-                reg_dict[obs_id] = np.array([None])
-
-            # I'm going to ensure that all regions are elliptical, I don't want to hunt through every place in XGA
-            #  where I made that assumption
-            for reg_ind, reg in enumerate(reg_dict[obs_id]):
-                if isinstance(reg, CircleSkyRegion):
-                    # Multiply radii by two because the ellipse based sources want HEIGHT and WIDTH, not RADIUS
-                    # Give small angle (though won't make a difference as circular) to avoid problems with angle=0
-                    #  that I've noticed previously
-                    new_reg = EllipseSkyRegion(reg.center, reg.radius*2, reg.radius*2, Quantity(3, 'deg'))
-                    new_reg.visual['edgecolor'] = reg.visual['edgecolor']
-                    new_reg.visual['facecolor'] = reg.visual['facecolor']
-                    reg_dict[obs_id][reg_ind] = new_reg
-
-            # Hopefully this bodge doesn't have any unforeseen consequences
-            if reg_dict[obs_id][0] is not None and len(reg_dict[obs_id]) > 1:
-                # Quickly calculating distance between source and center of regions, then sorting
-                # and getting indices. Thus I only match to the closest 5 regions.
-                diff_sort = np.array([dist_from_source(r) for r in reg_dict[obs_id]]).argsort()
-                # Unfortunately due to a limitation of the regions module I think you need images
-                #  to do this contains match...
-                within = np.array([reg.contains(SkyCoord(*self._ra_dec, unit='deg'), w)
-                                   for reg in reg_dict[obs_id][diff_sort[0:5]]])
-
-                # Make sure to re-order the region list to match the sorted within array
-                reg_dict[obs_id] = reg_dict[obs_id][diff_sort]
-
-                # Expands it so it can be used as a mask on the whole set of regions for this observation
-                within = np.pad(within, [0, len(diff_sort) - len(within)])
-                match_dict[obs_id] = within
-            # In the case of only one region being in the list, we simplify the above expression
-            elif reg_dict[obs_id][0] is not None and len(reg_dict[obs_id]) == 1:
-                if reg_dict[obs_id][0].contains(SkyCoord(*self._ra_dec, unit='deg'), w):
-                    match_dict[obs_id] = np.array([True])
->>>>>>> fd1394fc
                 else:
                     match_dict[tel][obs_id] = np.array([False])
 
@@ -2232,7 +1912,7 @@
         # Goes through all the telescopes and ObsIDs associated with this source, and checks if they have regions
         #  If not then Nones are added to the various dictionaries, otherwise you end up with a list of regions
         #  with missing ObsIDs
-<<<<<<< HEAD
+
         for tel in self.telescopes:
             for obs in self.obs_ids[tel]:
                 if obs in self._initial_regions[tel]:
@@ -2247,63 +1927,6 @@
                         init_region_matches = np.array([])
                     else:
                         init_region_matches = self._initial_regions[tel][obs][self._initial_region_matches[tel][obs]]
-=======
-        for obs in self.obs_ids:
-            if obs in self._initial_regions:
-                # This sets up an array of matched regions, accounting for the problems that can occur when
-                #  there is only one region in the region list (numpy's indexing gets very angry). The array
-                #  of matched region(s) set up here is used in this method.
-                if len(self._initial_regions[obs]) == 1 and not self._initial_region_matches[obs][0]:
-                    init_region_matches = np.array([])
-                elif len(self._initial_regions[obs]) == 1 and self._initial_region_matches[obs][0]:
-                    init_region_matches = self._initial_regions[obs]
-                elif len(self._initial_regions[obs][self._initial_region_matches[obs]]) == 0:
-                    init_region_matches = np.array([])
-                else:
-                    init_region_matches = self._initial_regions[obs][self._initial_region_matches[obs]]
-
-                # If there are no matches then the returned result is just None.
-                if len(init_region_matches) == 0:
-                    results_dict[obs] = None
-                else:
-                    interim_reg = []
-                    # The only solution I could think of is to go by the XCS standard of region files, so green
-                    #  is extended, red is point etc. - not ideal but I'll just explain in the documentation
-                    # for entry in self._initial_regions[obs][self._initial_region_matches[obs]]:
-                    for entry in init_region_matches:
-                        if entry.visual["edgecolor"] in allowed_colours:
-                            interim_reg.append(entry)
-
-                    # Different matching possibilities
-                    if len(interim_reg) == 0:
-                        results_dict[obs] = None
-                    elif len(interim_reg) == 1:
-                        results_dict[obs] = interim_reg[0]
-                    # Matching to multiple sources would be very problematic, so throw an error
-                    elif len(interim_reg) > 1 and source_type == "pnt":
-                        # I made the _load_regions method sort the outputted region dictionaries by distance from the
-                        #  input coordinates, so I know that the 0th entry will be the closest to the source coords.
-                        #  Hence I choose that one for pnt source multi-matches like this, see comment 2 of issue #639
-                        #  for an example.
-                        results_dict[obs] = interim_reg[0]
-                        warn_text = "{ns} matches for the point source {n} are found in the {o} region " \
-                                    "file. The source nearest to the passed coordinates is accepted, all others " \
-                                    "will be placed in the alternate match category and will not be removed " \
-                                    "by masks.".format(o=obs, n=self.name, ns=len(interim_reg))
-                        if not self._samp_member:
-                            warn(warn_text, stacklevel=2)
-                        else:
-                            self._supp_warn.append(warn_text)
-
-                    elif len(interim_reg) > 1 and source_type == "ext":
-                        raise MultipleMatchError("More than one match for {n} is found in the region file "
-                                                 "for observation {o}, this cannot yet be dealt with "
-                                                 "for extended sources.".format(o=obs, n=self.name))
-
-                # Alt match is used for when there is a secondary match to a point source
-                alt_match_reg = [entry for entry in init_region_matches if entry != results_dict[obs]]
-                alt_match_dict[obs] = alt_match_reg
->>>>>>> fd1394fc
 
                     # If there are no matches then the returned result is just None.
                     if len(init_region_matches) == 0:
@@ -2314,7 +1937,7 @@
                         #  is extended, red is point etc. - not ideal but I'll just explain in the documentation
                         # for entry in self._initial_regions[obs][self._initial_region_matches[obs]]:
                         for entry in init_region_matches:
-                            if entry.visual["color"] in allowed_colours:
+                            if entry.visual["edgecolor"] in allowed_colours:
                                 interim_reg.append(entry)
 
                         # Different matching possibilities
@@ -2457,17 +2080,17 @@
         conv_cen = im.coord_conv(cen, output_unit)
         # Have to divide the width by two, I need to know the half-width for SAS regions, then convert
         #  from degrees to XMM sky coordinates using the factor we calculated in the main function
-        w = reg.width.to('deg').value / 2 / sky_to_deg
+        w = (reg.width.to('deg').value / 2 / sky_to_deg).round(4)
         # We do the same for the height
-        h = reg.height.to('deg').value / 2 / sky_to_deg
+        h = (reg.height.to('deg').value / 2 / sky_to_deg).round(4)
         if w == h:
             shape_str = "(({t}) IN circle({cx},{cy},{r}))"
-            shape_str = shape_str.format(t=c_str, cx=conv_cen[0].value, cy=conv_cen[1].value, r=h)
+            shape_str = shape_str.format(t=c_str, cx=conv_cen[0].round(4).value, cy=conv_cen[1].round(4).value, r=h)
         else:
             # The rotation angle from the region object is in degrees already
-            shape_str = "(({t}) IN ellipse({cx},{cy},{w},{h},{rot}))".format(t=c_str, cx=conv_cen[0].value,
-                                                                             cy=conv_cen[1].value, w=w, h=h,
-                                                                             rot=reg.angle.value)
+            shape_str = "(({t}) IN ellipse({cx},{cy},{w},{h},{rot}))".format(t=c_str, cx=conv_cen[0].round(4).value,
+                                                                             cy=conv_cen[1].round(4).value, w=w, h=h,
+                                                                             rot=reg.angle.round(4).value)
         return shape_str
 
     def _get_phot_prod(self, prod_type: str, obs_id: str = None, inst: str = None, lo_en: Quantity = None,
@@ -2917,7 +2540,7 @@
                     extra_key = po.model + "_" + str(po.num_bins)
                 else:
                     extra_key = None
-                
+
                 # All information about where to place it in our storage hierarchy can be pulled from the product
                 # object itself
                 obs_id = po.obs_id
@@ -2943,11 +2566,11 @@
                 for allowed_inst in ALLOWED_INST[tel]:
                     if allowed_inst not in self._products[tel]["combined"]:
                         self._products[tel]["combined"][allowed_inst] = {}
-                
+
                 # This is for combined obs and combined instrument
                 if "combined" not in self._products[tel]["combined"]:
                     self._products[tel]["combined"]["combined"] = {}
-                                
+
                 # TODO set up combined and all instrument names - needs to be generalised remember!
 
                 # The product gets the name of this source object added to it
@@ -3027,7 +2650,7 @@
                             new_rt = RateMap(im[-1], po)
                             new_rt.src_name = self.name
                             self._products[tel][obs_id][inst][im[-2]]["combined_ratemap"] = new_rt
-                
+
 
                 if isinstance(po, BaseProfile1D) and not os.path.exists(po.save_path):
                     po.save()
@@ -3064,7 +2687,7 @@
                     inven.drop_duplicates(subset=None, keep='first', inplace=True)
                     # Saves the updated inventory file
                     inven.to_csv(OUTPUT + "{t}/{o}/inventory.csv".format(t=tel, o=obs_id), index=False)
-                
+
                 elif isinstance(po, (BaseProduct)) and obs_id == 'combined' and update_inv:
                     inven = pd.read_csv(OUTPUT + "{t}/combined/inventory.csv".format(t=tel), dtype=str)
 
@@ -3102,14 +2725,14 @@
                     inven = pd.concat([inven, new_line.to_frame().T], ignore_index=True)
                     inven.drop_duplicates(subset=None, keep='first', inplace=True)
                     inven.to_csv(OUTPUT + "{t}/combined/inventory.csv".format(t=tel), index=False)
-                
+
                 # Here we make sure to store a record of the added product in the relevant inventory file
                 # TODO update this for all BaseAggregateProducts - I think the iteration method is acting strangley
                 elif isinstance(po, (AnnularSpectra)) and update_inv:                         # Don't want to store a None value as a string for the info_key
                     if extra_key is None:
                         info_key = ''
                     else:
-                        info_key = extra_key                    
+                        info_key = extra_key
                     # Adding each component product to the inventory
                     for comp_po in po.all_spectra:
                         if comp_po.obs_id == "combined":
@@ -3172,7 +2795,7 @@
                             inven.drop_duplicates(subset=None, keep='first', inplace=True)
                             # Saves the updated inventory file
                             inven.to_csv(OUTPUT + "{t}/{o}/inventory.csv".format(t=tel, o=comp_po.obs_id), index=False)
-                    
+
 
                 elif isinstance(po, BaseProfile1D) and obs_id != 'combined' and update_inv:
                     inven = pd.read_csv(OUTPUT + "{t}/profiles/{n}/inventory.csv".format(n=self.name, t=tel),
@@ -3412,7 +3035,6 @@
         else:
             raise ValueError("lo_en and hi_en must be either BOTH None or BOTH an Astropy quantity.")
 
-<<<<<<< HEAD
         # If we are looking for a PSF corrected image then we assemble the extra key with PSF details
         if psf_corr:
             extra_key = "_" + psf_model + "_" + str(psf_bins) + "_" + psf_algo + str(psf_iter)
@@ -3462,25 +3084,6 @@
             energy_key = "bound_{l}-{h}".format(l=lo_en.to('keV').value, h=hi_en.to('keV').value)
         else:
             raise ValueError("lo_en and hi_en must be either BOTH None or BOTH an Astropy quantity.")
-=======
-        cen = Quantity([reg.center.ra.value, reg.center.dec.value], 'deg')
-        sky_to_deg = sky_deg_scale(im, cen).value
-        conv_cen = im.coord_conv(cen, output_unit)
-        # Have to divide the width by two, I need to know the half-width for SAS regions, then convert
-        #  from degrees to XMM sky coordinates using the factor we calculated in the main function
-        w = (reg.width.to('deg').value / 2 / sky_to_deg).round(4)
-        # We do the same for the height
-        h = (reg.height.to('deg').value / 2 / sky_to_deg).round(4)
-        if w == h:
-            shape_str = "(({t}) IN circle({cx},{cy},{r}))"
-            shape_str = shape_str.format(t=c_str, cx=conv_cen[0].round(4).value, cy=conv_cen[1].round(4).value, r=h)
-        else:
-            # The rotation angle from the region object is in degrees already
-            shape_str = "(({t}) IN ellipse({cx},{cy},{w},{h},{rot}))".format(t=c_str, cx=conv_cen[0].round(4).value,
-                                                                             cy=conv_cen[1].round(4).value, w=w, h=h,
-                                                                             rot=reg.angle.round(4).value)
-        return shape_str
->>>>>>> fd1394fc
 
         matched_prods = self.get_products('combined_expmap', extra_key=energy_key, telescope=telescope)
         if len(matched_prods) == 1:
@@ -3557,6 +3160,99 @@
         return matched_prods
 
     def _get_spec_prod(self, outer_radius: Union[str, Quantity], obs_id: str = None, inst: str = None,
+                       inner_radius: Union[str, Quantity] = Quantity(0, 'arcsec'), group_spec: bool = True,
+                       min_counts: int = 5, min_sn: float = None, over_sample: float = None,
+                       telescope: str = None) -> Union[Spectrum, List[Spectrum]]:
+        """
+        A useful method that wraps the get_products function to allow you to easily retrieve XGA Spectrum objects.
+        Simply pass the desired ObsID/instrument, and the same settings you used to generate the spectrum, and the
+        spectra(um) will be provided to you. If no match is found then a NoProductAvailableError will be raised.
+
+        :param str/Quantity outer_radius: The name or value of the outer radius that was used for the generation of
+            the spectrum (for instance 'r200' would be acceptable for a GalaxyCluster, or Quantity(1000, 'kpc')). If
+            'region' is chosen (to use the regions in region files), then any inner radius will be ignored.
+        :param str obs_id: Optionally, a specific obs_id to search for can be supplied. The default is None,
+            which means all spectra matching the other criteria will be returned.
+        :param str inst: Optionally, a specific instrument to search for can be supplied. The default is None,
+            which means all spectra matching the other criteria will be returned.
+        :param str/Quantity inner_radius: The name or value of the inner radius that was used for the generation of
+            the spectrum (for instance 'r500' would be acceptable for a GalaxyCluster, or Quantity(300, 'kpc')). By
+            default this is zero arcseconds, resulting in a circular spectrum.
+        :param bool group_spec: Was the spectrum you wish to retrieve grouped?
+        :param float min_counts: If the spectrum you wish to retrieve was grouped on minimum counts, what was
+            the minimum number of counts?
+        :param float min_sn: If the spectrum you wish to retrieve was grouped on minimum signal to noise, what was
+            the minimum signal-to-noise.
+        :param float over_sample: If the spectrum you wish to retrieve was over sampled, what was the level of
+            over sampling used?
+        :param str telescope: Optionally, a specific telescope to search for can be supplied. The default is None,
+            which means all spectra matching the other criteria will be returned.
+        :return: An XGA Spectrum object (if there is an exact match), or a list of XGA Spectrum objects (if there
+            were multiple matching products).
+        :rtype: Union[Spectrum, List[Spectrum]]
+        """
+        if isinstance(inner_radius, Quantity):
+            inn_rad_num = self.convert_radius(inner_radius, 'deg')
+        elif isinstance(inner_radius, str):
+            inn_rad_num = self.get_radius(inner_radius, 'deg')
+        else:
+            raise TypeError("You may only pass a quantity or a string as inner_radius")
+
+        if isinstance(outer_radius, Quantity):
+            out_rad_num = self.convert_radius(outer_radius, 'deg')
+        elif isinstance(outer_radius, str):
+            out_rad_num = self.get_radius(outer_radius, 'deg')
+        else:
+            raise TypeError("You may only pass a quantity or a string as outer_radius")
+
+        if over_sample is not None:
+            over_sample = int(over_sample)
+        if min_counts is not None:
+            min_counts = int(min_counts)
+        if min_sn is not None:
+            min_sn = float(min_sn)
+
+        # Sets up the extra part of the storage key name depending on if grouping is enabled
+        if group_spec and min_counts is not None:
+            extra_name = "_mincnt{}".format(min_counts)
+        elif group_spec and min_sn is not None:
+            extra_name = "_minsn{}".format(min_sn)
+        else:
+            extra_name = ''
+
+        # And if it was oversampled during generation then we need to include that as well
+        if over_sample is not None:
+            extra_name += "_ovsamp{ov}".format(ov=over_sample)
+
+        if outer_radius != 'region':
+            # The key under which these spectra will be stored
+            spec_storage_name = "ra{ra}_dec{dec}_ri{ri}_ro{ro}_grp{gr}"
+            spec_storage_name = spec_storage_name.format(ra=self.default_coord[0].value,
+                                                         dec=self.default_coord[1].value,
+                                                         ri=inn_rad_num.value, ro=out_rad_num.value,
+                                                         gr=group_spec)
+        else:
+            spec_storage_name = "region_grp{gr}".format(gr=group_spec)
+
+        # Adds on the extra information about grouping to the storage key
+        spec_storage_name += extra_name
+
+        if obs_id == 'combined':
+            matched_prods = self.get_products('combined_spectrum', obs_id=obs_id, inst=inst, extra_key=spec_storage_name,
+                                          telescope=telescope)
+        else:
+            matched_prods = self.get_products('spectrum', obs_id=obs_id, inst=inst, extra_key=spec_storage_name,
+                                          telescope=telescope)
+
+        if len(matched_prods) == 1:
+            matched_prods = matched_prods[0]
+        elif len(matched_prods) == 0:
+            raise NoProductAvailableError("Cannot find any spectra matching your input.")
+
+        return matched_prods
+
+
+    def get_spectra(self, outer_radius: Union[str, Quantity], obs_id: str = None, inst: str = None,
                     inner_radius: Union[str, Quantity] = Quantity(0, 'arcsec'), group_spec: bool = True,
                     min_counts: int = 5, min_sn: float = None, over_sample: float = None,
                     telescope: str = None) -> Union[Spectrum, List[Spectrum]]:
@@ -3588,28 +3284,80 @@
             were multiple matching products).
         :rtype: Union[Spectrum, List[Spectrum]]
         """
-        if isinstance(inner_radius, Quantity):
-            inn_rad_num = self.convert_radius(inner_radius, 'deg')
-        elif isinstance(inner_radius, str):
-            inn_rad_num = self.get_radius(inner_radius, 'deg')
-        else:
-            raise TypeError("You may only pass a quantity or a string as inner_radius")
-
-        if isinstance(outer_radius, Quantity):
-            out_rad_num = self.convert_radius(outer_radius, 'deg')
-        elif isinstance(outer_radius, str):
-            out_rad_num = self.get_radius(outer_radius, 'deg')
-        else:
-            raise TypeError("You may only pass a quantity or a string as outer_radius")
-
-        if over_sample is not None:
-            over_sample = int(over_sample)
-        if min_counts is not None:
-            min_counts = int(min_counts)
-        if min_sn is not None:
-            min_sn = float(min_sn)
-
-        # Sets up the extra part of the storage key name depending on if grouping is enabled
+
+        matched_prods = self._get_spec_prod(outer_radius, obs_id, inst, inner_radius, group_spec,
+                                               min_counts, min_sn, over_sample, telescope)
+
+        return matched_prods
+
+    def get_combined_spectra(self, outer_radius: Union[str, Quantity], inst: str = None,
+                    inner_radius: Union[str, Quantity] = Quantity(0, 'arcsec'), group_spec: bool = True,
+                    min_counts: int = 5, min_sn: float = None, over_sample: float = None,
+                    telescope: str = None) -> Union[Spectrum, List[Spectrum]]:
+        """
+        A useful method that wraps the get_products function to allow you to easily retrieve XGA Spectrum objects.
+        Simply pass the desired ObsID/instrument, and the same settings you used to generate the spectrum, and the
+        spectra(um) will be provided to you. If no match is found then a NoProductAvailableError will be raised.
+
+        :param str/Quantity outer_radius: The name or value of the outer radius that was used for the generation of
+            the spectrum (for instance 'r200' would be acceptable for a GalaxyCluster, or Quantity(1000, 'kpc')). If
+            'region' is chosen (to use the regions in region files), then any inner radius will be ignored.
+        :param str obs_id: Optionally, a specific obs_id to search for can be supplied. The default is None,
+            which means all spectra matching the other criteria will be returned.
+        :param str inst: Optionally, a specific instrument to search for can be supplied. The default is None,
+            which means all spectra matching the other criteria will be returned.
+        :param str/Quantity inner_radius: The name or value of the inner radius that was used for the generation of
+            the spectrum (for instance 'r500' would be acceptable for a GalaxyCluster, or Quantity(300, 'kpc')). By
+            default this is zero arcseconds, resulting in a circular spectrum.
+        :param bool group_spec: Was the spectrum you wish to retrieve grouped?
+        :param float min_counts: If the spectrum you wish to retrieve was grouped on minimum counts, what was
+            the minimum number of counts?
+        :param float min_sn: If the spectrum you wish to retrieve was grouped on minimum signal to noise, what was
+            the minimum signal to noise.
+        :param float over_sample: If the spectrum you wish to retrieve was over sampled, what was the level of
+            over sampling used?
+        :param str telescope: Optionally, a specific telescope to search for can be supplied. The default is None,
+            which means all spectra matching the other criteria will be returned.
+        :return: An XGA Spectrum object (if there is an exact match), or a list of XGA Spectrum objects (if there
+            were multiple matching products).
+        :rtype: Union[Spectrum, List[Spectrum]]
+        """
+
+        if telescope == 'xmm':
+            raise NotImplementedError("Combined spectra are not implemented for XMM observations.")
+
+        matched_prods = self._get_spec_prod(outer_radius, 'combined', inst, inner_radius, group_spec,
+                                               min_counts, min_sn, over_sample, telescope)
+
+        return matched_prods
+
+    def get_annular_spectra(self, radii: Quantity = None, group_spec: bool = True, min_counts: int = 5,
+                            min_sn: float = None, over_sample: float = None, set_id: int = None,
+                            telescope: str = None) -> AnnularSpectra:
+        """
+        Another useful method that wraps the get_products function, though this one gets you AnnularSpectra.
+        Pass the radii used to generate the annuli, and the same settings you used to generate the spectrum
+        in spectrum_set, and the AnnularSpectra will be returned (if it exists). If no match is found then
+        a NoProductAvailableError will be raised. This method has an additional way of looking for a matching
+        spectrum, if the set ID is known then that can be passed by the user and used to find an exact match.
+
+        :param Quantity radii: The annulus boundary radii that were used to generate the annular spectra set
+            that you wish to retrieve. By default this is None, which means the method will return annular
+            spectra with any radii.
+        :param bool group_spec: Was the spectrum set you wish to retrieve grouped?
+        :param float min_counts: If the spectrum set you wish to retrieve was grouped on minimum counts, what was
+            the minimum number of counts?
+        :param float min_sn: If the spectrum set you wish to retrieve was grouped on minimum signal to
+            noise, what was the minimum signal to noise.
+        :param float over_sample: If the spectrum set you wish to retrieve was over sampled, what was the level of
+            over sampling used?
+        :param int set_id: The unique identifier of the annular spectrum set. Passing a value for this parameter
+            will override any other information that you have given this method.
+        :param str telescope: Optionally, a specific telescope to search for annular spectra can be supplied. The
+            default is None, which means all annular spectra matching the other criteria will be returned.
+        :return: An XGA AnnularSpectra object if there is an exact match.
+        :rtype: AnnularSpectra
+        """
         if group_spec and min_counts is not None:
             extra_name = "_mincnt{}".format(min_counts)
         elif group_spec and min_sn is not None:
@@ -3621,20 +3369,962 @@
         if over_sample is not None:
             extra_name += "_ovsamp{ov}".format(ov=over_sample)
 
-        if outer_radius != 'region':
-            # The key under which these spectra will be stored
-            spec_storage_name = "ra{ra}_dec{dec}_ri{ri}_ro{ro}_grp{gr}"
+        # Combines the annular radii into a string, and makes sure the radii are in degrees, as radii are in
+        #  degrees in the storage key
+        if radii is not None:
+            # We're dealing with the best case here, the user has passed radii, so we can generate an exact
+            #  storage key and look for a single match
+            ann_rad_str = "_".join(self.convert_radius(radii, 'deg').value.astype(str))
+            spec_storage_name = "ra{ra}_dec{dec}_ar{ar}_grp{gr}"
             spec_storage_name = spec_storage_name.format(ra=self.default_coord[0].value,
                                                          dec=self.default_coord[1].value,
-                                                         ri=inn_rad_num.value, ro=out_rad_num.value,
-                                                         gr=group_spec)
-        else:
-            spec_storage_name = "region_grp{gr}".format(gr=group_spec)
-
-<<<<<<< HEAD
-        # Adds on the extra information about grouping to the storage key
-        spec_storage_name += extra_name
-=======
+                                                         ar=ann_rad_str, gr=group_spec)
+            spec_storage_name += extra_name
+        else:
+            # This is a worse case, we don't have radii, so we split the known parts of the key into a list
+            #  and we'll look for partial matches
+            pos_str = "ra{ra}_dec{dec}".format(ra=self.default_coord[0].value, dec=self.default_coord[1].value)
+            grp_str = "grp{gr}".format(gr=group_spec) + extra_name
+            spec_storage_name = [pos_str, grp_str]
+
+        # If the user hasn't passed a set ID AND the user has passed radii then we'll go looking with out
+        #  properly constructed storage key
+        if set_id is None and radii is not None:
+            matched_prods = self.get_products('combined_spectrum', extra_key=spec_storage_name, telescope=telescope)
+        # But if the user hasn't passed an ID AND the radii are None then we look for partial matches
+        elif set_id is None and radii is None:
+            matched_prods = [p for p in self.get_products('combined_spectrum', telescope=telescope)
+                             if spec_storage_name[0] in p.storage_key and spec_storage_name[1] in p.storage_key]
+        # However if they have passed a setID then this over-rides everything else
+        else:
+            # With the set ID we fetch ALL annular spectra, then use their set_id property to match against
+            #  whatever the user passed in
+            matched_prods = [p for p in self.get_products('combined_spectrum', telescope=telescope)
+                             if p.set_ident == set_id]
+
+        if len(matched_prods) == 1:
+            matched_prods = matched_prods[0]
+        elif len(matched_prods) == 0:
+            raise NoProductAvailableError("No matching AnnularSpectra can be found.")
+
+        return matched_prods
+
+    def get_profiles(self, profile_type: str, obs_id: str = None, inst: str = None, central_coord: Quantity = None,
+                     radii: Quantity = None, lo_en: Quantity = None, hi_en: Quantity = None,
+                     telescope: str = None) -> Union[BaseProfile1D, List[BaseProfile1D]]:
+        """
+        This is the generic get method for XGA profile objects stored in this source. You still must remember
+        the profile type value to use it, but once entered it will return a list of all matching profiles (or a
+        single object if only one match is found).
+
+        :param str profile_type: The string profile type of the profile(s) you wish to retrieve.
+        :param str obs_id: Optionally, a specific obs_id to search for can be supplied. The default is None,
+            which means all profiles matching the other criteria will be returned.
+        :param str inst: Optionally, a specific instrument to search for can be supplied. The default is None,
+            which means all profiles matching the other criteria will be returned.
+        :param Quantity central_coord: The central coordinate of the profile you wish to retrieve, the default
+            is None which means the method will use the default coordinate of this source.
+        :param Quantity radii: The central radii of the profile points, it is not likely that this option will be
+            used often as you likely won't know the radial values a priori.
+        :param Quantity lo_en: The lower energy bound of the profile you wish to retrieve (if applicable), default
+            is None, and if this argument is passed hi_en must be too.
+        :param Quantity hi_en: The higher energy bound of the profile you wish to retrieve (if applicable), default
+            is None, and if this argument is passed lo_en must be too.
+        :param str telescope: Optionally, a specific telescope to search for can be supplied. The default is None,
+            which means all profiles matching the other criteria will be returned.
+        :return: An XGA profile object (if there is an exact match), or a list of XGA profile objects (if there
+            were multiple matching products).
+        :rtype: Union[BaseProfile1D, List[BaseProfile1D]]
+        """
+        if "profile" in profile_type:
+            warn("The profile_type you passed contains the word 'profile', which is appended onto a profile type "
+                 "by XGA, you need to try this again without profile on the end, unless you gave a generic "
+                 "profile a type with 'profile' in.", stacklevel=2)
+
+        search_key = profile_type + "_profile"
+        if search_key not in ALLOWED_PRODUCTS:
+            warn("{} seems to be a custom profile, not an XGA default type. If this is not true then you have "
+                 "passed an invalid profile type.".format(search_key), stacklevel=2)
+
+        matched_prods = self._get_prof_prod(search_key, obs_id, inst, central_coord, radii, lo_en, hi_en, telescope)
+        if len(matched_prods) == 1:
+            matched_prods = matched_prods[0]
+        elif len(matched_prods) == 0:
+            raise NoProductAvailableError("Cannot find any {p} profiles matching your input.".format(p=profile_type))
+
+        return matched_prods
+
+    def get_combined_profiles(self, profile_type: str, central_coord: Quantity = None, radii: Quantity = None,
+                              lo_en: Quantity = None, hi_en: Quantity = None, telescope: str = None) \
+            -> Union[BaseProfile1D, List[BaseProfile1D]]:
+        """
+        The generic get method for XGA profiles made using all available data which are stored in this source.
+        You still must remember the profile type value to use it, but once entered it will return a list
+        of all matching profiles (or a single object if only one match is found).
+
+        :param str profile_type: The string profile type of the profile(s) you wish to retrieve.
+        :param Quantity central_coord: The central coordinate of the profile you wish to retrieve, the default
+            is None which means the method will use the default coordinate of this source.
+        :param Quantity radii: The central radii of the profile points, it is not likely that this option will be
+            used often as you likely won't know the radial values a priori.
+        :param Quantity lo_en: The lower energy bound of the profile you wish to retrieve (if applicable), default
+            is None, and if this argument is passed hi_en must be too.
+        :param Quantity hi_en: The higher energy bound of the profile you wish to retrieve (if applicable), default
+            is None, and if this argument is passed lo_en must be too.
+        :param str telescope: Optionally, a specific telescope to search for combined profiles can be supplied. The
+            default is None, which means all combined profiles matching the other criteria will be returned.
+        :return: An XGA profile object (if there is an exact match), or a list of XGA profile objects (if there
+            were multiple matching products).
+        :rtype: Union[BaseProfile1D, List[BaseProfile1D]]
+        """
+        if "profile" in profile_type:
+            warn("The profile_type you passed contains the word 'profile', which is appended onto a profile type "
+                 "by XGA, you need to try this again without profile on the end, unless you gave a generic profile "
+                 "a type with 'profile' in.", stacklevel=2)
+
+        search_key = "combined_" + profile_type + "_profile"
+
+        if search_key not in ALLOWED_PRODUCTS:
+            warn("That profile type seems to be a custom profile, not an XGA default type. If this is not true "
+                 "then you have passed an invalid profile type.", stacklevel=2)
+
+        matched_prods = self._get_prof_prod(search_key, None, None, central_coord, radii, lo_en, hi_en, telescope)
+        if len(matched_prods) == 1:
+            matched_prods = matched_prods[0]
+        elif len(matched_prods) == 0:
+            raise NoProductAvailableError("Cannot find any combined {p} profiles matching your "
+                                          "input.".format(p=profile_type))
+
+        return matched_prods
+
+    def get_lightcurves(self, outer_radius: Union[str, Quantity] = None, obs_id: str = None, inst: str = None,
+                        inner_radius: Union[str, Quantity] = None, lo_en: Quantity = None,
+                        hi_en: Quantity = None, time_bin_size: Quantity = None, pattern: Union[dict, str] = 'default',
+                        telescope: str = None) -> Union[LightCurve, List[LightCurve]]:
+        """
+        A method to retrieve XGA LightCurve objects.
+
+        :param str/Quantity outer_radius: The name or value of the outer radius that was used for the generation of
+            the lightcurve (for instance 'point' would be acceptable for a PointSource, or Quantity(100, 'kpc')).
+            Default is None, meaning all lightcurves will be retrieved.
+        :param str obs_id: Optionally, a specific obs_id to search for can be supplied. The default is None,
+            which means all lightcurves matching the other criteria will be returned.
+        :param str inst: Optionally, a specific instrument to search for can be supplied. The default is None,
+            which means all lightcurves matching the other criteria will be returned.
+        :param str/Quantity inner_radius: The name or value of the inner radius that was used for the generation of
+            the lightcurve (for instance 'point' would be acceptable for a PointSource, or Quantity(0, 'kpc')).
+            Default is None, meaning all lightcurves will be retrieved.
+        :param Quantity lo_en: The lower energy limit of the lightcurves you wish to retrieve, the default
+            is None (which will retrieve all lightcurves regardless of energy limit).
+        :param Quantity hi_en: The upper energy limit of the lightcurves you wish to retrieve, the default
+            is None (which will retrieve all lightcurves regardless of energy limit).
+        :param Quantity time_bin_size: The time bin size used to generate the desired lightcurve. The default value
+            is None, in which case all lightcurves matching other criteria will be retrieved.
+        :param dict pattern: Event selection patterns used to create lightcurves of interest. The default value is
+            'default' which uses the default values for generating lightcurves for different instruments, or you
+            can pass a dictionary with patterns in; e.g. {'pn': '<=4', 'mos': '<=12'}. You can also pass None, which
+            means all light curves matching other search terms will be returned.
+        :param str telescope: Optionally, a specific telescope to search for lightcurves can be supplied. The
+            default is None, which means all lightcurves matching the other criteria will be returned.
+        :return: An XGA LightCurve object (if there is an exact match), or a list of XGA LightCurve objects (if there
+            were multiple matching products).
+        :rtype: Union[LightCurve, List[LightCurve]]
+        """
+        from ..generate.common import check_pattern
+
+        if telescope is None and pattern == 'default' and len(self.telescopes) != 1:
+            warn("Can't use the 'default' pattern argument value when 'telescope' is None and there is more than"
+                 " one telescope associated with the source - this is because different telescopes use different"
+                 " pattern styles. The 'pattern' argument value has been set to None.", stacklevel=2)
+            pattern = None
+        elif telescope is None and pattern == 'default' and len(self.telescopes) == 1:
+            telescope = self.telescopes[0]
+
+        # This is where we set up the search string for the patterns specified by the user.
+        if pattern is None:
+            patt_search = "_pattern"
+        elif isinstance(pattern, str):
+            pattern = {'xmm': {'pn': '<=4', 'mos': '<=12'}, 'erosita': {'tm': '15', 'combined': '15'}}
+            patt_search = {inst: "_pattern" + check_pattern(patt, telescope)[1]
+                           for inst, patt in pattern[telescope].items()}
+        elif isinstance(pattern, dict):
+            if ('mos1' in list(pattern.keys()) or 'mos2' in list(pattern.keys())
+                    or any(['tm{}'.format(tm_i) in list(pattern.keys()) for tm_i in range(0, 7)])):
+                raise ValueError("Specific MOS/TM instruments do not need to be specified for 'pattern'; i.e. there "
+                                 "should be one entry for 'mos' or 'tm'.")
+            pattern = {inst: patt.replace(' ', '') for inst, patt in pattern.items()}
+            patt_search = {inst: "_pattern" + check_pattern(patt, telescope)[1] for inst, patt in pattern.items()}
+        else:
+            raise TypeError("The 'pattern' argument must be either 'default', or a dictionary where the keys are "
+                            "instrument names and values are string patterns.")
+
+        # Just makes the search easier down the line
+        if 'mos' in patt_search:
+            patt_search.update({'mos1': patt_search['mos'], 'mos2': patt_search['mos']})
+
+        if 'tm' in patt_search:
+            patt_search.update({'tm{}'.format(tm_i): patt_search['tm'] for tm_i in range(0, 7)})
+
+        some_lcs = self._get_lc_prod(outer_radius, obs_id, inst, inner_radius, lo_en, hi_en, time_bin_size, telescope)
+        matched_prods = []
+        for lc in some_lcs:
+            if isinstance(patt_search, str):
+                rel_patt_search = patt_search
+            else:
+                rel_patt_search = patt_search[lc.instrument]
+
+            if rel_patt_search in lc.storage_key:
+                matched_prods.append(lc)
+
+        if len(matched_prods) == 1:
+            matched_prods = matched_prods[0]
+        elif len(matched_prods) == 0:
+            raise NoProductAvailableError("Cannot find any lightcurves matching your input.")
+
+        return matched_prods
+
+    def get_combined_lightcurves(self, outer_radius: Union[str, Quantity] = None,
+                                 inner_radius: Union[str, Quantity] = None, lo_en: Quantity = None,
+                                 hi_en: Quantity = None, time_bin_size: Quantity = None,
+                                 pattern: Union[dict, str] = "default", telescope: str = None) \
+            -> Union[AggregateLightCurve, List[AggregateLightCurve]]:
+        """
+        A method to retrieve XGA AggregateLightCurve objects (i.e. lightcurves for this object that were generated at
+        the same time and have been packaged together).
+
+        :param str/Quantity outer_radius: The name or value of the outer radius that was used for the generation of
+            the aggregate lightcurve (for instance 'point' would be acceptable for a PointSource, or
+            Quantity(100, 'kpc')). Default is None, meaning all aggregate lightcurves will be retrieved.
+        :param str/Quantity inner_radius: The name or value of the inner radius that was used for the generation of
+            the aggregate lightcurve (for instance 'point' would be acceptable for a PointSource, or
+            Quantity(0, 'kpc')). Default is None, meaning all aggregate lightcurves will be retrieved.
+        :param Quantity lo_en: The lower energy limit of the aggregate lightcurves you wish to retrieve, the default
+            is None (which will retrieve all aggregate lightcurves regardless of energy limit).
+        :param Quantity hi_en: The upper energy limit of the aggregate lightcurves you wish to retrieve, the default
+            is None (which will retrieve all aggregate lightcurves regardless of energy limit).
+        :param Quantity time_bin_size: The time bin size used to generate the desired aggregate lightcurve. The
+            default value is None, in which case all aggregate lightcurves matching other criteria will be retrieved.
+        :param dict pattern: Event selection patterns used to create aggregate lightcurves of interest. The default
+            is 'default' which uses the default values for generating lightcurves for different instruments, or you
+            can pass a dictionary with patterns in; e.g. {'pn': '<=4', 'mos': '<=12'}. You can also pass None, which
+            means all aggregate  light curves matching other search terms will be returned.
+        :param str telescope: Optionally, a specific telescope to search for lightcurves can be supplied. The
+            default is None, which means all lightcurves matching the other criteria will be returned.
+        :return: An XGA AggregateLightCurve object (if there is an exact match), or a list of XGA AggregateLightCurve
+            objects (if there were multiple matching products).
+        :rtype: Union[AggregateLightCurve, List[AggregateLightCurve]]
+        """
+        if telescope == 'xmm':
+            from ..generate.common import check_pattern
+        else:
+            raise NotImplementedError("Support for other telescopes has not yet been added to get_lightcurves")
+
+        # TODO SO THIS IS THE LAST GET METHOD THAT NEEDS CONVERTING TO SUPPORT DIFFERENT TELESCOPES - HOWEVER THAT IS
+        #  COMPLICATED BY THE FACT THAT WE DON'T CURRENTLY AUTO-CREATE AGGREGATE LIGHTCURVES, AND THEY MIGHT BE THE
+        #  ONE THING THAT IS ALREADY ALLOWED TO BE MULTI-TELESCOPE
+
+        # TODO This is XMM specific because of the patterns currently
+        # This is where we set up the search string for the patterns specified by the user.
+        if pattern is None:
+            patt_search = "pattern"
+        elif isinstance(pattern, str):
+            pattern = {'pn': '<=4', 'mos': '<=12'}
+            patt_search = {inst: "_{i}pattern".format(i=inst) + check_pattern(patt)[1]
+                           for inst, patt in pattern.items()}
+        elif isinstance(pattern, dict):
+            if 'mos1' in list(pattern.keys()) or 'mos2' in list(pattern.keys()):
+                raise ValueError("Specific MOS instruments do not need to be specified for 'pattern'; i.e. there "
+                                 "should be one entry for 'mos'.")
+            pattern = {inst: patt.replace(' ', '') for inst, patt in pattern.items()}
+            patt_search = {inst: "_{i}pattern".format(i=inst) + check_pattern(patt)[1]
+                           for inst, patt in pattern.items()}
+        else:
+            raise TypeError("The 'pattern' argument must be either 'default', or a dictionary where the keys are "
+                            "instrument names and values are string patterns.")
+
+        # Use the internal function to find the combined light curves, then apply pattern checks after
+        some_lcs = self._get_lc_prod(outer_radius, 'combined', None, inner_radius, lo_en, hi_en, time_bin_size)
+        matched_prods = []
+        for lc in some_lcs:
+            if isinstance(patt_search, str):
+                rel_patt_search = [patt_search]
+            else:
+                rel_patt_search = [patt for inst, patt in patt_search.items()]
+
+            if all([rps in lc.storage_key for rps in rel_patt_search]):
+                matched_prods.append(lc)
+
+        if len(matched_prods) == 1:
+            matched_prods = matched_prods[0]
+        elif len(matched_prods) == 0:
+            raise NoProductAvailableError("Cannot find any lightcurves matching your input.")
+
+        return matched_prods
+
+    def get_att_file(self, obs_id: str, telescope: str) -> str:
+        """
+        Fetches the path to the attitude file for an observation associated with this source.
+
+        :param str obs_id: The ObsID to fetch the attitude file for.
+        :param str telescope: The telescope to fetch the attitude file for.
+        :return: The path to the attitude file.
+        :rtype: str
+        """
+        if telescope not in self.telescopes:
+            raise NotAssociatedError("The {t} telescope is not associated with {n}.".format(t=telescope, n=self.name))
+
+        elif obs_id not in self.obs_ids[telescope]:
+            raise NotAssociatedError("{t}-{o} is not associated with {s}".format(t=telescope, o=obs_id, s=self.name))
+        else:
+            return self._att_files[telescope][obs_id]
+
+    def source_back_regions(self, reg_type: str, telescope: str, obs_id: str = None,
+                            central_coord: Quantity = None) -> Tuple[SkyRegion, SkyRegion]:
+        """
+        A method to retrieve source region and background region objects for a given source type with a
+        given central coordinate.
+
+        :param str reg_type: The type of region which we wish to get from the source.
+        :param str telescope: The telescope that the region is associated with - this needs to be supplied to
+            retrieve an image to convert source regions between pixel and sky coordinates.
+        :param str obs_id: The ObsID that the region is associated with (if appropriate).
+        :param Quantity central_coord: The central coordinate of the region.
+        :return: The method returns both the source region and the associated background region.
+        :rtype: Tuple[SkyRegion, SkyRegion]
+        """
+        # Doing an initial check so I can throw a warning if the user wants a region-list region AND has supplied
+        #  custom central coordinates
+        if reg_type == "region" and central_coord is not None:
+            warn("You cannot use custom central coordinates with a region from supplied region files", stacklevel=2)
+
+        if central_coord is None:
+            central_coord = self._default_coord
+
+        if type(central_coord) == Quantity:
+            centre = SkyCoord(*central_coord.to("deg"))
+        elif type(central_coord) == SkyCoord:
+            centre = central_coord
+        else:
+            raise TypeError("central_coord must be of type Quantity or SkyCoord.")
+
+        # In case combined gets passed as the ObsID at any point
+        if obs_id == "combined":
+            obs_id = None
+
+        # The search radius won't be used by the user, just peak finding solutions
+        allowed_rtype = ["r2500", "r500", "r200", "region", "custom", "search", "point"]
+        if type(self) == BaseSource:
+            raise TypeError("BaseSource class does not have the necessary information "
+                            "to select a source region.")
+        elif telescope not in self.telescopes:
+            raise NotAssociatedError("The telescope {t} is not associated with {s}.".format(t=telescope, s=self.name))
+        elif obs_id is not None and obs_id not in self.obs_ids[telescope]:
+            raise NotAssociatedError("The ObsID {t}-{o} is not associated with {s}.".format(t=telescope, o=obs_id,
+                                                                                            s=self.name))
+        elif reg_type not in allowed_rtype:
+            raise ValueError("The only allowed region types are {}".format(", ".join(allowed_rtype)))
+        elif reg_type == "region" and obs_id is None:
+            raise ValueError("ObsID and telescope cannot be None when getting region file regions.")
+        elif reg_type == "region" and obs_id is not None:
+            # TODO Do I even still use this attribute?
+            src_reg = self._regions[telescope][obs_id]
+        elif reg_type in ["r2500", "r500", "r200"] and reg_type not in self._radii:
+            raise ValueError("There is no {r} associated with {s}".format(r=reg_type, s=self.name))
+        elif reg_type != "region" and reg_type in self._radii:
+            # We know for certain that the radius will be in degrees, but it has to be converted to degrees
+            #  before being stored in the radii attribute
+            radius = self._radii[reg_type]
+            src_reg = CircleSkyRegion(centre, radius.to('deg'))
+        elif reg_type != "region" and reg_type not in self._radii:
+            raise ValueError("{} is a valid region type, but is not associated with this "
+                             "source.".format(reg_type))
+        else:
+            raise ValueError("OH NO")
+
+        # Here is where we initialise the background regions, first in pixel coords, then converting to ra-dec.
+        # TODO Verify that just using the first image is okay
+        # TODO ALSO DOING THIS WITH MULTI TELESCOPES MAKES ME NERVOUS
+        im = self.get_products("image", telescope=telescope)[0]
+        src_pix_reg = src_reg.to_pixel(im.radec_wcs)
+        # TODO Try and remember why I had to convert to pixel regions to make it work
+        if isinstance(src_reg, EllipseSkyRegion):
+            # Here we multiply the inner width/height by 1.05 (to just slightly clear the source region),
+            #  and the outer width/height by 1.5 (standard for XCS) - default values
+            # Ideally this would be an annulus region, but they are bugged in regions v0.4, so we must bodge
+            in_reg = EllipsePixelRegion(src_pix_reg.center, src_pix_reg.width * self._back_inn_factor,
+                                        src_pix_reg.height * self._back_inn_factor, src_pix_reg.angle)
+            out_reg = EllipsePixelRegion(src_pix_reg.center, src_pix_reg.width * self._back_out_factor,
+                                         src_pix_reg.height * self._back_out_factor, src_pix_reg.angle)
+            bck_reg = out_reg.symmetric_difference(in_reg)
+        elif isinstance(src_reg, CircleSkyRegion):
+            in_reg = CirclePixelRegion(src_pix_reg.center, src_pix_reg.radius * self._back_inn_factor)
+            out_reg = CirclePixelRegion(src_pix_reg.center, src_pix_reg.radius * self._back_out_factor)
+            bck_reg = out_reg.symmetric_difference(in_reg)
+
+        bck_reg = bck_reg.to_sky(im.radec_wcs)
+
+        return src_reg, bck_reg
+
+    def within_region(self, region: SkyRegion, telescope: str) -> List[SkyRegion]:
+        """
+        This method finds contaminating sources (detected by the specified telescope) that lie within the user
+        supplied region.
+
+        :param SkyRegion region: The region in which we wish to search for interloper sources (for instance
+            a source region or background region).
+        :param str telescope: The telescope whose regions we should search.
+        :return: A list of regions that lie within the user supplied region.
+        :rtype: List[SkyRegion]
+        """
+        im = self.get_products("image", telescope=telescope)[0]
+
+        crossover = np.array([region.intersection(r).to_pixel(im.radec_wcs).to_mask().data.sum() != 0
+                              for r in self._interloper_regions[telescope]])
+        reg_within = np.array(self._interloper_regions[telescope])[crossover]
+
+        return reg_within
+
+    def get_interloper_regions(self, telescope: str, flattened: bool = False) -> Union[List, Dict]:
+        """
+        This get method provides a way to access the regions that have been designated as interlopers (i.e.
+        not the source region that a particular Source has been designated to investigate) for all observations.
+        They can either be retrieved in a dictionary with ObsIDs as the keys, or a flattened single list with no
+        ObsID context.
+
+        :param str telescope: The telescope for which we wish to retrieve regions.
+        :param bool flattened: If true then the regions are returned as a single list of region objects. Otherwise
+            they are returned as a dictionary with ObsIDs as keys. Default is False.
+        :return: Either a list of region objects, or a dictionary with ObsIDs as keys.
+        :rtype: Union[List,Dict]
+        """
+        if type(self) == BaseSource:
+            raise TypeError("BaseSource objects don't have enough information to know which sources "
+                            "are interlopers.")
+        elif telescope not in self.telescopes:
+            raise NotAssociatedError("The {t} telescope is not associated with {n}.".format(t=telescope, n=self.name))
+
+        # If flattened then a list is returned rather than the original dictionary with
+        if not flattened:
+            ret_reg = self._other_regions[telescope]
+        else:
+            # Iterate through the ObsIDs in the dictionary and add the resulting lists together
+            ret_reg = []
+            for o in self._other_regions[telescope]:
+                ret_reg += self._other_regions[telescope][o]
+
+        return ret_reg
+
+    def get_source_mask(self, reg_type: str, telescope: str, obs_id: str = None,
+                        central_coord: Quantity = None) -> Tuple[np.ndarray, np.ndarray]:
+        """
+        Method to retrieve source and background masks for the given region type.
+
+        :param str reg_type: The type of region for which to retrieve the mask.
+        :param str telescope: The telescope for which to retrieve the mask.
+        :param str obs_id: The ObsID that the mask is associated with (if appropriate).
+        :param Quantity central_coord: The central coordinate of the region.
+        :return: The source and background masks for the requested ObsID (or the combined image if no ObsID).
+        :rtype: Tuple[np.ndarray, np.ndarray]
+        """
+        if obs_id == "combined":
+            obs_id = None
+
+        if central_coord is None:
+            central_coord = self._default_coord
+
+        # Don't need to do a bunch of checks, because the method I call to make the
+        #  mask does all the checks anyway
+        src_reg, bck_reg = self.source_back_regions(reg_type, telescope, obs_id, central_coord)
+
+        # I assume that if no ObsID is supplied, then the user wishes to have a mask for the combined data
+        if obs_id is None:
+            comb_images = self.get_products("combined_image", telescope=telescope)
+            if len(comb_images) != 0:
+                mask_image = comb_images[0]
+            else:
+                raise NoProductAvailableError("There are no combined products available to generate a mask for.")
+        else:
+            # Just grab the first instrument that comes out the get method, the masks should be the same.
+            mask_image = self.get_products("image", obs_id, telescope=telescope)[0]
+
+        mask = src_reg.to_pixel(mask_image.radec_wcs).to_mask().to_image(mask_image.shape)
+        back_mask = bck_reg.to_pixel(mask_image.radec_wcs).to_mask().to_image(mask_image.shape)
+
+        # If the masks are None, then they are set to an array of zeros
+        if mask is None:
+            mask = np.zeros(mask_image.shape)
+        if back_mask is None:
+            back_mask = np.zeros(mask_image.shape)
+
+        return mask, back_mask
+
+    def get_interloper_mask(self, telescope: str, obs_id: str = None, region_distance: Quantity = None) -> ndarray:
+        """
+        Returns a mask for a given ObsID (or combined data if no ObsID given) that will remove any sources
+        that have not been identified as the source of interest.
+
+        :param str telescope: The telescope for which to retrieve the mask.
+        :param str obs_id: The ObsID that the mask is associated with (if appropriate).
+        :param Quantity region_distance: The distance from the central coordinate within which contaminating regions
+            will be included in this mask. Introduced as a counter to the very large numbers of regions associated
+            with eROSITA observations. Default is None, in which case all contaminating regions will be included in
+            the mask.
+        :return: A numpy array of 0s and 1s which acts as a mask to remove interloper sources.
+        :rtype: ndarray
+        """
+        # TODO I HAVE MADE IT SO THAT INTERLOPER MASKS ARE GENERATED ON DEMAND, RATHER THAN JUST AS A SOURCE
+        #  IS DECLARED. I HOPE THAT THIS WILL MAKE THE DECLARATION OF SOURCES WITH EROSITA DATA CONSIDERABLY FASTER.
+        #  HOWEVER I STILL HAVE NOT MADE USE OF THE NEW REGION DISTANCE FEATURE ANYWHERE YET, SO THE NEXT JOB IS TO
+        #  SET A MAXIMUM DISTANCE FOR MASK GENERATION (FOR EROSITA ONLY AT THE MOMENT MAYBE?) THAT WILL SPEED UP THE
+        #  PROCESS OF GENERATING THE MASK WHEN IT IS ACTUALLY NEEDED
+
+        # If ObsID is None then we take it that the user wants the combined mask for the specified telescope (combined
+        #  as in all contaminating regions from all ObsIDs for that telescope removed). As such we change the value
+        #  of the variable here, making the rest of the function a little neater
+        if obs_id is None:
+            obs_id = 'combined'
+
+        # We check that the user hasn't requested a telescope or ObsID that just isn't associated with this source
+        if telescope not in self.telescopes:
+            raise NotAssociatedError("Telescope {t} is not associated with {s}; only {a} are "
+                                     "available.".format(t=telescope, s=self.name, a=", ".join(self.telescopes)))
+        elif obs_id is not None and obs_id != "combined" and obs_id not in self.obs_ids[telescope]:
+            raise NotAssociatedError("ObsID {o} is not associated with {s}; only {a} are "
+                                     "available".format(o=obs_id, s=self.name,
+                                                        a=", ".join(self.obs_ids[telescope])))
+
+        # Check whether an acceptable 'region_distance' argument has been passed.
+        if region_distance is not None and (not region_distance.unit.is_equivalent('deg') and
+                                            not region_distance.unit.is_equivalent('kpc')):
+            raise UnitConversionError("The 'region_distance' argument must be supplied in units that are "
+                                      "convertible to degrees or kpc.")
+        elif region_distance is not None:
+            region_distance = self.convert_radius(region_distance, 'deg').value
+            # The reg_dist_key will be used to store the mask generated for this distance, so that if it is asked for
+            #  again we won't have to regenerate it
+            reg_dist_key = region_distance
+        elif region_distance is None:
+            # The reg_dist_key value of 'all' will supersede all others, if it exists then that is what will be used
+            reg_dist_key = 'all'
+
+        # Check that we aren't a BaseSource, as that won't have any contaminating regions defined
+        if self is BaseSource:
+            raise TypeError("BaseSource objects don't have enough information to know which sources "
+                            "are interlopers.")
+
+        # Here we get to the business of retrieving or generating/storing masks
+        # The first case we deal with is where the requested mask doesn't exist, and nor does an 'all' mask, which
+        #  is essentially a master interloper mask where no maximum inclusion distance (set by region_distance) was
+        #  specified. We will always use the master mask if it exists, but we'll generate the one specified by the
+        #  region distance in this case
+        if (reg_dist_key not in self._interloper_masks[telescope][obs_id] and
+                'all' not in self._interloper_masks[telescope][obs_id]):
+
+            # Grab an image based on whether the ObsID is combined or specific
+            if obs_id == 'combined':
+                im = self.get_combined_images(telescope=telescope)
+            else:
+                im = self.get_images(obs_id, telescope=telescope)
+
+            if isinstance(im, list):
+                im = im[0]
+
+            # Generate the mask as instructed, with the specified region_distance (which could well be None, which
+            #  would result in a 'master mask'
+            mask = self._generate_interloper_mask(im, region_distance)
+            # Then we store the generated mask for later, in case the same one is requested
+            self._interloper_masks[telescope][obs_id][reg_dist_key] = mask
+
+        # If a master mask is present, we'll just use that one
+        elif 'all' in self._interloper_masks[telescope][obs_id]:
+            mask = self._interloper_masks[telescope][obs_id]['all']
+        # And failing that, the specific mask that has been requested (specified by the region_distance argument)
+        #  must already exist, so we grab that and serve it to the user.
+        else:
+            mask = self._interloper_masks[telescope][obs_id][reg_dist_key]
+
+        return mask
+
+    def get_mask(self, reg_type: str, telescope: str, obs_id: str = None,
+                 central_coord: Quantity = None) -> Tuple[np.ndarray, np.ndarray]:
+        """
+        Method to retrieve source and background masks for the given region type, WITH INTERLOPERS REMOVED.
+
+        :param str reg_type: The type of region for which to retrieve the interloper corrected mask.
+        :param str telescope: The telescope for which to retrieve the mask.
+        :param str obs_id: The ObsID that the mask is associated with (if appropriate).
+        :param Quantity central_coord: The central coordinate of the region.
+        :return: The source and background masks for the requested ObsID (or the combined image if no ObsID).
+        :rtype: Tuple[np.ndarray, np.ndarray]
+        """
+        # Grabs the source masks without interlopers removed
+        src_mask, bck_mask = self.get_source_mask(reg_type, telescope, obs_id, central_coord)
+        # Grabs the interloper mask
+        interloper_mask = self.get_interloper_mask(telescope, obs_id)
+
+        # Multiplies the uncorrected source and background masks with the interloper masks to correct
+        #  for interloper sources
+        total_src_mask = src_mask * interloper_mask
+        total_bck_mask = bck_mask * interloper_mask
+
+        return total_src_mask, total_bck_mask
+
+    def get_custom_mask(self, outer_rad: Quantity, telescope: str, inner_rad: Quantity = Quantity(0, 'arcsec'),
+                        obs_id: str = None, central_coord: Quantity = None,
+                        remove_interlopers: bool = True) -> np.ndarray:
+        """
+        A simple, but powerful method, to generate mask a mask within a custom radius for a given ObsID.
+
+        :param Quantity outer_rad: The outer radius of the mask.
+        :param str telescope: The telescope for which to retrieve the mask.
+        :param Quantity inner_rad: The inner radius of the mask, the default is zero arcseconds.
+        :param str obs_id: The ObsID for which to generate the mask, default is None which will return a mask
+            generated from a combined image.
+        :param Quantity central_coord: The central coordinates of the mask, the default is None which
+            will use the default coordinates of the source.
+        :param bool remove_interlopers: Whether an interloper mask should be combined with the custom mask to
+            remove interloper point sources.
+        :return: A numpy array containing the desired mask.
+        :rtype: np.ndarray
+        """
+        if central_coord is None:
+            central_coord = self._default_coord
+
+        if obs_id is None:
+            # Doesn't matter which combined images, just need the size and coord conversion powers
+            im = self.get_combined_images(telescope=telescope)
+        else:
+            # Again so long as the image matches the ObsID passed in by the user I don't care what instrument
+            #  its from
+            im = self.get_images(obs_id=obs_id, telescope=telescope)
+
+        # If it's not an instance of Image that means a list of Images has been returned, and as I only want
+        #  the WCS information and the shape of the image I don't care which one we use
+        if not isinstance(im, Image):
+            im = im[0]
+
+        # Convert the inner and outer radii to degrees, so they can be easily converted to pixels
+        outer_rad = self.convert_radius(outer_rad, 'deg')
+        inner_rad = self.convert_radius(inner_rad, 'deg')
+        pix_to_deg = pix_deg_scale(central_coord, im.radec_wcs)
+
+        # Making sure the inner and outer radii are whole integer numbers, as they are now in pixel units
+        outer_rad = np.array([int(np.ceil(outer_rad / pix_to_deg).value)])
+        inner_rad = np.array([int(np.floor(inner_rad / pix_to_deg).value)])
+        # Convert the chosen central coordinates to pixels
+        pix_centre = im.coord_conv(central_coord, 'pix')
+
+        # Generate our custom mask
+        custom_mask = annular_mask(pix_centre, inner_rad, outer_rad, im.shape)
+
+        # And applying an interloper mask if the user wants that.
+        if remove_interlopers:
+            interloper_mask = self.get_interloper_mask(telescope, obs_id)
+            custom_mask = custom_mask*interloper_mask
+        return custom_mask
+
+    def get_snr(self, outer_radius: Union[Quantity, str], telescope: str, central_coord: Quantity = None,
+                lo_en: Quantity = None, hi_en: Quantity = None, obs_id: str = None, inst: str = None,
+                psf_corr: bool = False, psf_model: str = "ELLBETA", psf_bins: int = 4, psf_algo: str = "rl",
+                psf_iter: int = 15, allow_negative: bool = False, exp_corr: bool = True) -> float:
+        """
+        This takes a region type and central coordinate and calculates the signal-to-noise ratio.
+        The background region is constructed using the back_inn_rad_factor and back_out_rad_factor
+        values, the defaults of which are 1.05*radius and 1.5*radius respectively.
+
+        :param Quantity/str outer_radius: The radius that SNR should be calculated within, this can either be a
+            named radius such as r500, or an astropy Quantity.
+        :param str telescope: The telescope which, when combined with the ObsID, we wish to calculate the
+            signal-to-noise for.
+        :param Quantity central_coord: The central coordinate of the region.
+        :param Quantity lo_en: The lower energy bound of the ratemap to use to calculate the SNR. Default is None,
+            in which case the lower energy bound for peak finding will be used (default is 0.5keV).
+        :param Quantity hi_en: The upper energy bound of the ratemap to use to calculate the SNR. Default is None,
+            in which case the upper energy bound for peak finding will be used (default is 2.0keV).
+        :param str obs_id: An ObsID of a specific ratemap to use for the SNR calculation. Default is None, which
+            means the combined ratemap will be used. Please note that inst must also be set to use this option.
+        :param str inst: The instrument of a specific ratemap to use for the SNR calculation. Default is None, which
+            means the combined ratemap will be used.
+        :param bool psf_corr: Sets whether you wish to use a PSF corrected ratemap or not.
+        :param str psf_model: If the ratemap you want to use is PSF corrected, this is the PSF model used.
+        :param int psf_bins: If the ratemap you want to use is PSF corrected, this is the number of PSFs per
+            side in the PSF grid.
+        :param str psf_algo: If the ratemap you want to use is PSF corrected, this is the algorithm used.
+        :param int psf_iter: If the ratemap you want to use is PSF corrected, this is the number of iterations.
+        :param bool allow_negative: Should pixels in the background subtracted count map be allowed to go below
+            zero, which results in a lower signal-to-noise (and can result in a negative signal-to-noise).
+        :param bool exp_corr: Should signal to noises be measured with exposure time correction, default is True. I
+            recommend that this be true for combined observations, as exposure time could change quite dramatically
+            across the combined product.
+        :return: The signal-to-noise ratio.
+        :rtype: float
+        """
+        # Checking if the user passed any energy limits of their own
+        if lo_en is None:
+            lo_en = self._peak_lo_en
+        if hi_en is None:
+            hi_en = self._peak_hi_en
+
+        # Parsing the ObsID and instrument options, see if they want to use a specific ratemap
+        if all([obs_id is None, inst is None]):
+            # Here the user hasn't set ObsID or instrument, so we use the combined data
+            rt = self.get_combined_ratemaps(lo_en, hi_en, psf_corr, psf_model, psf_bins, psf_algo, psf_iter,
+                                            telescope=telescope)
+
+        elif all([obs_id is not None, inst is not None]):
+            # Both ObsID and instrument have been set by the user
+            rt = self.get_ratemaps(obs_id, inst, lo_en, hi_en, psf_corr, psf_model, psf_bins, psf_algo, psf_iter,
+                                   telescope=telescope)
+        else:
+            raise ValueError("If you wish to use a specific ratemap for {s}'s signal to noise calculation, please "
+                             " pass both obs_id and inst.".format(s=self.name))
+
+        if isinstance(outer_radius, str):
+            # Grabs the interloper removed source and background region masks. If the ObsID is None the get_mask
+            #  method understands that means it should return the mask for the combined data
+            src_mask, bck_mask = self.get_mask(outer_radius, telescope, obs_id, central_coord)
+        else:
+            # Here we have the case where the user has passed a custom outer radius, so we need to generate a
+            #  custom mask for it
+            src_mask = self.get_custom_mask(outer_radius, telescope, obs_id=obs_id, central_coord=central_coord)
+            bck_mask = self.get_custom_mask(outer_radius * self._back_out_factor, telescope,
+                                            outer_radius * self._back_inn_factor, obs_id=obs_id,
+                                            central_coord=central_coord)
+
+        # We use the ratemap's built in signal to noise calculation method
+        sn = rt.signal_to_noise(src_mask, bck_mask, exp_corr, allow_negative)
+
+        return sn
+
+    def get_counts(self, outer_radius: Union[Quantity, str], telescope: str, central_coord: Quantity = None,
+                   lo_en: Quantity = None, hi_en: Quantity = None, obs_id: str = None, inst: str = None,
+                   psf_corr: bool = False, psf_model: str = "ELLBETA", psf_bins: int = 4, psf_algo: str = "rl",
+                   psf_iter: int = 15) -> Quantity:
+        """
+        This takes a region type and central coordinate and calculates the background subtracted X-ray counts.
+        The background region is constructed using the back_inn_rad_factor and back_out_rad_factor
+        values, the defaults of which are 1.05*radius and 1.5*radius respectively.
+
+        :param Quantity/str outer_radius: The radius that counts should be calculated within, this can either be a
+            named radius such as r500, or an astropy Quantity.
+        :param str telescope: The telescope which, when combined with the ObsID, we wish to calculate the
+            counts for.
+        :param Quantity central_coord: The central coordinate of the region.
+        :param Quantity lo_en: The lower energy bound of the ratemap to use to calculate the counts. Default is None,
+            in which case the lower energy bound for peak finding will be used (default is 0.5keV).
+        :param Quantity hi_en: The upper energy bound of the ratemap to use to calculate the counts. Default is None,
+            in which case the upper energy bound for peak finding will be used (default is 2.0keV).
+        :param str obs_id: An ObsID of a specific ratemap to use for the counts calculation. Default is None, which
+            means the combined ratemap will be used. Please note that inst must also be set to use this option.
+        :param str inst: The instrument of a specific ratemap to use for the counts calculation. Default is None, which
+            means the combined ratemap will be used.
+        :param bool psf_corr: Sets whether you wish to use a PSF corrected ratemap or not.
+        :param str psf_model: If the ratemap you want to use is PSF corrected, this is the PSF model used.
+        :param int psf_bins: If the ratemap you want to use is PSF corrected, this is the number of PSFs per
+            side in the PSF grid.
+        :param str psf_algo: If the ratemap you want to use is PSF corrected, this is the algorithm used.
+        :param int psf_iter: If the ratemap you want to use is PSF corrected, this is the number of iterations.
+        :return: The background subtracted counts.
+        :rtype: Quantity
+        """
+        # Checking if the user passed any energy limits of their own
+        if lo_en is None:
+            lo_en = self._peak_lo_en
+        if hi_en is None:
+            hi_en = self._peak_hi_en
+
+        # Parsing the ObsID and instrument options, see if they want to use a specific ratemap
+        if all([obs_id is None, inst is None]):
+            # Here the user hasn't set ObsID or instrument, so we use the combined data
+            rt = self.get_combined_ratemaps(lo_en, hi_en, psf_corr, psf_model, psf_bins, psf_algo, psf_iter,
+                                            telescope=telescope)
+
+        elif all([obs_id is not None, inst is not None]):
+            # Both ObsID and instrument have been set by the user
+            rt = self.get_ratemaps(obs_id, inst, lo_en, hi_en, psf_corr, psf_model, psf_bins, psf_algo, psf_iter,
+                                   telescope=telescope)
+        else:
+            raise ValueError("If you wish to use a specific ratemap for {s}'s signal to noise calculation, please "
+                             " pass both obs_id and inst.".format(s=self.name))
+
+        if isinstance(outer_radius, str):
+            # Grabs the interloper removed source and background region masks. If the ObsID is None the get_mask
+            #  method understands that means it should return the mask for the combined data
+            src_mask, bck_mask = self.get_mask(outer_radius, telescope, obs_id, central_coord)
+        else:
+            # Here we have the case where the user has passed a custom outer radius, so we need to generate a
+            #  custom mask for it
+            src_mask = self.get_custom_mask(outer_radius, telescope, obs_id=obs_id, central_coord=central_coord)
+            bck_mask = self.get_custom_mask(outer_radius * self._back_out_factor, telescope,
+                                            outer_radius * self._back_inn_factor, obs_id=obs_id,
+                                            central_coord=central_coord)
+
+        # We use the ratemap's built in background subtracted counts calculation method
+        cnts = rt.background_subtracted_counts(src_mask, bck_mask)
+
+        return cnts
+
+    def regions_within_radii(self, inner_radius: Quantity, outer_radius: Quantity, telescope: str,
+                             deg_central_coord: Quantity,
+                             regions_to_search: Union[np.ndarray, list] = None) -> np.ndarray:
+        """
+        This function finds and returns any interloper regions (by default) that have any part of their boundary
+        within the specified radii, centered on the specified central coordinate. Users may also pass their own
+        array of regions to check.
+
+        :param Quantity inner_radius: The inner radius of the area to search for interlopers in.
+        :param Quantity outer_radius: The outer radius of the area to search for interlopers in.
+        :param str telescope: The telescope for which we wish to retrieve regions within the specified radii.
+        :param Quantity deg_central_coord: The central coordinate (IN DEGREES) of the area to search for
+            interlopers in.
+        :param np.ndarray/list regions_to_search: An optional parameter that allows the user to pass a specific
+            list of regions to check. Default is None, in which case the interloper_regions internal list
+            will be used.
+        :return: A numpy array of the interloper regions (or user passed regions) within the specified area.
+        :rtype: np.ndarray
+        """
+        def perimeter_points(reg_cen_x: float, reg_cen_y: float, reg_major_rad: float, reg_minor_rad: float,
+                             rotation: float) -> np.ndarray:
+            """
+            An internal function to generate thirty x-y positions on the boundary of a particular region.
+
+            :param float reg_cen_x: The x position of the centre of the region, in degrees.
+            :param float reg_cen_y: The y position of the centre of the region, in degrees
+            :param float reg_major_rad: The semi-major axis of the region, in degrees.
+            :param float reg_minor_rad: The semi-minor axis of the region, in degrees.
+            :param float rotation: The rotation of the region, in radians.
+            :return: An array of thirty x-y coordinates on the boundary of the region.
+            :rtype: np.ndarray
+            """
+            # Just the numpy array of angles (in radians) to find the x-y points of
+            angs = np.linspace(0, 2 * np.pi, 30)
+
+            # This is just the parametric equation of an ellipse - I only include the displacement to the
+            #  central coordinates of the region AFTER it has been rotated
+            x = reg_major_rad * np.cos(angs)
+            y = reg_minor_rad * np.sin(angs)
+
+            # Sets of the rotation matrix
+            rot_mat = np.array([[np.cos(rotation), -1 * np.sin(rotation)], [np.sin(rotation), np.cos(rotation)]])
+
+            # Just rotates the edge coordinates to match the known rotation of this particular region
+            edge_coords = (rot_mat @ np.vstack([x, y])).T
+
+            # Now I re-centre the region
+            edge_coords[:, 0] += reg_cen_x
+            edge_coords[:, 1] += reg_cen_y
+
+            return edge_coords
+
+        if deg_central_coord.unit != deg:
+            raise UnitConversionError("The central coordinate must be in degrees for this function.")
+
+        if telescope not in self.telescopes:
+            raise NotAssociatedError("The {t} telescope is not associated with {n}.".format(t=telescope, n=self.name))
+
+        # If no custom regions array was passed, we use the internal array of interloper regions
+        if regions_to_search is None:
+            regions_to_search = self._interloper_regions[telescope].copy()
+
+        inner_radius = self.convert_radius(inner_radius, 'deg')
+        outer_radius = self.convert_radius(outer_radius, 'deg')
+
+        # Then we can check to make sure that the outer radius is larger than the inner radius
+        if inner_radius >= outer_radius:
+            raise ValueError("inner_radius cannot be larger than or equal to outer_radius".format(s=self.name))
+
+        # I think my last attempt at this type of function was made really slow by something to with the regions
+        #  module, so I'm going to try and move away from that here
+        # This is horrible I know, but it basically generates points on the boundary of each interloper, and then
+        #  calculates their distance from the central coordinate. So you end up with an Nx30 (because 30 is
+        #  how many points I generate) and N is the number of potential interlopers
+        int_dists = np.array([np.sqrt(np.sum((perimeter_points(r.center.ra.value, r.center.dec.value,
+                                                               r.width.to('deg').value/2,
+                                                               r.height.to('deg').value/2, r.angle.to('rad').value)
+                                              - deg_central_coord.value) ** 2, axis=1))
+                              for r in regions_to_search])
+
+        # Finds which of the possible interlopers have any part of their boundary within the annulus in consideration
+        int_within = np.unique(np.where((int_dists < outer_radius.value) & (int_dists > inner_radius.value))[0])
+
+        return np.array(regions_to_search)[int_within]
+
+    def get_annular_sas_region(self, inner_radius: Quantity, outer_radius: Quantity, obs_id: str, inst: str,
+                               output_unit: Union[UnitBase, str] = xmm_sky, rot_angle: Quantity = Quantity(0, 'deg'),
+                               interloper_regions: np.ndarray = None, central_coord: Quantity = None) -> str:
+        """
+        A method to generate a SAS region string for an arbitrary circular or elliptical annular region, with
+        interloper sources removed.
+
+        :param Quantity inner_radius: The inner radius/radii of the region you wish to generate in SAS, if the
+            quantity has multiple elements then an elliptical region will be generated, with the first element
+            being the inner radius on the semi-major axis, and the second on the semi-minor axis.
+        :param Quantity outer_radius: The inner outer_radius/radii of the region you wish to generate in SAS, if the
+            quantity has multiple elements then an elliptical region will be generated, with the first element
+            being the outer radius on the semi-major axis, and the second on the semi-minor axis.
+        :param str obs_id: The ObsID of the observation you wish to generate the SAS region for.
+        :param str inst: The instrument of the observation you to generate the SAS region for.
+        :param UnitBase/str output_unit: The output unit for this SAS region, either xmm_sky or xmm_det.
+        :param np.ndarray interloper_regions: The interloper regions to remove from the source region,
+            default is None, in which case the function will run self.regions_within_radii.
+        :param Quantity rot_angle: The rotation angle of the source region, default is zero degrees.
+        :param Quantity central_coord: The coordinate on which to centre the source region, default is
+            None in which case the function will use the default_coord of the source object.
+        :return: A string for use in a SAS routine that describes the source region, and the regions
+            to cut out of it.
+        :rtype: str
+        """
+        # TODO Again this doesn't really belong in the BaseSource class - it is SAS specific so should be moved, but
+        #  not right now!
+        if central_coord is None:
+            central_coord = self._default_coord
+
+        # These checks/conversions are already done by the evselect_spectrum command, but I don't
+        #  mind doing them again
+        inner_radius = self.convert_radius(inner_radius, 'deg')
+        outer_radius = self.convert_radius(outer_radius, 'deg')
+
+        # Then we can check to make sure that the outer radius is larger than the inner radius
+        if inner_radius.isscalar and inner_radius >= outer_radius:
+            raise ValueError("A SAS circular region for {s} cannot have an inner_radius larger than or equal to its "
+                             "outer_radius".format(s=self.name))
+        elif not inner_radius.isscalar and (inner_radius[0] >= outer_radius[0] or inner_radius[1] >= outer_radius[1]):
+            raise ValueError("A SAS elliptical region for {s} cannot have inner radii larger than or equal to its "
+                             "outer radii".format(s=self.name))
+
+        if output_unit == xmm_det:
+            c_str = "DETX,DETY"
+            raise NotImplementedError("This coordinate system is not yet supported, and isn't a priority. Please "
+                                      "submit an issue on https://github.com/DavidT3/XGA/issues if you particularly "
+                                      "want this.")
+        elif output_unit == xmm_sky:
+            c_str = "X,Y"
+        else:
+            raise NotImplementedError("Only detector and sky coordinates are currently "
+                                      "supported for generating SAS region strings.")
+
+        # We need a matching image to perform the coordinate conversion we require
+        rel_im = self.get_products("image", obs_id, inst, telescope='xmm')[0]
+        # We can set our own offset value when we call this function, but I don't think I need to
+        sky_to_deg = sky_deg_scale(rel_im, central_coord).value
+
+        # We need our chosen central coordinates in the right units of course
+        xmm_central_coord = rel_im.coord_conv(central_coord, output_unit)
+        # And just to make sure the central coordinates are in degrees
+        deg_central_coord = rel_im.coord_conv(central_coord, deg)
+
+        # If the user doesn't pass any regions, then we have to find them ourselves. I decided to allow this
+        #  so that within_radii can just be called once externally for a set of ObsID-instrument combinations,
+        #  like in evselect_spectrum for instance.
+        if interloper_regions is None and inner_radius.isscalar:
+            interloper_regions = self.regions_within_radii(inner_radius, outer_radius, 'xmm', deg_central_coord)
+        elif interloper_regions is None and not inner_radius.isscalar:
+            interloper_regions = self.regions_within_radii(min(inner_radius), max(outer_radius), 'xmm',
+                                                           deg_central_coord)
+
+        # So now we convert our interloper regions into their SAS equivalents
+        sas_interloper = [self._interloper_sas_string(i, rel_im, output_unit) for i in interloper_regions]
+
         if inner_radius.isscalar and inner_radius.value != 0:
             # And we need to define a SAS string for the actual region of interest
             sas_source_area = "(({t}) IN annulus({cx},{cy},{ri},{ro}))"
@@ -3664,1123 +4354,6 @@
                                                      w=(outer_radius[0].value / sky_to_deg).round(4),
                                                      h=(outer_radius[1].value / sky_to_deg).round(4),
                                                      rot=rot_angle.to('deg').round(4).value)
->>>>>>> fd1394fc
-
-        if obs_id == 'combined':
-            matched_prods = self.get_products('combined_spectrum', obs_id=obs_id, inst=inst, extra_key=spec_storage_name,
-                                          telescope=telescope)
-        else:
-            matched_prods = self.get_products('spectrum', obs_id=obs_id, inst=inst, extra_key=spec_storage_name,
-                                          telescope=telescope)
-
-        if len(matched_prods) == 1:
-            matched_prods = matched_prods[0]
-        elif len(matched_prods) == 0:
-            raise NoProductAvailableError("Cannot find any spectra matching your input.")
-
-        return matched_prods   
-
-
-    def get_spectra(self, outer_radius: Union[str, Quantity], obs_id: str = None, inst: str = None,
-                    inner_radius: Union[str, Quantity] = Quantity(0, 'arcsec'), group_spec: bool = True,
-                    min_counts: int = 5, min_sn: float = None, over_sample: float = None,
-                    telescope: str = None) -> Union[Spectrum, List[Spectrum]]:
-        """
-        A useful method that wraps the get_products function to allow you to easily retrieve XGA Spectrum objects.
-        Simply pass the desired ObsID/instrument, and the same settings you used to generate the spectrum, and the
-        spectra(um) will be provided to you. If no match is found then a NoProductAvailableError will be raised.
-
-        :param str/Quantity outer_radius: The name or value of the outer radius that was used for the generation of
-            the spectrum (for instance 'r200' would be acceptable for a GalaxyCluster, or Quantity(1000, 'kpc')). If
-            'region' is chosen (to use the regions in region files), then any inner radius will be ignored.
-        :param str obs_id: Optionally, a specific obs_id to search for can be supplied. The default is None,
-            which means all spectra matching the other criteria will be returned.
-        :param str inst: Optionally, a specific instrument to search for can be supplied. The default is None,
-            which means all spectra matching the other criteria will be returned.
-        :param str/Quantity inner_radius: The name or value of the inner radius that was used for the generation of
-            the spectrum (for instance 'r500' would be acceptable for a GalaxyCluster, or Quantity(300, 'kpc')). By
-            default this is zero arcseconds, resulting in a circular spectrum.
-        :param bool group_spec: Was the spectrum you wish to retrieve grouped?
-        :param float min_counts: If the spectrum you wish to retrieve was grouped on minimum counts, what was
-            the minimum number of counts?
-        :param float min_sn: If the spectrum you wish to retrieve was grouped on minimum signal to noise, what was
-            the minimum signal to noise.
-        :param float over_sample: If the spectrum you wish to retrieve was over sampled, what was the level of
-            over sampling used?
-        :param str telescope: Optionally, a specific telescope to search for can be supplied. The default is None,
-            which means all spectra matching the other criteria will be returned.
-        :return: An XGA Spectrum object (if there is an exact match), or a list of XGA Spectrum objects (if there
-            were multiple matching products).
-        :rtype: Union[Spectrum, List[Spectrum]]
-        """
-        
-        matched_prods = self._get_spec_prod(outer_radius, obs_id, inst, inner_radius, group_spec,
-                                               min_counts, min_sn, over_sample, telescope)
-
-        return matched_prods
-
-    def get_combined_spectra(self, outer_radius: Union[str, Quantity], inst: str = None,
-                    inner_radius: Union[str, Quantity] = Quantity(0, 'arcsec'), group_spec: bool = True,
-                    min_counts: int = 5, min_sn: float = None, over_sample: float = None,
-                    telescope: str = None) -> Union[Spectrum, List[Spectrum]]:
-        """
-        A useful method that wraps the get_products function to allow you to easily retrieve XGA Spectrum objects.
-        Simply pass the desired ObsID/instrument, and the same settings you used to generate the spectrum, and the
-        spectra(um) will be provided to you. If no match is found then a NoProductAvailableError will be raised.
-
-        :param str/Quantity outer_radius: The name or value of the outer radius that was used for the generation of
-            the spectrum (for instance 'r200' would be acceptable for a GalaxyCluster, or Quantity(1000, 'kpc')). If
-            'region' is chosen (to use the regions in region files), then any inner radius will be ignored.
-        :param str obs_id: Optionally, a specific obs_id to search for can be supplied. The default is None,
-            which means all spectra matching the other criteria will be returned.
-        :param str inst: Optionally, a specific instrument to search for can be supplied. The default is None,
-            which means all spectra matching the other criteria will be returned.
-        :param str/Quantity inner_radius: The name or value of the inner radius that was used for the generation of
-            the spectrum (for instance 'r500' would be acceptable for a GalaxyCluster, or Quantity(300, 'kpc')). By
-            default this is zero arcseconds, resulting in a circular spectrum.
-        :param bool group_spec: Was the spectrum you wish to retrieve grouped?
-        :param float min_counts: If the spectrum you wish to retrieve was grouped on minimum counts, what was
-            the minimum number of counts?
-        :param float min_sn: If the spectrum you wish to retrieve was grouped on minimum signal to noise, what was
-            the minimum signal to noise.
-        :param float over_sample: If the spectrum you wish to retrieve was over sampled, what was the level of
-            over sampling used?
-        :param str telescope: Optionally, a specific telescope to search for can be supplied. The default is None,
-            which means all spectra matching the other criteria will be returned.
-        :return: An XGA Spectrum object (if there is an exact match), or a list of XGA Spectrum objects (if there
-            were multiple matching products).
-        :rtype: Union[Spectrum, List[Spectrum]]
-        """
-
-        if telescope == 'xmm':
-            raise NotImplementedError("Combined spectra are not implemented for XMM observations.")
-        
-        matched_prods = self._get_spec_prod(outer_radius, 'combined', inst, inner_radius, group_spec,
-                                               min_counts, min_sn, over_sample, telescope)
-
-        return matched_prods
-
-    def get_annular_spectra(self, radii: Quantity = None, group_spec: bool = True, min_counts: int = 5,
-                            min_sn: float = None, over_sample: float = None, set_id: int = None,
-                            telescope: str = None) -> AnnularSpectra:
-        """
-        Another useful method that wraps the get_products function, though this one gets you AnnularSpectra.
-        Pass the radii used to generate the annuli, and the same settings you used to generate the spectrum
-        in spectrum_set, and the AnnularSpectra will be returned (if it exists). If no match is found then
-        a NoProductAvailableError will be raised. This method has an additional way of looking for a matching
-        spectrum, if the set ID is known then that can be passed by the user and used to find an exact match.
-
-        :param Quantity radii: The annulus boundary radii that were used to generate the annular spectra set
-            that you wish to retrieve. By default this is None, which means the method will return annular
-            spectra with any radii.
-        :param bool group_spec: Was the spectrum set you wish to retrieve grouped?
-        :param float min_counts: If the spectrum set you wish to retrieve was grouped on minimum counts, what was
-            the minimum number of counts?
-        :param float min_sn: If the spectrum set you wish to retrieve was grouped on minimum signal to
-            noise, what was the minimum signal to noise.
-        :param float over_sample: If the spectrum set you wish to retrieve was over sampled, what was the level of
-            over sampling used?
-        :param int set_id: The unique identifier of the annular spectrum set. Passing a value for this parameter
-            will override any other information that you have given this method.
-        :param str telescope: Optionally, a specific telescope to search for annular spectra can be supplied. The
-            default is None, which means all annular spectra matching the other criteria will be returned.
-        :return: An XGA AnnularSpectra object if there is an exact match.
-        :rtype: AnnularSpectra
-        """
-        if group_spec and min_counts is not None:
-            extra_name = "_mincnt{}".format(min_counts)
-        elif group_spec and min_sn is not None:
-            extra_name = "_minsn{}".format(min_sn)
-        else:
-            extra_name = ''
-
-        # And if it was oversampled during generation then we need to include that as well
-        if over_sample is not None:
-            extra_name += "_ovsamp{ov}".format(ov=over_sample)
-
-        # Combines the annular radii into a string, and makes sure the radii are in degrees, as radii are in
-        #  degrees in the storage key
-        if radii is not None:
-            # We're dealing with the best case here, the user has passed radii, so we can generate an exact
-            #  storage key and look for a single match
-            ann_rad_str = "_".join(self.convert_radius(radii, 'deg').value.astype(str))
-            spec_storage_name = "ra{ra}_dec{dec}_ar{ar}_grp{gr}"
-            spec_storage_name = spec_storage_name.format(ra=self.default_coord[0].value,
-                                                         dec=self.default_coord[1].value,
-                                                         ar=ann_rad_str, gr=group_spec)
-            spec_storage_name += extra_name
-        else:
-            # This is a worse case, we don't have radii, so we split the known parts of the key into a list
-            #  and we'll look for partial matches
-            pos_str = "ra{ra}_dec{dec}".format(ra=self.default_coord[0].value, dec=self.default_coord[1].value)
-            grp_str = "grp{gr}".format(gr=group_spec) + extra_name
-            spec_storage_name = [pos_str, grp_str]
-
-        # If the user hasn't passed a set ID AND the user has passed radii then we'll go looking with out
-        #  properly constructed storage key
-        if set_id is None and radii is not None:
-            matched_prods = self.get_products('combined_spectrum', extra_key=spec_storage_name, telescope=telescope)
-        # But if the user hasn't passed an ID AND the radii are None then we look for partial matches
-        elif set_id is None and radii is None:
-            matched_prods = [p for p in self.get_products('combined_spectrum', telescope=telescope)
-                             if spec_storage_name[0] in p.storage_key and spec_storage_name[1] in p.storage_key]
-        # However if they have passed a setID then this over-rides everything else
-        else:
-            # With the set ID we fetch ALL annular spectra, then use their set_id property to match against
-            #  whatever the user passed in
-            matched_prods = [p for p in self.get_products('combined_spectrum', telescope=telescope)
-                             if p.set_ident == set_id]
-
-        if len(matched_prods) == 1:
-            matched_prods = matched_prods[0]
-        elif len(matched_prods) == 0:
-            raise NoProductAvailableError("No matching AnnularSpectra can be found.")
-
-        return matched_prods
-
-    def get_profiles(self, profile_type: str, obs_id: str = None, inst: str = None, central_coord: Quantity = None,
-                     radii: Quantity = None, lo_en: Quantity = None, hi_en: Quantity = None,
-                     telescope: str = None) -> Union[BaseProfile1D, List[BaseProfile1D]]:
-        """
-        This is the generic get method for XGA profile objects stored in this source. You still must remember
-        the profile type value to use it, but once entered it will return a list of all matching profiles (or a
-        single object if only one match is found).
-
-        :param str profile_type: The string profile type of the profile(s) you wish to retrieve.
-        :param str obs_id: Optionally, a specific obs_id to search for can be supplied. The default is None,
-            which means all profiles matching the other criteria will be returned.
-        :param str inst: Optionally, a specific instrument to search for can be supplied. The default is None,
-            which means all profiles matching the other criteria will be returned.
-        :param Quantity central_coord: The central coordinate of the profile you wish to retrieve, the default
-            is None which means the method will use the default coordinate of this source.
-        :param Quantity radii: The central radii of the profile points, it is not likely that this option will be
-            used often as you likely won't know the radial values a priori.
-        :param Quantity lo_en: The lower energy bound of the profile you wish to retrieve (if applicable), default
-            is None, and if this argument is passed hi_en must be too.
-        :param Quantity hi_en: The higher energy bound of the profile you wish to retrieve (if applicable), default
-            is None, and if this argument is passed lo_en must be too.
-        :param str telescope: Optionally, a specific telescope to search for can be supplied. The default is None,
-            which means all profiles matching the other criteria will be returned.
-        :return: An XGA profile object (if there is an exact match), or a list of XGA profile objects (if there
-            were multiple matching products).
-        :rtype: Union[BaseProfile1D, List[BaseProfile1D]]
-        """
-        if "profile" in profile_type:
-            warn("The profile_type you passed contains the word 'profile', which is appended onto a profile type "
-                 "by XGA, you need to try this again without profile on the end, unless you gave a generic "
-                 "profile a type with 'profile' in.", stacklevel=2)
-
-        search_key = profile_type + "_profile"
-        if search_key not in ALLOWED_PRODUCTS:
-            warn("{} seems to be a custom profile, not an XGA default type. If this is not true then you have "
-                 "passed an invalid profile type.".format(search_key), stacklevel=2)
-
-        matched_prods = self._get_prof_prod(search_key, obs_id, inst, central_coord, radii, lo_en, hi_en, telescope)
-        if len(matched_prods) == 1:
-            matched_prods = matched_prods[0]
-        elif len(matched_prods) == 0:
-            raise NoProductAvailableError("Cannot find any {p} profiles matching your input.".format(p=profile_type))
-
-        return matched_prods
-
-    def get_combined_profiles(self, profile_type: str, central_coord: Quantity = None, radii: Quantity = None,
-                              lo_en: Quantity = None, hi_en: Quantity = None, telescope: str = None) \
-            -> Union[BaseProfile1D, List[BaseProfile1D]]:
-        """
-        The generic get method for XGA profiles made using all available data which are stored in this source.
-        You still must remember the profile type value to use it, but once entered it will return a list
-        of all matching profiles (or a single object if only one match is found).
-
-        :param str profile_type: The string profile type of the profile(s) you wish to retrieve.
-        :param Quantity central_coord: The central coordinate of the profile you wish to retrieve, the default
-            is None which means the method will use the default coordinate of this source.
-        :param Quantity radii: The central radii of the profile points, it is not likely that this option will be
-            used often as you likely won't know the radial values a priori.
-        :param Quantity lo_en: The lower energy bound of the profile you wish to retrieve (if applicable), default
-            is None, and if this argument is passed hi_en must be too.
-        :param Quantity hi_en: The higher energy bound of the profile you wish to retrieve (if applicable), default
-            is None, and if this argument is passed lo_en must be too.
-        :param str telescope: Optionally, a specific telescope to search for combined profiles can be supplied. The
-            default is None, which means all combined profiles matching the other criteria will be returned.
-        :return: An XGA profile object (if there is an exact match), or a list of XGA profile objects (if there
-            were multiple matching products).
-        :rtype: Union[BaseProfile1D, List[BaseProfile1D]]
-        """
-        if "profile" in profile_type:
-            warn("The profile_type you passed contains the word 'profile', which is appended onto a profile type "
-                 "by XGA, you need to try this again without profile on the end, unless you gave a generic profile "
-                 "a type with 'profile' in.", stacklevel=2)
-
-        search_key = "combined_" + profile_type + "_profile"
-
-        if search_key not in ALLOWED_PRODUCTS:
-            warn("That profile type seems to be a custom profile, not an XGA default type. If this is not true "
-                 "then you have passed an invalid profile type.", stacklevel=2)
-
-        matched_prods = self._get_prof_prod(search_key, None, None, central_coord, radii, lo_en, hi_en, telescope)
-        if len(matched_prods) == 1:
-            matched_prods = matched_prods[0]
-        elif len(matched_prods) == 0:
-            raise NoProductAvailableError("Cannot find any combined {p} profiles matching your "
-                                          "input.".format(p=profile_type))
-
-        return matched_prods
-
-    def get_lightcurves(self, outer_radius: Union[str, Quantity] = None, obs_id: str = None, inst: str = None,
-                        inner_radius: Union[str, Quantity] = None, lo_en: Quantity = None,
-                        hi_en: Quantity = None, time_bin_size: Quantity = None, pattern: Union[dict, str] = 'default',
-                        telescope: str = None) -> Union[LightCurve, List[LightCurve]]:
-        """
-        A method to retrieve XGA LightCurve objects.
-
-        :param str/Quantity outer_radius: The name or value of the outer radius that was used for the generation of
-            the lightcurve (for instance 'point' would be acceptable for a PointSource, or Quantity(100, 'kpc')).
-            Default is None, meaning all lightcurves will be retrieved.
-        :param str obs_id: Optionally, a specific obs_id to search for can be supplied. The default is None,
-            which means all lightcurves matching the other criteria will be returned.
-        :param str inst: Optionally, a specific instrument to search for can be supplied. The default is None,
-            which means all lightcurves matching the other criteria will be returned.
-        :param str/Quantity inner_radius: The name or value of the inner radius that was used for the generation of
-            the lightcurve (for instance 'point' would be acceptable for a PointSource, or Quantity(0, 'kpc')).
-            Default is None, meaning all lightcurves will be retrieved.
-        :param Quantity lo_en: The lower energy limit of the lightcurves you wish to retrieve, the default
-            is None (which will retrieve all lightcurves regardless of energy limit).
-        :param Quantity hi_en: The upper energy limit of the lightcurves you wish to retrieve, the default
-            is None (which will retrieve all lightcurves regardless of energy limit).
-        :param Quantity time_bin_size: The time bin size used to generate the desired lightcurve. The default value
-            is None, in which case all lightcurves matching other criteria will be retrieved.
-        :param dict pattern: Event selection patterns used to create lightcurves of interest. The default value is
-            'default' which uses the default values for generating lightcurves for different instruments, or you
-            can pass a dictionary with patterns in; e.g. {'pn': '<=4', 'mos': '<=12'}. You can also pass None, which
-            means all light curves matching other search terms will be returned.
-        :param str telescope: Optionally, a specific telescope to search for lightcurves can be supplied. The
-            default is None, which means all lightcurves matching the other criteria will be returned.
-        :return: An XGA LightCurve object (if there is an exact match), or a list of XGA LightCurve objects (if there
-            were multiple matching products).
-        :rtype: Union[LightCurve, List[LightCurve]]
-        """
-        from ..generate.common import check_pattern
-
-        if telescope is None and pattern == 'default' and len(self.telescopes) != 1:
-            warn("Can't use the 'default' pattern argument value when 'telescope' is None and there is more than"
-                 " one telescope associated with the source - this is because different telescopes use different"
-                 " pattern styles. The 'pattern' argument value has been set to None.", stacklevel=2)
-            pattern = None
-        elif telescope is None and pattern == 'default' and len(self.telescopes) == 1:
-            telescope = self.telescopes[0]
-
-        # This is where we set up the search string for the patterns specified by the user.
-        if pattern is None:
-            patt_search = "_pattern"
-        elif isinstance(pattern, str):
-            pattern = {'xmm': {'pn': '<=4', 'mos': '<=12'}, 'erosita': {'tm': '15', 'combined': '15'}}
-            patt_search = {inst: "_pattern" + check_pattern(patt, telescope)[1]
-                           for inst, patt in pattern[telescope].items()}
-        elif isinstance(pattern, dict):
-            if ('mos1' in list(pattern.keys()) or 'mos2' in list(pattern.keys())
-                    or any(['tm{}'.format(tm_i) in list(pattern.keys()) for tm_i in range(0, 7)])):
-                raise ValueError("Specific MOS/TM instruments do not need to be specified for 'pattern'; i.e. there "
-                                 "should be one entry for 'mos' or 'tm'.")
-            pattern = {inst: patt.replace(' ', '') for inst, patt in pattern.items()}
-            patt_search = {inst: "_pattern" + check_pattern(patt, telescope)[1] for inst, patt in pattern.items()}
-        else:
-            raise TypeError("The 'pattern' argument must be either 'default', or a dictionary where the keys are "
-                            "instrument names and values are string patterns.")
-
-        # Just makes the search easier down the line
-        if 'mos' in patt_search:
-            patt_search.update({'mos1': patt_search['mos'], 'mos2': patt_search['mos']})
-
-        if 'tm' in patt_search:
-            patt_search.update({'tm{}'.format(tm_i): patt_search['tm'] for tm_i in range(0, 7)})
-
-        some_lcs = self._get_lc_prod(outer_radius, obs_id, inst, inner_radius, lo_en, hi_en, time_bin_size, telescope)
-        matched_prods = []
-        for lc in some_lcs:
-            if isinstance(patt_search, str):
-                rel_patt_search = patt_search
-            else:
-                rel_patt_search = patt_search[lc.instrument]
-
-            if rel_patt_search in lc.storage_key:
-                matched_prods.append(lc)
-
-        if len(matched_prods) == 1:
-            matched_prods = matched_prods[0]
-        elif len(matched_prods) == 0:
-            raise NoProductAvailableError("Cannot find any lightcurves matching your input.")
-
-        return matched_prods
-
-    def get_combined_lightcurves(self, outer_radius: Union[str, Quantity] = None,
-                                 inner_radius: Union[str, Quantity] = None, lo_en: Quantity = None,
-                                 hi_en: Quantity = None, time_bin_size: Quantity = None,
-                                 pattern: Union[dict, str] = "default", telescope: str = None) \
-            -> Union[AggregateLightCurve, List[AggregateLightCurve]]:
-        """
-        A method to retrieve XGA AggregateLightCurve objects (i.e. lightcurves for this object that were generated at
-        the same time and have been packaged together).
-
-        :param str/Quantity outer_radius: The name or value of the outer radius that was used for the generation of
-            the aggregate lightcurve (for instance 'point' would be acceptable for a PointSource, or
-            Quantity(100, 'kpc')). Default is None, meaning all aggregate lightcurves will be retrieved.
-        :param str/Quantity inner_radius: The name or value of the inner radius that was used for the generation of
-            the aggregate lightcurve (for instance 'point' would be acceptable for a PointSource, or
-            Quantity(0, 'kpc')). Default is None, meaning all aggregate lightcurves will be retrieved.
-        :param Quantity lo_en: The lower energy limit of the aggregate lightcurves you wish to retrieve, the default
-            is None (which will retrieve all aggregate lightcurves regardless of energy limit).
-        :param Quantity hi_en: The upper energy limit of the aggregate lightcurves you wish to retrieve, the default
-            is None (which will retrieve all aggregate lightcurves regardless of energy limit).
-        :param Quantity time_bin_size: The time bin size used to generate the desired aggregate lightcurve. The
-            default value is None, in which case all aggregate lightcurves matching other criteria will be retrieved.
-        :param dict pattern: Event selection patterns used to create aggregate lightcurves of interest. The default
-            is 'default' which uses the default values for generating lightcurves for different instruments, or you
-            can pass a dictionary with patterns in; e.g. {'pn': '<=4', 'mos': '<=12'}. You can also pass None, which
-            means all aggregate  light curves matching other search terms will be returned.
-        :param str telescope: Optionally, a specific telescope to search for lightcurves can be supplied. The
-            default is None, which means all lightcurves matching the other criteria will be returned.
-        :return: An XGA AggregateLightCurve object (if there is an exact match), or a list of XGA AggregateLightCurve
-            objects (if there were multiple matching products).
-        :rtype: Union[AggregateLightCurve, List[AggregateLightCurve]]
-        """
-        if telescope == 'xmm':
-            from ..generate.common import check_pattern
-        else:
-            raise NotImplementedError("Support for other telescopes has not yet been added to get_lightcurves")
-
-        # TODO SO THIS IS THE LAST GET METHOD THAT NEEDS CONVERTING TO SUPPORT DIFFERENT TELESCOPES - HOWEVER THAT IS
-        #  COMPLICATED BY THE FACT THAT WE DON'T CURRENTLY AUTO-CREATE AGGREGATE LIGHTCURVES, AND THEY MIGHT BE THE
-        #  ONE THING THAT IS ALREADY ALLOWED TO BE MULTI-TELESCOPE
-
-        # TODO This is XMM specific because of the patterns currently
-        # This is where we set up the search string for the patterns specified by the user.
-        if pattern is None:
-            patt_search = "pattern"
-        elif isinstance(pattern, str):
-            pattern = {'pn': '<=4', 'mos': '<=12'}
-            patt_search = {inst: "_{i}pattern".format(i=inst) + check_pattern(patt)[1]
-                           for inst, patt in pattern.items()}
-        elif isinstance(pattern, dict):
-            if 'mos1' in list(pattern.keys()) or 'mos2' in list(pattern.keys()):
-                raise ValueError("Specific MOS instruments do not need to be specified for 'pattern'; i.e. there "
-                                 "should be one entry for 'mos'.")
-            pattern = {inst: patt.replace(' ', '') for inst, patt in pattern.items()}
-            patt_search = {inst: "_{i}pattern".format(i=inst) + check_pattern(patt)[1]
-                           for inst, patt in pattern.items()}
-        else:
-            raise TypeError("The 'pattern' argument must be either 'default', or a dictionary where the keys are "
-                            "instrument names and values are string patterns.")
-
-        # Use the internal function to find the combined light curves, then apply pattern checks after
-        some_lcs = self._get_lc_prod(outer_radius, 'combined', None, inner_radius, lo_en, hi_en, time_bin_size)
-        matched_prods = []
-        for lc in some_lcs:
-            if isinstance(patt_search, str):
-                rel_patt_search = [patt_search]
-            else:
-                rel_patt_search = [patt for inst, patt in patt_search.items()]
-
-            if all([rps in lc.storage_key for rps in rel_patt_search]):
-                matched_prods.append(lc)
-
-        if len(matched_prods) == 1:
-            matched_prods = matched_prods[0]
-        elif len(matched_prods) == 0:
-            raise NoProductAvailableError("Cannot find any lightcurves matching your input.")
-
-        return matched_prods
-
-    def get_att_file(self, obs_id: str, telescope: str) -> str:
-        """
-        Fetches the path to the attitude file for an observation associated with this source.
-
-        :param str obs_id: The ObsID to fetch the attitude file for.
-        :param str telescope: The telescope to fetch the attitude file for.
-        :return: The path to the attitude file.
-        :rtype: str
-        """
-        if telescope not in self.telescopes:
-            raise NotAssociatedError("The {t} telescope is not associated with {n}.".format(t=telescope, n=self.name))
-
-        elif obs_id not in self.obs_ids[telescope]:
-            raise NotAssociatedError("{t}-{o} is not associated with {s}".format(t=telescope, o=obs_id, s=self.name))
-        else:
-            return self._att_files[telescope][obs_id]
-
-    def source_back_regions(self, reg_type: str, telescope: str, obs_id: str = None,
-                            central_coord: Quantity = None) -> Tuple[SkyRegion, SkyRegion]:
-        """
-        A method to retrieve source region and background region objects for a given source type with a
-        given central coordinate.
-
-        :param str reg_type: The type of region which we wish to get from the source.
-        :param str telescope: The telescope that the region is associated with - this needs to be supplied to
-            retrieve an image to convert source regions between pixel and sky coordinates.
-        :param str obs_id: The ObsID that the region is associated with (if appropriate).
-        :param Quantity central_coord: The central coordinate of the region.
-        :return: The method returns both the source region and the associated background region.
-        :rtype: Tuple[SkyRegion, SkyRegion]
-        """
-        # Doing an initial check so I can throw a warning if the user wants a region-list region AND has supplied
-        #  custom central coordinates
-        if reg_type == "region" and central_coord is not None:
-            warn("You cannot use custom central coordinates with a region from supplied region files", stacklevel=2)
-
-        if central_coord is None:
-            central_coord = self._default_coord
-
-        if type(central_coord) == Quantity:
-            centre = SkyCoord(*central_coord.to("deg"))
-        elif type(central_coord) == SkyCoord:
-            centre = central_coord
-        else:
-            raise TypeError("central_coord must be of type Quantity or SkyCoord.")
-
-        # In case combined gets passed as the ObsID at any point
-        if obs_id == "combined":
-            obs_id = None
-
-        # The search radius won't be used by the user, just peak finding solutions
-        allowed_rtype = ["r2500", "r500", "r200", "region", "custom", "search", "point"]
-        if type(self) == BaseSource:
-            raise TypeError("BaseSource class does not have the necessary information "
-                            "to select a source region.")
-        elif telescope not in self.telescopes:
-            raise NotAssociatedError("The telescope {t} is not associated with {s}.".format(t=telescope, s=self.name))
-        elif obs_id is not None and obs_id not in self.obs_ids[telescope]:
-            raise NotAssociatedError("The ObsID {t}-{o} is not associated with {s}.".format(t=telescope, o=obs_id,
-                                                                                            s=self.name))
-        elif reg_type not in allowed_rtype:
-            raise ValueError("The only allowed region types are {}".format(", ".join(allowed_rtype)))
-        elif reg_type == "region" and obs_id is None:
-            raise ValueError("ObsID and telescope cannot be None when getting region file regions.")
-        elif reg_type == "region" and obs_id is not None:
-            # TODO Do I even still use this attribute?
-            src_reg = self._regions[telescope][obs_id]
-        elif reg_type in ["r2500", "r500", "r200"] and reg_type not in self._radii:
-            raise ValueError("There is no {r} associated with {s}".format(r=reg_type, s=self.name))
-        elif reg_type != "region" and reg_type in self._radii:
-            # We know for certain that the radius will be in degrees, but it has to be converted to degrees
-            #  before being stored in the radii attribute
-            radius = self._radii[reg_type]
-            src_reg = CircleSkyRegion(centre, radius.to('deg'))
-        elif reg_type != "region" and reg_type not in self._radii:
-            raise ValueError("{} is a valid region type, but is not associated with this "
-                             "source.".format(reg_type))
-        else:
-            raise ValueError("OH NO")
-
-        # Here is where we initialise the background regions, first in pixel coords, then converting to ra-dec.
-        # TODO Verify that just using the first image is okay
-        # TODO ALSO DOING THIS WITH MULTI TELESCOPES MAKES ME NERVOUS
-        im = self.get_products("image", telescope=telescope)[0]
-        src_pix_reg = src_reg.to_pixel(im.radec_wcs)
-        # TODO Try and remember why I had to convert to pixel regions to make it work
-        if isinstance(src_reg, EllipseSkyRegion):
-            # Here we multiply the inner width/height by 1.05 (to just slightly clear the source region),
-            #  and the outer width/height by 1.5 (standard for XCS) - default values
-            # Ideally this would be an annulus region, but they are bugged in regions v0.4, so we must bodge
-            in_reg = EllipsePixelRegion(src_pix_reg.center, src_pix_reg.width * self._back_inn_factor,
-                                        src_pix_reg.height * self._back_inn_factor, src_pix_reg.angle)
-            out_reg = EllipsePixelRegion(src_pix_reg.center, src_pix_reg.width * self._back_out_factor,
-                                         src_pix_reg.height * self._back_out_factor, src_pix_reg.angle)
-            bck_reg = out_reg.symmetric_difference(in_reg)
-        elif isinstance(src_reg, CircleSkyRegion):
-            in_reg = CirclePixelRegion(src_pix_reg.center, src_pix_reg.radius * self._back_inn_factor)
-            out_reg = CirclePixelRegion(src_pix_reg.center, src_pix_reg.radius * self._back_out_factor)
-            bck_reg = out_reg.symmetric_difference(in_reg)
-
-        bck_reg = bck_reg.to_sky(im.radec_wcs)
-
-        return src_reg, bck_reg
-
-    def within_region(self, region: SkyRegion, telescope: str) -> List[SkyRegion]:
-        """
-        This method finds contaminating sources (detected by the specified telescope) that lie within the user
-        supplied region.
-
-        :param SkyRegion region: The region in which we wish to search for interloper sources (for instance
-            a source region or background region).
-        :param str telescope: The telescope whose regions we should search.
-        :return: A list of regions that lie within the user supplied region.
-        :rtype: List[SkyRegion]
-        """
-        im = self.get_products("image", telescope=telescope)[0]
-
-        crossover = np.array([region.intersection(r).to_pixel(im.radec_wcs).to_mask().data.sum() != 0
-                              for r in self._interloper_regions[telescope]])
-        reg_within = np.array(self._interloper_regions[telescope])[crossover]
-
-        return reg_within
-
-    def get_interloper_regions(self, telescope: str, flattened: bool = False) -> Union[List, Dict]:
-        """
-        This get method provides a way to access the regions that have been designated as interlopers (i.e.
-        not the source region that a particular Source has been designated to investigate) for all observations.
-        They can either be retrieved in a dictionary with ObsIDs as the keys, or a flattened single list with no
-        ObsID context.
-
-        :param str telescope: The telescope for which we wish to retrieve regions.
-        :param bool flattened: If true then the regions are returned as a single list of region objects. Otherwise
-            they are returned as a dictionary with ObsIDs as keys. Default is False.
-        :return: Either a list of region objects, or a dictionary with ObsIDs as keys.
-        :rtype: Union[List,Dict]
-        """
-        if type(self) == BaseSource:
-            raise TypeError("BaseSource objects don't have enough information to know which sources "
-                            "are interlopers.")
-        elif telescope not in self.telescopes:
-            raise NotAssociatedError("The {t} telescope is not associated with {n}.".format(t=telescope, n=self.name))
-
-        # If flattened then a list is returned rather than the original dictionary with
-        if not flattened:
-            ret_reg = self._other_regions[telescope]
-        else:
-            # Iterate through the ObsIDs in the dictionary and add the resulting lists together
-            ret_reg = []
-            for o in self._other_regions[telescope]:
-                ret_reg += self._other_regions[telescope][o]
-
-        return ret_reg
-
-    def get_source_mask(self, reg_type: str, telescope: str, obs_id: str = None,
-                        central_coord: Quantity = None) -> Tuple[np.ndarray, np.ndarray]:
-        """
-        Method to retrieve source and background masks for the given region type.
-
-        :param str reg_type: The type of region for which to retrieve the mask.
-        :param str telescope: The telescope for which to retrieve the mask.
-        :param str obs_id: The ObsID that the mask is associated with (if appropriate).
-        :param Quantity central_coord: The central coordinate of the region.
-        :return: The source and background masks for the requested ObsID (or the combined image if no ObsID).
-        :rtype: Tuple[np.ndarray, np.ndarray]
-        """
-        if obs_id == "combined":
-            obs_id = None
-
-        if central_coord is None:
-            central_coord = self._default_coord
-
-        # Don't need to do a bunch of checks, because the method I call to make the
-        #  mask does all the checks anyway
-        src_reg, bck_reg = self.source_back_regions(reg_type, telescope, obs_id, central_coord)
-
-        # I assume that if no ObsID is supplied, then the user wishes to have a mask for the combined data
-        if obs_id is None:
-            comb_images = self.get_products("combined_image", telescope=telescope)
-            if len(comb_images) != 0:
-                mask_image = comb_images[0]
-            else:
-                raise NoProductAvailableError("There are no combined products available to generate a mask for.")
-        else:
-            # Just grab the first instrument that comes out the get method, the masks should be the same.
-            mask_image = self.get_products("image", obs_id, telescope=telescope)[0]
-
-        mask = src_reg.to_pixel(mask_image.radec_wcs).to_mask().to_image(mask_image.shape)
-        back_mask = bck_reg.to_pixel(mask_image.radec_wcs).to_mask().to_image(mask_image.shape)
-
-        # If the masks are None, then they are set to an array of zeros
-        if mask is None:
-            mask = np.zeros(mask_image.shape)
-        if back_mask is None:
-            back_mask = np.zeros(mask_image.shape)
-
-        return mask, back_mask
-
-    def get_interloper_mask(self, telescope: str, obs_id: str = None, region_distance: Quantity = None) -> ndarray:
-        """
-        Returns a mask for a given ObsID (or combined data if no ObsID given) that will remove any sources
-        that have not been identified as the source of interest.
-
-        :param str telescope: The telescope for which to retrieve the mask.
-        :param str obs_id: The ObsID that the mask is associated with (if appropriate).
-        :param Quantity region_distance: The distance from the central coordinate within which contaminating regions
-            will be included in this mask. Introduced as a counter to the very large numbers of regions associated
-            with eROSITA observations. Default is None, in which case all contaminating regions will be included in
-            the mask.
-        :return: A numpy array of 0s and 1s which acts as a mask to remove interloper sources.
-        :rtype: ndarray
-        """
-        # TODO I HAVE MADE IT SO THAT INTERLOPER MASKS ARE GENERATED ON DEMAND, RATHER THAN JUST AS A SOURCE
-        #  IS DECLARED. I HOPE THAT THIS WILL MAKE THE DECLARATION OF SOURCES WITH EROSITA DATA CONSIDERABLY FASTER.
-        #  HOWEVER I STILL HAVE NOT MADE USE OF THE NEW REGION DISTANCE FEATURE ANYWHERE YET, SO THE NEXT JOB IS TO
-        #  SET A MAXIMUM DISTANCE FOR MASK GENERATION (FOR EROSITA ONLY AT THE MOMENT MAYBE?) THAT WILL SPEED UP THE
-        #  PROCESS OF GENERATING THE MASK WHEN IT IS ACTUALLY NEEDED
-
-        # If ObsID is None then we take it that the user wants the combined mask for the specified telescope (combined
-        #  as in all contaminating regions from all ObsIDs for that telescope removed). As such we change the value
-        #  of the variable here, making the rest of the function a little neater
-        if obs_id is None:
-            obs_id = 'combined'
-
-        # We check that the user hasn't requested a telescope or ObsID that just isn't associated with this source
-        if telescope not in self.telescopes:
-            raise NotAssociatedError("Telescope {t} is not associated with {s}; only {a} are "
-                                     "available.".format(t=telescope, s=self.name, a=", ".join(self.telescopes)))
-        elif obs_id is not None and obs_id != "combined" and obs_id not in self.obs_ids[telescope]:
-            raise NotAssociatedError("ObsID {o} is not associated with {s}; only {a} are "
-                                     "available".format(o=obs_id, s=self.name,
-                                                        a=", ".join(self.obs_ids[telescope])))
-
-        # Check whether an acceptable 'region_distance' argument has been passed.
-        if region_distance is not None and (not region_distance.unit.is_equivalent('deg') and
-                                            not region_distance.unit.is_equivalent('kpc')):
-            raise UnitConversionError("The 'region_distance' argument must be supplied in units that are "
-                                      "convertible to degrees or kpc.")
-        elif region_distance is not None:
-            region_distance = self.convert_radius(region_distance, 'deg').value
-            # The reg_dist_key will be used to store the mask generated for this distance, so that if it is asked for
-            #  again we won't have to regenerate it
-            reg_dist_key = region_distance
-        elif region_distance is None:
-            # The reg_dist_key value of 'all' will supersede all others, if it exists then that is what will be used
-            reg_dist_key = 'all'
-
-        # Check that we aren't a BaseSource, as that won't have any contaminating regions defined
-        if self is BaseSource:
-            raise TypeError("BaseSource objects don't have enough information to know which sources "
-                            "are interlopers.")
-
-        # Here we get to the business of retrieving or generating/storing masks
-        # The first case we deal with is where the requested mask doesn't exist, and nor does an 'all' mask, which
-        #  is essentially a master interloper mask where no maximum inclusion distance (set by region_distance) was
-        #  specified. We will always use the master mask if it exists, but we'll generate the one specified by the
-        #  region distance in this case
-        if (reg_dist_key not in self._interloper_masks[telescope][obs_id] and
-                'all' not in self._interloper_masks[telescope][obs_id]):
-
-            # Grab an image based on whether the ObsID is combined or specific
-            if obs_id == 'combined':
-                im = self.get_combined_images(telescope=telescope)
-            else:
-                im = self.get_images(obs_id, telescope=telescope)
-
-            if isinstance(im, list):
-                im = im[0]
-
-            # Generate the mask as instructed, with the specified region_distance (which could well be None, which
-            #  would result in a 'master mask'
-            mask = self._generate_interloper_mask(im, region_distance)
-            # Then we store the generated mask for later, in case the same one is requested
-            self._interloper_masks[telescope][obs_id][reg_dist_key] = mask
-
-        # If a master mask is present, we'll just use that one
-        elif 'all' in self._interloper_masks[telescope][obs_id]:
-            mask = self._interloper_masks[telescope][obs_id]['all']
-        # And failing that, the specific mask that has been requested (specified by the region_distance argument)
-        #  must already exist, so we grab that and serve it to the user.
-        else:
-            mask = self._interloper_masks[telescope][obs_id][reg_dist_key]
-
-        return mask
-
-    def get_mask(self, reg_type: str, telescope: str, obs_id: str = None,
-                 central_coord: Quantity = None) -> Tuple[np.ndarray, np.ndarray]:
-        """
-        Method to retrieve source and background masks for the given region type, WITH INTERLOPERS REMOVED.
-
-        :param str reg_type: The type of region for which to retrieve the interloper corrected mask.
-        :param str telescope: The telescope for which to retrieve the mask.
-        :param str obs_id: The ObsID that the mask is associated with (if appropriate).
-        :param Quantity central_coord: The central coordinate of the region.
-        :return: The source and background masks for the requested ObsID (or the combined image if no ObsID).
-        :rtype: Tuple[np.ndarray, np.ndarray]
-        """
-        # Grabs the source masks without interlopers removed
-        src_mask, bck_mask = self.get_source_mask(reg_type, telescope, obs_id, central_coord)
-        # Grabs the interloper mask
-        interloper_mask = self.get_interloper_mask(telescope, obs_id)
-
-        # Multiplies the uncorrected source and background masks with the interloper masks to correct
-        #  for interloper sources
-        total_src_mask = src_mask * interloper_mask
-        total_bck_mask = bck_mask * interloper_mask
-
-        return total_src_mask, total_bck_mask
-
-    def get_custom_mask(self, outer_rad: Quantity, telescope: str, inner_rad: Quantity = Quantity(0, 'arcsec'),
-                        obs_id: str = None, central_coord: Quantity = None,
-                        remove_interlopers: bool = True) -> np.ndarray:
-        """
-        A simple, but powerful method, to generate mask a mask within a custom radius for a given ObsID.
-
-        :param Quantity outer_rad: The outer radius of the mask.
-        :param str telescope: The telescope for which to retrieve the mask.
-        :param Quantity inner_rad: The inner radius of the mask, the default is zero arcseconds.
-        :param str obs_id: The ObsID for which to generate the mask, default is None which will return a mask
-            generated from a combined image.
-        :param Quantity central_coord: The central coordinates of the mask, the default is None which
-            will use the default coordinates of the source.
-        :param bool remove_interlopers: Whether an interloper mask should be combined with the custom mask to
-            remove interloper point sources.
-        :return: A numpy array containing the desired mask.
-        :rtype: np.ndarray
-        """
-        if central_coord is None:
-            central_coord = self._default_coord
-
-        if obs_id is None:
-            # Doesn't matter which combined images, just need the size and coord conversion powers
-            im = self.get_combined_images(telescope=telescope)
-        else:
-            # Again so long as the image matches the ObsID passed in by the user I don't care what instrument
-            #  its from
-            im = self.get_images(obs_id=obs_id, telescope=telescope)
-
-        # If it's not an instance of Image that means a list of Images has been returned, and as I only want
-        #  the WCS information and the shape of the image I don't care which one we use
-        if not isinstance(im, Image):
-            im = im[0]
-
-        # Convert the inner and outer radii to degrees, so they can be easily converted to pixels
-        outer_rad = self.convert_radius(outer_rad, 'deg')
-        inner_rad = self.convert_radius(inner_rad, 'deg')
-        pix_to_deg = pix_deg_scale(central_coord, im.radec_wcs)
-
-        # Making sure the inner and outer radii are whole integer numbers, as they are now in pixel units
-        outer_rad = np.array([int(np.ceil(outer_rad / pix_to_deg).value)])
-        inner_rad = np.array([int(np.floor(inner_rad / pix_to_deg).value)])
-        # Convert the chosen central coordinates to pixels
-        pix_centre = im.coord_conv(central_coord, 'pix')
-
-        # Generate our custom mask
-        custom_mask = annular_mask(pix_centre, inner_rad, outer_rad, im.shape)
-
-        # And applying an interloper mask if the user wants that.
-        if remove_interlopers:
-            interloper_mask = self.get_interloper_mask(telescope, obs_id)
-            custom_mask = custom_mask*interloper_mask
-        return custom_mask
-
-    def get_snr(self, outer_radius: Union[Quantity, str], telescope: str, central_coord: Quantity = None,
-                lo_en: Quantity = None, hi_en: Quantity = None, obs_id: str = None, inst: str = None,
-                psf_corr: bool = False, psf_model: str = "ELLBETA", psf_bins: int = 4, psf_algo: str = "rl",
-                psf_iter: int = 15, allow_negative: bool = False, exp_corr: bool = True) -> float:
-        """
-        This takes a region type and central coordinate and calculates the signal-to-noise ratio.
-        The background region is constructed using the back_inn_rad_factor and back_out_rad_factor
-        values, the defaults of which are 1.05*radius and 1.5*radius respectively.
-
-        :param Quantity/str outer_radius: The radius that SNR should be calculated within, this can either be a
-            named radius such as r500, or an astropy Quantity.
-        :param str telescope: The telescope which, when combined with the ObsID, we wish to calculate the
-            signal-to-noise for.
-        :param Quantity central_coord: The central coordinate of the region.
-        :param Quantity lo_en: The lower energy bound of the ratemap to use to calculate the SNR. Default is None,
-            in which case the lower energy bound for peak finding will be used (default is 0.5keV).
-        :param Quantity hi_en: The upper energy bound of the ratemap to use to calculate the SNR. Default is None,
-            in which case the upper energy bound for peak finding will be used (default is 2.0keV).
-        :param str obs_id: An ObsID of a specific ratemap to use for the SNR calculation. Default is None, which
-            means the combined ratemap will be used. Please note that inst must also be set to use this option.
-        :param str inst: The instrument of a specific ratemap to use for the SNR calculation. Default is None, which
-            means the combined ratemap will be used.
-        :param bool psf_corr: Sets whether you wish to use a PSF corrected ratemap or not.
-        :param str psf_model: If the ratemap you want to use is PSF corrected, this is the PSF model used.
-        :param int psf_bins: If the ratemap you want to use is PSF corrected, this is the number of PSFs per
-            side in the PSF grid.
-        :param str psf_algo: If the ratemap you want to use is PSF corrected, this is the algorithm used.
-        :param int psf_iter: If the ratemap you want to use is PSF corrected, this is the number of iterations.
-        :param bool allow_negative: Should pixels in the background subtracted count map be allowed to go below
-            zero, which results in a lower signal-to-noise (and can result in a negative signal-to-noise).
-        :param bool exp_corr: Should signal to noises be measured with exposure time correction, default is True. I
-            recommend that this be true for combined observations, as exposure time could change quite dramatically
-            across the combined product.
-        :return: The signal-to-noise ratio.
-        :rtype: float
-        """
-        # Checking if the user passed any energy limits of their own
-        if lo_en is None:
-            lo_en = self._peak_lo_en
-        if hi_en is None:
-            hi_en = self._peak_hi_en
-
-        # Parsing the ObsID and instrument options, see if they want to use a specific ratemap
-        if all([obs_id is None, inst is None]):
-            # Here the user hasn't set ObsID or instrument, so we use the combined data
-            rt = self.get_combined_ratemaps(lo_en, hi_en, psf_corr, psf_model, psf_bins, psf_algo, psf_iter,
-                                            telescope=telescope)
-
-        elif all([obs_id is not None, inst is not None]):
-            # Both ObsID and instrument have been set by the user
-            rt = self.get_ratemaps(obs_id, inst, lo_en, hi_en, psf_corr, psf_model, psf_bins, psf_algo, psf_iter,
-                                   telescope=telescope)
-        else:
-            raise ValueError("If you wish to use a specific ratemap for {s}'s signal to noise calculation, please "
-                             " pass both obs_id and inst.".format(s=self.name))
-
-        if isinstance(outer_radius, str):
-            # Grabs the interloper removed source and background region masks. If the ObsID is None the get_mask
-            #  method understands that means it should return the mask for the combined data
-            src_mask, bck_mask = self.get_mask(outer_radius, telescope, obs_id, central_coord)
-        else:
-            # Here we have the case where the user has passed a custom outer radius, so we need to generate a
-            #  custom mask for it
-            src_mask = self.get_custom_mask(outer_radius, telescope, obs_id=obs_id, central_coord=central_coord)
-            bck_mask = self.get_custom_mask(outer_radius * self._back_out_factor, telescope,
-                                            outer_radius * self._back_inn_factor, obs_id=obs_id,
-                                            central_coord=central_coord)
-
-        # We use the ratemap's built in signal to noise calculation method
-        sn = rt.signal_to_noise(src_mask, bck_mask, exp_corr, allow_negative)
-
-        return sn
-
-    def get_counts(self, outer_radius: Union[Quantity, str], telescope: str, central_coord: Quantity = None,
-                   lo_en: Quantity = None, hi_en: Quantity = None, obs_id: str = None, inst: str = None,
-                   psf_corr: bool = False, psf_model: str = "ELLBETA", psf_bins: int = 4, psf_algo: str = "rl",
-                   psf_iter: int = 15) -> Quantity:
-        """
-        This takes a region type and central coordinate and calculates the background subtracted X-ray counts.
-        The background region is constructed using the back_inn_rad_factor and back_out_rad_factor
-        values, the defaults of which are 1.05*radius and 1.5*radius respectively.
-
-        :param Quantity/str outer_radius: The radius that counts should be calculated within, this can either be a
-            named radius such as r500, or an astropy Quantity.
-        :param str telescope: The telescope which, when combined with the ObsID, we wish to calculate the
-            counts for.
-        :param Quantity central_coord: The central coordinate of the region.
-        :param Quantity lo_en: The lower energy bound of the ratemap to use to calculate the counts. Default is None,
-            in which case the lower energy bound for peak finding will be used (default is 0.5keV).
-        :param Quantity hi_en: The upper energy bound of the ratemap to use to calculate the counts. Default is None,
-            in which case the upper energy bound for peak finding will be used (default is 2.0keV).
-        :param str obs_id: An ObsID of a specific ratemap to use for the counts calculation. Default is None, which
-            means the combined ratemap will be used. Please note that inst must also be set to use this option.
-        :param str inst: The instrument of a specific ratemap to use for the counts calculation. Default is None, which
-            means the combined ratemap will be used.
-        :param bool psf_corr: Sets whether you wish to use a PSF corrected ratemap or not.
-        :param str psf_model: If the ratemap you want to use is PSF corrected, this is the PSF model used.
-        :param int psf_bins: If the ratemap you want to use is PSF corrected, this is the number of PSFs per
-            side in the PSF grid.
-        :param str psf_algo: If the ratemap you want to use is PSF corrected, this is the algorithm used.
-        :param int psf_iter: If the ratemap you want to use is PSF corrected, this is the number of iterations.
-        :return: The background subtracted counts.
-        :rtype: Quantity
-        """
-        # Checking if the user passed any energy limits of their own
-        if lo_en is None:
-            lo_en = self._peak_lo_en
-        if hi_en is None:
-            hi_en = self._peak_hi_en
-
-        # Parsing the ObsID and instrument options, see if they want to use a specific ratemap
-        if all([obs_id is None, inst is None]):
-            # Here the user hasn't set ObsID or instrument, so we use the combined data
-            rt = self.get_combined_ratemaps(lo_en, hi_en, psf_corr, psf_model, psf_bins, psf_algo, psf_iter,
-                                            telescope=telescope)
-
-        elif all([obs_id is not None, inst is not None]):
-            # Both ObsID and instrument have been set by the user
-            rt = self.get_ratemaps(obs_id, inst, lo_en, hi_en, psf_corr, psf_model, psf_bins, psf_algo, psf_iter,
-                                   telescope=telescope)
-        else:
-            raise ValueError("If you wish to use a specific ratemap for {s}'s signal to noise calculation, please "
-                             " pass both obs_id and inst.".format(s=self.name))
-
-        if isinstance(outer_radius, str):
-            # Grabs the interloper removed source and background region masks. If the ObsID is None the get_mask
-            #  method understands that means it should return the mask for the combined data
-            src_mask, bck_mask = self.get_mask(outer_radius, telescope, obs_id, central_coord)
-        else:
-            # Here we have the case where the user has passed a custom outer radius, so we need to generate a
-            #  custom mask for it
-            src_mask = self.get_custom_mask(outer_radius, telescope, obs_id=obs_id, central_coord=central_coord)
-            bck_mask = self.get_custom_mask(outer_radius * self._back_out_factor, telescope,
-                                            outer_radius * self._back_inn_factor, obs_id=obs_id,
-                                            central_coord=central_coord)
-
-        # We use the ratemap's built in background subtracted counts calculation method
-        cnts = rt.background_subtracted_counts(src_mask, bck_mask)
-
-        return cnts
-
-    def regions_within_radii(self, inner_radius: Quantity, outer_radius: Quantity, telescope: str,
-                             deg_central_coord: Quantity,
-                             regions_to_search: Union[np.ndarray, list] = None) -> np.ndarray:
-        """
-        This function finds and returns any interloper regions (by default) that have any part of their boundary
-        within the specified radii, centered on the specified central coordinate. Users may also pass their own
-        array of regions to check.
-
-        :param Quantity inner_radius: The inner radius of the area to search for interlopers in.
-        :param Quantity outer_radius: The outer radius of the area to search for interlopers in.
-        :param str telescope: The telescope for which we wish to retrieve regions within the specified radii.
-        :param Quantity deg_central_coord: The central coordinate (IN DEGREES) of the area to search for
-            interlopers in.
-        :param np.ndarray/list regions_to_search: An optional parameter that allows the user to pass a specific
-            list of regions to check. Default is None, in which case the interloper_regions internal list
-            will be used.
-        :return: A numpy array of the interloper regions (or user passed regions) within the specified area.
-        :rtype: np.ndarray
-        """
-        def perimeter_points(reg_cen_x: float, reg_cen_y: float, reg_major_rad: float, reg_minor_rad: float,
-                             rotation: float) -> np.ndarray:
-            """
-            An internal function to generate thirty x-y positions on the boundary of a particular region.
-
-            :param float reg_cen_x: The x position of the centre of the region, in degrees.
-            :param float reg_cen_y: The y position of the centre of the region, in degrees
-            :param float reg_major_rad: The semi-major axis of the region, in degrees.
-            :param float reg_minor_rad: The semi-minor axis of the region, in degrees.
-            :param float rotation: The rotation of the region, in radians.
-            :return: An array of thirty x-y coordinates on the boundary of the region.
-            :rtype: np.ndarray
-            """
-            # Just the numpy array of angles (in radians) to find the x-y points of
-            angs = np.linspace(0, 2 * np.pi, 30)
-
-            # This is just the parametric equation of an ellipse - I only include the displacement to the
-            #  central coordinates of the region AFTER it has been rotated
-            x = reg_major_rad * np.cos(angs)
-            y = reg_minor_rad * np.sin(angs)
-
-            # Sets of the rotation matrix
-            rot_mat = np.array([[np.cos(rotation), -1 * np.sin(rotation)], [np.sin(rotation), np.cos(rotation)]])
-
-            # Just rotates the edge coordinates to match the known rotation of this particular region
-            edge_coords = (rot_mat @ np.vstack([x, y])).T
-
-            # Now I re-centre the region
-            edge_coords[:, 0] += reg_cen_x
-            edge_coords[:, 1] += reg_cen_y
-
-            return edge_coords
-
-        if deg_central_coord.unit != deg:
-            raise UnitConversionError("The central coordinate must be in degrees for this function.")
-
-        if telescope not in self.telescopes:
-            raise NotAssociatedError("The {t} telescope is not associated with {n}.".format(t=telescope, n=self.name))
-
-        # If no custom regions array was passed, we use the internal array of interloper regions
-        if regions_to_search is None:
-            regions_to_search = self._interloper_regions[telescope].copy()
-
-        inner_radius = self.convert_radius(inner_radius, 'deg')
-        outer_radius = self.convert_radius(outer_radius, 'deg')
-
-        # Then we can check to make sure that the outer radius is larger than the inner radius
-        if inner_radius >= outer_radius:
-            raise ValueError("inner_radius cannot be larger than or equal to outer_radius".format(s=self.name))
-
-        # I think my last attempt at this type of function was made really slow by something to with the regions
-        #  module, so I'm going to try and move away from that here
-        # This is horrible I know, but it basically generates points on the boundary of each interloper, and then
-        #  calculates their distance from the central coordinate. So you end up with an Nx30 (because 30 is
-        #  how many points I generate) and N is the number of potential interlopers
-        int_dists = np.array([np.sqrt(np.sum((perimeter_points(r.center.ra.value, r.center.dec.value,
-                                                               r.width.to('deg').value/2,
-                                                               r.height.to('deg').value/2, r.angle.to('rad').value)
-                                              - deg_central_coord.value) ** 2, axis=1))
-                              for r in regions_to_search])
-
-        # Finds which of the possible interlopers have any part of their boundary within the annulus in consideration
-        int_within = np.unique(np.where((int_dists < outer_radius.value) & (int_dists > inner_radius.value))[0])
-
-        return np.array(regions_to_search)[int_within]
-
-    def get_annular_sas_region(self, inner_radius: Quantity, outer_radius: Quantity, obs_id: str, inst: str,
-                               output_unit: Union[UnitBase, str] = xmm_sky, rot_angle: Quantity = Quantity(0, 'deg'),
-                               interloper_regions: np.ndarray = None, central_coord: Quantity = None) -> str:
-        """
-        A method to generate a SAS region string for an arbitrary circular or elliptical annular region, with
-        interloper sources removed.
-
-        :param Quantity inner_radius: The inner radius/radii of the region you wish to generate in SAS, if the
-            quantity has multiple elements then an elliptical region will be generated, with the first element
-            being the inner radius on the semi-major axis, and the second on the semi-minor axis.
-        :param Quantity outer_radius: The inner outer_radius/radii of the region you wish to generate in SAS, if the
-            quantity has multiple elements then an elliptical region will be generated, with the first element
-            being the outer radius on the semi-major axis, and the second on the semi-minor axis.
-        :param str obs_id: The ObsID of the observation you wish to generate the SAS region for.
-        :param str inst: The instrument of the observation you to generate the SAS region for.
-        :param UnitBase/str output_unit: The output unit for this SAS region, either xmm_sky or xmm_det.
-        :param np.ndarray interloper_regions: The interloper regions to remove from the source region,
-            default is None, in which case the function will run self.regions_within_radii.
-        :param Quantity rot_angle: The rotation angle of the source region, default is zero degrees.
-        :param Quantity central_coord: The coordinate on which to centre the source region, default is
-            None in which case the function will use the default_coord of the source object.
-        :return: A string for use in a SAS routine that describes the source region, and the regions
-            to cut out of it.
-        :rtype: str
-        """
-        # TODO Again this doesn't really belong in the BaseSource class - it is SAS specific so should be moved, but
-        #  not right now!
-        if central_coord is None:
-            central_coord = self._default_coord
-
-        # These checks/conversions are already done by the evselect_spectrum command, but I don't
-        #  mind doing them again
-        inner_radius = self.convert_radius(inner_radius, 'deg')
-        outer_radius = self.convert_radius(outer_radius, 'deg')
-
-        # Then we can check to make sure that the outer radius is larger than the inner radius
-        if inner_radius.isscalar and inner_radius >= outer_radius:
-            raise ValueError("A SAS circular region for {s} cannot have an inner_radius larger than or equal to its "
-                             "outer_radius".format(s=self.name))
-        elif not inner_radius.isscalar and (inner_radius[0] >= outer_radius[0] or inner_radius[1] >= outer_radius[1]):
-            raise ValueError("A SAS elliptical region for {s} cannot have inner radii larger than or equal to its "
-                             "outer radii".format(s=self.name))
-
-        if output_unit == xmm_det:
-            c_str = "DETX,DETY"
-            raise NotImplementedError("This coordinate system is not yet supported, and isn't a priority. Please "
-                                      "submit an issue on https://github.com/DavidT3/XGA/issues if you particularly "
-                                      "want this.")
-        elif output_unit == xmm_sky:
-            c_str = "X,Y"
-        else:
-            raise NotImplementedError("Only detector and sky coordinates are currently "
-                                      "supported for generating SAS region strings.")
-
-        # We need a matching image to perform the coordinate conversion we require
-        rel_im = self.get_products("image", obs_id, inst, telescope='xmm')[0]
-        # We can set our own offset value when we call this function, but I don't think I need to
-        sky_to_deg = sky_deg_scale(rel_im, central_coord).value
-
-        # We need our chosen central coordinates in the right units of course
-        xmm_central_coord = rel_im.coord_conv(central_coord, output_unit)
-        # And just to make sure the central coordinates are in degrees
-        deg_central_coord = rel_im.coord_conv(central_coord, deg)
-
-        # If the user doesn't pass any regions, then we have to find them ourselves. I decided to allow this
-        #  so that within_radii can just be called once externally for a set of ObsID-instrument combinations,
-        #  like in evselect_spectrum for instance.
-        if interloper_regions is None and inner_radius.isscalar:
-            interloper_regions = self.regions_within_radii(inner_radius, outer_radius, 'xmm', deg_central_coord)
-        elif interloper_regions is None and not inner_radius.isscalar:
-            interloper_regions = self.regions_within_radii(min(inner_radius), max(outer_radius), 'xmm',
-                                                           deg_central_coord)
-
-        # So now we convert our interloper regions into their SAS equivalents
-        sas_interloper = [self._interloper_sas_string(i, rel_im, output_unit) for i in interloper_regions]
-
-        if inner_radius.isscalar and inner_radius.value != 0:
-            # And we need to define a SAS string for the actual region of interest
-            sas_source_area = "(({t}) IN annulus({cx},{cy},{ri},{ro}))"
-            sas_source_area = sas_source_area.format(t=c_str, cx=xmm_central_coord[0].value,
-                                                     cy=xmm_central_coord[1].value, ri=inner_radius.value/sky_to_deg,
-                                                     ro=outer_radius.value/sky_to_deg)
-        # If the inner radius is zero then we write a circle region, because it seems that's a LOT faster in SAS
-        elif inner_radius.isscalar and inner_radius.value == 0:
-            sas_source_area = "(({t}) IN circle({cx},{cy},{r}))"
-            sas_source_area = sas_source_area.format(t=c_str, cx=xmm_central_coord[0].value,
-                                                     cy=xmm_central_coord[1].value,
-                                                     r=outer_radius.value/sky_to_deg)
-        elif not inner_radius.isscalar and inner_radius[0].value != 0:
-            sas_source_area = "(({t}) IN elliptannulus({cx},{cy},{wi},{hi},{wo},{ho},{rot},{rot}))"
-            sas_source_area = sas_source_area.format(t=c_str, cx=xmm_central_coord[0].value,
-                                                     cy=xmm_central_coord[1].value,
-                                                     wi=inner_radius[0].value/sky_to_deg,
-                                                     hi=inner_radius[1].value/sky_to_deg,
-                                                     wo=outer_radius[0].value/sky_to_deg,
-                                                     ho=outer_radius[1].value/sky_to_deg, rot=rot_angle.to('deg').value)
-        elif not inner_radius.isscalar and inner_radius[0].value == 0:
-            sas_source_area = "(({t}) IN ellipse({cx},{cy},{w},{h},{rot}))"
-            sas_source_area = sas_source_area.format(t=c_str, cx=xmm_central_coord[0].value,
-                                                     cy=xmm_central_coord[1].value,
-                                                     w=outer_radius[0].value / sky_to_deg,
-                                                     h=outer_radius[1].value / sky_to_deg,
-                                                     rot=rot_angle.to('deg').value)
 
         # Combining the source region with the regions we need to cut out
         if len(sas_interloper) == 0:
@@ -4902,19 +4475,11 @@
         if not stacked_spectra:
             # If the user doesn't want the stacked spectra result, then we retrieve the spec objects
             # from the get_spectra method
-            specs = self.get_spectra(outer_radius, None, None, inner_radius, group_spec, min_counts, 
+            specs = self.get_spectra(outer_radius, None, None, inner_radius, group_spec, min_counts,
                                      min_sn, over_sample, telescope=telescope)
         else:
-            print(self.name)
-            print(outer_radius)
-            print(inner_radius)
-            print(group_spec)
-            print(min_counts)
-            print(min_sn)
-            print(over_sample)
-            print(telescope)
             # Otherwise we want the stacked spectrum result, so we retrieve the combined spectrum
-            specs = self.get_combined_spectra(outer_radius, None, inner_radius, group_spec, 
+            specs = self.get_combined_spectra(outer_radius, None, inner_radius, group_spec,
                                               min_counts, min_sn, over_sample, telescope=telescope)
 
         # I just take the first spectrum in the list because the storage key will be the same for all of them
@@ -5479,7 +5044,7 @@
         """
         if telescope is None:
             telescope = self.telescopes
-        
+
         obs_inst_dict = {}
         snrs_dict = {}
 
@@ -5553,8 +5118,6 @@
         return obs_inst, cnts
 
     def offset(self, off_unit: Union[Unit, str] = "arcmin") -> Quantity:
-<<<<<<< HEAD
-=======
         """
         This method calculates the Haversine separation between the user supplied ra_dec coordinates, and the peak
         coordinates in the requested off_unit. If there is no peak attribute and error will be thrown, and if no
@@ -5575,61 +5138,6 @@
 
         # Convert the separation to the requested unit - this will throw an error if the unit is stupid
         conv_sep = self.convert_radius(hav_sep, off_unit)
-
-        # Return the converted separation
-        return conv_sep
-
-    @property
-    def peak_lo_en(self) -> Quantity:
-        """
-        This property returns the lower energy bound of the image used for peak finding.
-
-        :return: A quantity containing the lower energy limit used for peak finding.
-        :rtype: Quantity
-        """
-        return self._peak_lo_en
-
-    @property
-    def peak_hi_en(self) -> Quantity:
-        """
-        This property returns the upper energy bound of the image used for peak finding.
-
-        :return: A quantity containing the upper energy limit used for peak finding.
-        :rtype: Quantity
-        """
-        return self._peak_hi_en
-
-    @property
-    def use_peak(self) -> bool:
-        """
-        This property shows whether a particular XGA source object has been setup to use peak coordinates
-        or not. The property is either True, False, or None (if its a BaseSource).
-
-        :return: If the source is set to use peaks, True, otherwise False.
-        :rtype: bool
-        """
-        return self._use_peak
-
-    @property
-    def suppressed_warnings(self) -> List[str]:
->>>>>>> fd1394fc
-        """
-        This method calculates the separation between the user supplied ra_dec coordinates, and the peak
-        coordinates in the requested off_unit. If there is no peak attribute and error will be thrown, and if no
-        peak has been calculated then the result will be 0.
-
-        :param Unit/str off_unit: The unit that the offset should be in.
-        :return: The offset between ra_dec and peak, in the requested unit.
-        :rtype: Quantity
-        """
-        # Check that the source has a peak attribute to fetch, otherwise throw error
-        if not hasattr(self, 'peak'):
-            raise AttributeError("This source does not have a peak attribute, and so an offset cannot be calculated.")
-
-        # Calculate the euclidean distance between ra_dec and peak
-        sep = np.sqrt(abs(self.ra_dec[0] - self.peak[0]) ** 2 + abs(self.ra_dec[1] - self.peak[1]) ** 2)
-        # Convert the separation to the requested unit - this will throw an error if the unit is stupid
-        conv_sep = self.convert_radius(sep, off_unit)
 
         # Return the converted separation
         return conv_sep
