<<<<<<< HEAD
#  This code is a part of XMM: Generate and Analyse (XGA), a module designed for the XMM Cluster Survey (XCS).
#   Last modified by David J Turner (david.turner@sussex.ac.uk) 06/01/2022, 11:31. Copyright (c) David J Turner
=======
#  This code is a part of X-ray: Generate and Analyse (XGA), a module designed for the XMM Cluster Survey (XCS).
#  Last modified by David J Turner (turne540@msu.edu) 28/04/2023, 10:18. Copyright (c) The Contributors
>>>>>>> 7a2c102d

from typing import Union, List, Tuple, Dict
from warnings import warn, simplefilter

import numpy as np
from astropy import wcs
from astropy.cosmology import Cosmology
from astropy.units import Quantity, UnitConversionError, kpc

from .general import ExtendedSource
from .. import DEFAULT_COSMO
from ..exceptions import NoRegionsError, NoProductAvailableError
from ..imagetools import radial_brightness
from ..products import Spectrum, BaseProfile1D
from ..products.profile import ProjectedGasTemperature1D, APECNormalisation1D, GasDensity3D, GasTemperature3D, \
    HydrostaticMass
from ..sourcetools import ang_to_rad, rad_to_ang

# This disables an annoying astropy warning that pops up all the time with XMM images
# Don't know if I should do this really
simplefilter('ignore', wcs.FITSFixedWarning)


class GalaxyCluster(ExtendedSource):
    """
    This class is for the declaration and analysis of GalaxyCluster sources, and is a subclass of ExtendedSource.
    Using this source for cluster analysis gives you access to many more analyses than an ExtendedSource, and due
    to the passing of overdensity radii it has a more physically based idea of the size of the object. There are
    also extra source matching steps to deal with the possible detection of cool cores as point sources.

    :param float ra: The right-ascension of the cluster, in degrees.
    :param float dec: The declination of the cluster, in degrees.
    :param float redshift: The redshift of the cluster, required for cluster analysis.
    :param str name: The name of the cluster, optional. Name will be constructed from position if None.
    :param Quantity r200: A value for the R200 of the source. At least one overdensity radius must be passed.
    :param Quantity r500: A value for the R500 of the source. At least one overdensity radius must be passed.
    :param Quantity r2500: A value for the R2500 of the source. At least one overdensity radius must be passed.
    :param richness: An optical richness of the cluster, optional.
    :param richness_err: An uncertainty on the optical richness of the cluster, optional.
    :param Quantity wl_mass: A weak lensing mass of the cluster, optional.
    :param Quantity wl_mass_err: An uncertainty on the weak lensing mass of the cluster, optional.
    :param Quantity custom_region_radius: A custom analysis region radius for this cluster, optional.
    :param bool use_peak: Whether peak position should be found and used.
    :param Quantity peak_lo_en: The lower energy bound for the RateMap to calculate peak position
        from. Default is 0.5keV
    :param Quantity peak_hi_en: The upper energy bound for the RateMap to calculate peak position
        from. Default is 2.0keV.
    :param float back_inn_rad_factor: This factor is multiplied by an analysis region radius, and gives the inner
        radius for the background region. Default is 1.05.
    :param float back_out_rad_factor: This factor is multiplied by an analysis region radius, and gives the outer
        radius for the background region. Default is 1.5.
    :param cosmology: An astropy cosmology object for use throughout analysis of the source.
    :param bool load_products: Whether existing products should be loaded from disk.
    :param bool load_fits: Whether existing fits should be loaded from disk.
    :param str peak_find_method: Which peak finding method should be used (if use_peak is True). Default
        is hierarchical, simple may also be passed.
    :param bool clean_obs: Should the observations be subjected to a minimum coverage check, i.e. whether a
        certain fraction of a certain region is covered by an ObsID. Default is True.
    :param str clean_obs_reg: The region to use for the cleaning step, default is R200.
    :param float clean_obs_threshold: The minimum coverage fraction for an observation to be kept for analysis.
    :param bool regen_merged: Should merged images/exposure maps be regenerated after cleaning. Default is True.
    :param str peak_find_method: Which peak finding method should be used (if use_peak is True). Default
        is hierarchical, simple may also be passed.
    :param bool in_sample: A boolean argument that tells the source whether it is part of a sample or not, setting
        to True suppresses some warnings so that they can be displayed at the end of the sample progress bar. Default
        is False. User should only set to True to remove warnings.
    """
    def __init__(self, ra, dec, redshift, name=None, r200: Quantity = None, r500: Quantity = None,
                 r2500: Quantity = None, richness: float = None, richness_err: float = None,
                 wl_mass: Quantity = None, wl_mass_err: Quantity = None, custom_region_radius=None, use_peak=True,
                 peak_lo_en=Quantity(0.5, "keV"), peak_hi_en=Quantity(2.0, "keV"), back_inn_rad_factor=1.05,
                 back_out_rad_factor=1.5, cosmology: Cosmology = DEFAULT_COSMO, load_products=True, load_fits=False,
                 clean_obs=True, clean_obs_reg="r200", clean_obs_threshold=0.3, regen_merged: bool = True,
                 peak_find_method: str = "hierarchical", in_sample: bool = False):
        """
        The init of the GalaxyCluster specific XGA class, takes information on the cluster to enable analyses.

        :param float ra: The right-ascension of the cluster, in degrees.
        :param float dec: The declination of the cluster, in degrees.
        :param float redshift: The redshift of the cluster, required for cluster analysis.
        :param str name: The name of the cluster, optional. Name will be constructed from position if None.
        :param Quantity r200: A value for the R200 of the source. At least one overdensity radius must be passed.
        :param Quantity r500: A value for the R500 of the source. At least one overdensity radius must be passed.
        :param Quantity r2500: A value for the R2500 of the source. At least one overdensity radius must be passed.
        :param richness: An optical richness of the cluster, optional.
        :param richness_err: An uncertainty on the optical richness of the cluster, optional.
        :param Quantity wl_mass: A weak lensing mass of the cluster, optional.
        :param Quantity wl_mass_err: An uncertainty on the weak lensing mass of the cluster, optional.
        :param Quantity custom_region_radius: A custom analysis region radius for this cluster, optional.
        :param bool use_peak: Whether peak position should be found and used.
        :param Quantity peak_lo_en: The lower energy bound for the RateMap to calculate peak position
            from. Default is 0.5keV
        :param Quantity peak_hi_en: The upper energy bound for the RateMap to calculate peak position
            from. Default is 2.0keV.
        :param float back_inn_rad_factor: This factor is multiplied by an analysis region radius, and gives the inner
            radius for the background region. Default is 1.05.
        :param float back_out_rad_factor: This factor is multiplied by an analysis region radius, and gives the outer
            radius for the background region. Default is 1.5.
        :param cosmology: An astropy cosmology object for use throughout analysis of the source.
        :param bool load_products: Whether existing products should be loaded from disk.
        :param bool load_fits: Whether existing fits should be loaded from disk.
        :param str peak_find_method: Which peak finding method should be used (if use_peak is True). Default
            is hierarchical, simple may also be passed.
        :param bool clean_obs: Should the observations be subjected to a minimum coverage check, i.e. whether a
            certain fraction of a certain region is covered by an ObsID. Default is True.
        :param str clean_obs_reg: The region to use for the cleaning step, default is R200.
        :param float clean_obs_threshold: The minimum coverage fraction for an observation to be kept for analysis.
        :param bool regen_merged: Should merged images/exposure maps be regenerated after cleaning. Default is True.
        :param str peak_find_method: Which peak finding method should be used (if use_peak is True). Default
            is hierarchical, simple may also be passed.
        :param bool in_sample: A boolean argument that tells the source whether it is part of a sample or not, setting
            to True suppresses some warnings so that they can be displayed at the end of the sample progress bar. Default
            is False. User should only set to True to remove warnings.
        """
        self._radii = {}
        if r200 is None and r500 is None and r2500 is None:
            raise ValueError("You must set at least one overdensity radius")

        # Here we don't need to check if a non-null redshift was supplied, a redshift is required for
        #  initialising a GalaxyCluster object. These chunks just convert the radii to kpc.
        # I know its ugly to have the same code three times, but I want these to be in attributes.
        if r200 is not None and r200.unit.is_equivalent("deg"):
            self._r200 = ang_to_rad(r200, redshift, cosmology).to("kpc")
            # Radii must be stored in degrees in the internal radii dictionary
            self._radii["r200"] = r200.to("deg")
        elif r200 is not None and r200.unit.is_equivalent("kpc"):
            self._r200 = r200.to("kpc")
            self._radii["r200"] = rad_to_ang(r200, redshift, cosmology)
        elif r200 is not None and not r200.unit.is_equivalent("kpc") and not r200.unit.is_equivalent("deg"):
            raise UnitConversionError("R200 radius must be in either angular or distance units.")
        elif r200 is None and clean_obs_reg == "r200":
            clean_obs_reg = "r500"

        if r500 is not None and r500.unit.is_equivalent("deg"):
            self._r500 = ang_to_rad(r500, redshift, cosmology).to("kpc")
            self._radii["r500"] = r500.to("deg")
        elif r500 is not None and r500.unit.is_equivalent("kpc"):
            self._r500 = r500.to("kpc")
            self._radii["r500"] = rad_to_ang(r500, redshift, cosmology)
        elif r500 is not None and not r500.unit.is_equivalent("kpc") and not r500.unit.is_equivalent("deg"):
            raise UnitConversionError("R500 radius must be in either angular or distance units.")

        if r2500 is not None and r2500.unit.is_equivalent("deg"):
            self._r2500 = ang_to_rad(r2500, redshift, cosmology).to("kpc")
            self._radii["r2500"] = r2500.to("deg")
        elif r2500 is not None and r2500.unit.is_equivalent("kpc"):
            self._r2500 = r2500.to("kpc")
            self._radii["r2500"] = rad_to_ang(r2500, redshift, cosmology)
        elif r2500 is not None and not r2500.unit.is_equivalent("kpc") and not r2500.unit.is_equivalent("deg"):
            raise UnitConversionError("R2500 radius must be in either angular or distance units.")

        super().__init__(ra, dec, redshift, name, custom_region_radius, use_peak, peak_lo_en, peak_hi_en,
                         back_inn_rad_factor, back_out_rad_factor, cosmology, load_products, load_fits,
                         peak_find_method, in_sample)

        # Reading observables into their attributes, if the user doesn't pass a value for a particular observable
        #  it will be None.
        self._richness = richness
        self._richness_err = richness_err

        # Mass has a unit, unlike richness, so need to check that as we're reading it in
        if wl_mass is not None and wl_mass.unit.is_equivalent("Msun"):
            self._wl_mass = wl_mass.to("Msun")
        elif wl_mass is not None and not wl_mass.unit.is_equivalent("Msun"):
            raise UnitConversionError("The weak lensing mass value cannot be converted to MSun.")

        if wl_mass_err is not None and wl_mass_err.unit.is_equivalent("Msun"):
            self._wl_mass_err = wl_mass_err.to("Msun")
        elif wl_mass_err is not None and not wl_mass_err.unit.is_equivalent("Msun"):
            raise UnitConversionError("The weak lensing mass error value cannot be converted to MSun.")

        if clean_obs and clean_obs_reg in self._radii:
            # Use this method to figure out what data to throw away
            reject_dict = self.obs_check(clean_obs_reg, clean_obs_threshold)
            if len(reject_dict) != 0:
                # Use the source method to remove data we've decided isn't worth keeping
                self.disassociate_obs(reject_dict)
                # I used to run these just so there is an up to date combined ratemap, but its quite
                #  inefficient to do it on an individual basis if dealing with a sample, so the user will have
                #  to run those commands themselves later
                # Now I will run them only if the regen_merged flag is True
                if regen_merged:
                    from ..sas import emosaic
                    emosaic(self, "image", self._peak_lo_en, self._peak_hi_en, disable_progress=True)
                    emosaic(self, "expmap", self._peak_lo_en, self._peak_hi_en, disable_progress=True)
                    self._all_peaks(peak_find_method)

                    # And finally this sets the default coordinate to the peak if use peak is True
                    if self._use_peak:
                        self._default_coord = self.peak

        # Throws an error if a poor choice of region has been made
        elif clean_obs and clean_obs_reg not in self._radii:
            raise NoRegionsError("{c} is not associated with {s}".format(c=clean_obs_reg, s=self.name))

    def _source_type_match(self, source_type: str) -> Tuple[Dict, Dict, Dict]:
        """
        A function to override the _source_type_match method of the BaseSource class, containing slightly
        more complex matching criteria for galaxy clusters. Galaxy clusters having their own version of this
        method was driven by issue #407, the problems I was having with low redshift clusters particularly.

        Point sources within 0.15R500, 0.15*0.66*R200, or 0.15*2.25*R2500 (in order of descending priority, R200
        will only be used if R500 isn't available etc. - the extra factors for R200 and R2500 are meant to convert
        the radius to ~R500, and were arrived at using the Arnaud et al. 2005 R-T scaling relations) will be allowed
        to remain in the analysis, as they may well be cool-cores.

        This method also attempts to check for fragmentation of clusters by the source finder, which can cause
        issues where low redshift clusters are split up into multiple extended sources. Any interloper sources which
        are extended and intersect with a source region that has been designated the actual source will NOT be
        removed from the analysis - in practise this may be more use in making sure regions which are not consistent
        across observations do not remove chunks of the cluster (see issue #407).

        :param str source_type: Should either be ext or pnt, describes what type of source I
            should be looking for in the region files.
        :return: A dictionary containing the matched region for each ObsID + a combined region, another
            dictionary containing any sources that matched to the coordinates and weren't chosen,
            and a final dictionary with sources that aren't the target, or in the 2nd dictionary.
        :rtype: Tuple[Dict, Dict, Dict]
        """
        def dist_from_source(reg):
            """
            Calculates the euclidean distance between the centre of a supplied region, and the
            position of the source.

            :param reg: A region object.
            :return: Distance between region centre and source position.
            """
            ra = reg.center.ra.value
            dec = reg.center.dec.value
            return Quantity(np.sqrt(abs(ra - self._ra_dec[0]) ** 2 + abs(dec - self._ra_dec[1]) ** 2), 'deg')

        results_dict, alt_match_dict, anti_results_dict = super()._source_type_match('ext')

        # The 0.66 and 2.25 factors are intended to shift the r200 and r2500 values to approximately r500, and were
        #  decided on by dividing the Arnaud et al. 2005 R-T relations by one another and finding the mean factor
        if 'r500' in self._radii:
            check_rad = self.convert_radius(self._radii['r500'] * 0.15, 'deg')
        elif 'r200' in self._radii:
            check_rad = self.convert_radius(self._radii['r200'] * 0.66 * 0.15, 'deg')
        else:
            check_rad = self.convert_radius(self._radii['r2500'] * 2.25 * 0.15, 'deg')

        # Here we scrub the anti-results dictionary (I don't know why I called it that...) to make sure cool cores
        #  aren't accidentally removed, and that chunks of cluster emission aren't removed
        new_anti_results = {}
        for obs in self._obs:
            # This is where the cleaned interlopers will be stored
            new_anti_results[obs] = []
            # Cycling through the current interloper regions for the current ObsID
            for reg_obj in anti_results_dict[obs]:
                # Calculating the distance (in degrees) of the centre of the current interloper region from
                #  the user supplied coordinates of the cluster
                dist = dist_from_source(reg_obj)

                # If the current interloper source is a point source/a PSF sized extended source and is within the
                #  fraction of the chosen characteristic radius of the cluster then we assume it is a poorly handled
                #  cool core and allow it to stay in the analysis
                if reg_obj.visual["color"] == 'red' and dist < check_rad:
                    warn_text = "A point source has been detected in {o} and is very close to the user supplied " \
                                "coordinates of {s}. It will not be excluded from analysis due to the possibility " \
                                "of a mis-identified cool core".format(s=self.name, o=obs)
                    if not self._samp_member:
                        # We do print a warning though
                        warn(warn_text, stacklevel=2)
                    else:
                        self._supp_warn.append(warn_text)

                elif reg_obj.visual["color"] == "magenta" and dist < check_rad:
                    warn_text = "A PSF sized extended source has been detected in {o} and is very close to the " \
                                "user supplied coordinates of {s}. It will not be excluded from analysis due " \
                                "to the possibility of a mis-identified cool core".format(s=self.name, o=obs)
                    if not self._samp_member:
                        warn(warn_text, stacklevel=2)
                    else:
                        self._supp_warn.append(warn_text)
                else:
                    new_anti_results[obs].append(reg_obj)

            # Here we run through the 'chosen' region for each observation (so the region that we think is the
            #  cluster) and check if any of the current set of interloper regions intersects with it. If they do
            #  then they are allowed to stay in the analysis under assumption that they're actually part of the
            #  cluster
            for res_obs in results_dict:
                if results_dict[res_obs] is not None:
                    # Reads out the chosen region for res_obs
                    src_reg_obj = results_dict[res_obs]
                    # Stores its central coordinates in an astropy quantity
                    centre = Quantity([src_reg_obj.center.ra.value, src_reg_obj.center.dec.value], 'deg')

                    # At first I set the checking radius to the semimajor axis
                    rad = Quantity(src_reg_obj.width.to('deg').value/2, 'deg')
                    # And use my handy method to find which regions intersect with a circle with the semimajor length
                    #  as radius, centred on the centre of the current chosen region
                    within_width = self.regions_within_radii(Quantity(0, 'deg'), rad, centre, new_anti_results[obs])
                    # Make sure to only select extended (green) sources
                    within_width = [reg for reg in within_width if reg.visual['color'] == 'green']

                    # Then I repeat that process with the semiminor axis, and if a interloper intersects with both
                    #  then it would intersect with the ellipse of the current chosen region.
                    rad = Quantity(src_reg_obj.height.to('deg').value/2, 'deg')
                    within_height = self.regions_within_radii(Quantity(0, 'deg'), rad, centre, new_anti_results[obs])
                    within_height = [reg for reg in within_height if reg.visual['color'] == 'green']

                    # This finds which regions are present in both lists and makes sure if they are in both
                    #  then they are NOT removed from the analysis
                    intersect_regions = list(set(within_width) & set(within_height))
                    for inter_reg in intersect_regions:
                        inter_reg_ind = new_anti_results[obs].index(inter_reg)
                        new_anti_results[obs].pop(inter_reg_ind)

        return results_dict, alt_match_dict, new_anti_results

    def _new_rad_checks(self, new_rad: Quantity) -> Tuple[Quantity, Quantity]:
        """
        An internal method to check and convert new values of overdensity radii passed to the setters
        of those overdensity radii properties. Purely to avoid repeating the same code multiple times.

        :param Quantity new_rad: The new radius that the user has passed to the property setter.
        :return: The radius converted to kpc, and to degrees.
        :rtype: Tuple[Quantity, Quantity]
        """
        if not isinstance(new_rad, Quantity):
            raise TypeError("New overdensity radii must be an astropy Quantity")

        # This will make sure that the radius is converted into kpc, and will throw errors if the new_rad is in
        #  stupid units, so I don't need to do those checks here.
        converted_kpc_rad = self.convert_radius(new_rad, 'kpc')
        # For some reason I setup the _radii internal dictionary to have units of degrees, so I convert to that as well
        converted_deg_rad = self.convert_radius(new_rad, 'deg')

        return converted_kpc_rad, converted_deg_rad

    # Property getters for the over density radii. I've added property setters to allow overdensity radii to be
    #  set by external processes that might have measured a new value - for instance an iterative mass pipeline
    @property
    def r200(self) -> Quantity:
        """
        Getter for the radius at which the average density is 200 times the critical density.

        :return: The R200 in kpc.
        :rtype: Quantity
        """
        return self._r200

    @r200.setter
    def r200(self, new_value: Quantity):
        """
        The getter for the R200 property of the GalaxyCluster source class. This checks to make sure that the
        new value is an astropy Quantity, converts it to kpc, then updates all relevant attributes of this class.

        :param Quantity new_value:
        """
        # This checks that the input is a Quantity, then converts to kpc and to degrees
        new_value_kpc, new_value_deg = self._new_rad_checks(new_value)
        # For some reason these have to be set separately, stupid design on my part, but they are in different units
        #  so I guess I must have had some plan
        self._r200 = new_value_kpc
        self._radii['r200'] = new_value_deg

    @property
    def r500(self) -> Quantity:
        """
        Getter for the radius at which the average density is 500 times the critical density.

        :return: The R500 in kpc.
        :rtype: Quantity
        """
        return self._r500

    @r500.setter
    def r500(self, new_value: Quantity):
        """
        The getter for the R500 property of the GalaxyCluster source class. This checks to make sure that the
        new value is an astropy Quantity, converts it to kpc, then updates all relevant attributes of this class.

        :param Quantity new_value:
        """
        # This checks that the input is a Quantity, then converts to kpc and to degrees
        new_value_kpc, new_value_deg = self._new_rad_checks(new_value)
        # For some reason these have to be set separately, stupid design on my part, but they are in different units
        #  so I guess I must have had some plan
        self._r500 = new_value_kpc
        self._radii['r500'] = new_value_deg

    @property
    def r2500(self) -> Quantity:
        """
        Getter for the radius at which the average density is 2500 times the critical density.

        :return: The R2500 in kpc.
        :rtype: Quantity
        """
        return self._r2500

    @r2500.setter
    def r2500(self, new_value: Quantity):
        """
        The getter for the R2500 property of the GalaxyCluster source class. This checks to make sure that the
        new value is an astropy Quantity, converts it to kpc, then updates all relevant attributes of this class.

        :param Quantity new_value:
        """
        # This checks that the input is a Quantity, then converts to kpc and to degrees
        new_value_kpc, new_value_deg = self._new_rad_checks(new_value)
        # For some reason these have to be set separately, stupid design on my part, but they are in different units
        #  so I guess I must have had some plan
        self._r2500 = new_value_kpc
        self._radii['r2500'] = new_value_deg

    # Property getters for other observables I've allowed to be passed in.
    @property
    def weak_lensing_mass(self) -> Quantity:
        """
        Gets the weak lensing mass passed in at initialisation of the source.

        :return: Two quantities, the weak lensing mass, and the weak lensing mass error in Msun. If the
            values were not passed in at initialisation, the returned values will be None.
        :rtype: Quantity
        """
        if self._wl_mass is not None:
            wl_list = [self._wl_mass.value]
            wl_unit = self._wl_mass.unit
        else:
            wl_list = [np.NaN]
            wl_unit = ''

        if self._wl_mass_err is None:
            wl_list.append(np.NaN)
        elif isinstance(self._wl_mass_err, Quantity) and not self._wl_mass_err.isscalar:
            wl_list += list(self._wl_mass_err.value)
        elif isinstance(self._wl_mass_err, Quantity) and self._wl_mass_err.isscalar:
            wl_list.append(self._wl_mass_err.value)

        return Quantity(wl_list, wl_unit)

    @property
    def richness(self) -> Quantity:
        """
        Gets the richness passed in at initialisation of the source.

        :return: Two floats, the richness, and the richness error. If the values were not passed in at
            initialisation, the returned values will be None.
        :rtype: Quantity
        """
        if self._richness is not None:
            r_list = [self._richness]
        else:
            r_list = [np.NaN]

        if self._richness_err is None:
            r_list.append(np.NaN)
        elif isinstance(self._richness_err, (float, int)):
            r_list.append(self._richness_err)
        elif isinstance(self._richness_err, list):
            r_list += self._richness_err
        elif isinstance(self._richness_err, np.ndarray):
            r_list += list(self._richness_err)

        return Quantity(r_list)

    def get_results(self, outer_radius: Union[str, Quantity], model: str = 'constant*tbabs*apec',
                    inner_radius: Union[str, Quantity] = Quantity(0, 'arcsec'), par: str = None,
                    group_spec: bool = True, min_counts: int = 5, min_sn: float = None, over_sample: float = None):
        """
        Important method that will retrieve fit results from the source object. Either for a specific
        parameter of a given region-model combination, or for all of them. If a specific parameter is requested,
        all matching values from the fit will be returned in an N row, 3 column numpy array (column 0 is the value,
        column 1 is err-, and column 2 is err+). If no parameter is specified, the return will be a dictionary
        of such numpy arrays, with the keys corresponding to parameter names.

        This overrides the BaseSource method, but the only difference is that this has a default model, which
        is what single_temp_apec fits (constant*tbabs*apec).

        :param str/Quantity outer_radius: The name or value of the outer radius that was used for the generation of
            the spectra which were fitted to produce the desired result (for instance 'r200' would be acceptable
            for a GalaxyCluster, or Quantity(1000, 'kpc')). If 'region' is chosen (to use the regions in
            region files), then any inner radius will be ignored.
        :param str model: The name of the fitted model that you're requesting the results
            from (e.g. constant*tbabs*apec).
        :param str/Quantity inner_radius: The name or value of the inner radius that was used for the generation of
            the spectra which were fitted to produce the desired result (for instance 'r500' would be acceptable
            for a GalaxyCluster, or Quantity(300, 'kpc')). By default this is zero arcseconds, resulting in a
            circular spectrum.
        :param str par: The name of the parameter you want a result for.
        :param bool group_spec: Whether the spectra that were fitted for the desired result were grouped.
        :param float min_counts: The minimum counts per channel, if the spectra that were fitted for the
            desired result were grouped by minimum counts.
        :param float min_sn: The minimum signal to noise per channel, if the spectra that were fitted for the
            desired result were grouped by minimum signal to noise.
        :param float over_sample: The level of oversampling applied on the spectra that were fitted.
        :return: The requested result value, and uncertainties.
        """
        return super().get_results(outer_radius, model, inner_radius, par, group_spec, min_counts, min_sn, over_sample)

    def get_luminosities(self, outer_radius: Union[str, Quantity], model: str = 'constant*tbabs*apec',
                         inner_radius: Union[str, Quantity] = Quantity(0, 'arcsec'), lo_en: Quantity = None,
                         hi_en: Quantity = None, group_spec: bool = True, min_counts: int = 5, min_sn: float = None,
                         over_sample: float = None):
        """
        Get method for luminosities calculated from model fits to spectra associated with this source.
        Either for given energy limits (that must have been specified when the fit was first performed), or
        for all luminosities associated with that model. Luminosities are returned as a 3 column numpy array;
        the 0th column is the value, the 1st column is the err-, and the 2nd is err+.

        This overrides the BaseSource method, but the only difference is that this has a default model, which
        is what single_temp_apec fits (constant*tbabs*apec).

        :param str/Quantity outer_radius: The name or value of the outer radius that was used for the generation of
            the spectra which were fitted to produce the desired result (for instance 'r200' would be acceptable
            for a GalaxyCluster, or Quantity(1000, 'kpc')). If 'region' is chosen (to use the regions in
            region files), then any inner radius will be ignored.
        :param str model: The name of the fitted model that you're requesting the luminosities
            from (e.g. constant*tbabs*apec).
        :param str/Quantity inner_radius: The name or value of the inner radius that was used for the generation of
            the spectra which were fitted to produce the desired result (for instance 'r500' would be acceptable
            for a GalaxyCluster, or Quantity(300, 'kpc')). By default this is zero arcseconds, resulting in a
            circular spectrum.
        :param Quantity lo_en: The lower energy limit for the desired luminosity measurement.
        :param Quantity hi_en: The upper energy limit for the desired luminosity measurement.
        :param bool group_spec: Whether the spectra that were fitted for the desired result were grouped.
        :param float min_counts: The minimum counts per channel, if the spectra that were fitted for the
            desired result were grouped by minimum counts.
        :param float min_sn: The minimum signal to noise per channel, if the spectra that were fitted for the
            desired result were grouped by minimum signal to noise.
        :param float over_sample: The level of oversampling applied on the spectra that were fitted.
        :return: The requested luminosity value, and uncertainties.
        """
        return super().get_luminosities(outer_radius, model, inner_radius, lo_en, hi_en, group_spec, min_counts,
                                        min_sn, over_sample)

    # This does duplicate some of the functionality of get_results, but in a more specific way. I think its
    #  justified considering how often the cluster temperature is used in X-ray cluster studies.
    def get_temperature(self, outer_radius: Union[str, Quantity], model: str = 'constant*tbabs*apec',
                        inner_radius: Union[str, Quantity] = Quantity(0, 'arcsec'), group_spec: bool = True,
                        min_counts: int = 5, min_sn: float = None, over_sample: float = None):
        """
        Convenience method that calls get_results to retrieve temperature measurements. All matching values
        from the fit will be returned in an N row, 3 column numpy array (column 0 is the value,
        column 1 is err-, and column 2 is err+).

        :param str/Quantity outer_radius: The name or value of the outer radius that was used for the generation of
            the spectra which were fitted to produce the desired result (for instance 'r200' would be acceptable
            for a GalaxyCluster, or Quantity(1000, 'kpc')). If 'region' is chosen (to use the regions in
            region files), then any inner radius will be ignored.
        :param str model: The name of the fitted model that you're requesting the results
            from (e.g. constant*tbabs*apec).
        :param str/Quantity inner_radius: The name or value of the inner radius that was used for the generation of
            the spectra which were fitted to produce the desired result (for instance 'r500' would be acceptable
            for a GalaxyCluster, or Quantity(300, 'kpc')). By default this is zero arcseconds, resulting in a
            circular spectrum.
        :param bool group_spec: Whether the spectra that were fitted for the desired result were grouped.
        :param float min_counts: The minimum counts per channel, if the spectra that were fitted for the
            desired result were grouped by minimum counts.
        :param float min_sn: The minimum signal to noise per channel, if the spectra that were fitted for the
            desired result were grouped by minimum signal to noise.
        :param float over_sample: The level of oversampling applied on the spectra that were fitted.
        :return: The temperature value, and uncertainties.
        """
        res = self.get_results(outer_radius, model, inner_radius, "kT", group_spec, min_counts, min_sn, over_sample)

        return Quantity(res, 'keV')

    def _get_spec_based_profiles(self, search_key: str, radii: Quantity = None, group_spec: bool = True,
                                 min_counts: int = 5, min_sn: float = None, over_sample: float = None,
                                 set_id: int = None) -> Union[BaseProfile1D, List[BaseProfile1D]]:
        """
        The generic get method for profiles which have been based on spectra, the only thing that tends to change
        about how we search for them is the specific search key. Largely copied from get_annular_spectra.

        :param str search_key: The profile search key, e.g. combined_1d_proj_temperature_profile.
        :param Quantity radii: The annulus boundary radii that were used to generate the annular spectra set
            from which the projected temperature profile was measured.
        :param bool group_spec: Was the spectrum set used to generate the profile grouped
        :param float min_counts: If the spectrum set used to generate the profile was grouped on minimum
            counts, what was the minimum number of counts?
        :param float min_sn: If the spectrum set used to generate the profile was grouped on minimum signal to
            noise, what was the minimum signal to noise.
        :param float over_sample: If the spectrum set used to generate the profile was over sampled, what was
            the level of over sampling used?
        :param int set_id: The unique identifier of the annular spectrum set used to generate the profile.
            Passing a value for this parameter will override any other information that you have given this method.
        :return: An XGA profile object if there is an exact match, a list of such objects if there are multiple matches.
        :rtype: Union[BaseProfile1D, List[BaseProfile1D]]
        """
        if group_spec and min_counts is not None:
            extra_name = "_mincnt{}".format(min_counts)
        elif group_spec and min_sn is not None:
            extra_name = "_minsn{}".format(min_sn)
        else:
            extra_name = ''

        # And if it was oversampled during generation then we need to include that as well
        if over_sample is not None:
            extra_name += "_ovsamp{ov}".format(ov=over_sample)

        # Combines the annular radii into a string, and makes sure the radii are in degrees, as radii are in
        #  degrees in the storage key
        if radii is not None:
            # We're dealing with the best case here, the user has passed radii, so we can generate an exact
            #  storage key and look for a single match
            ann_rad_str = "_".join(self.convert_radius(radii, 'deg').value.astype(str))
            spec_storage_name = "ra{ra}_dec{dec}_ar{ar}_grp{gr}"
            spec_storage_name = spec_storage_name.format(ra=self.default_coord[0].value,
                                                         dec=self.default_coord[1].value,
                                                         ar=ann_rad_str, gr=group_spec)
            spec_storage_name += extra_name
        else:
            # This is a worse case, we don't have radii, so we split the known parts of the key into a list
            #  and we'll look for partial matches
            pos_str = "ra{ra}_dec{dec}".format(ra=self.default_coord[0].value, dec=self.default_coord[1].value)
            grp_str = "grp{gr}".format(gr=group_spec) + extra_name
            spec_storage_name = [pos_str, grp_str]

        # If the user hasn't passed a set ID AND the user has passed radii then we'll go looking with out
        #  properly constructed storage key
        if set_id is None and radii is not None:
            matched_prods = self.get_products(search_key, extra_key=spec_storage_name)
        # But if the user hasn't passed an ID AND the radii are None then we look for partial matches
        elif set_id is None and radii is None:
            matched_prods = [p for p in self.get_products(search_key)
                             if spec_storage_name[0] in p.storage_key and spec_storage_name[1] in p.storage_key]
        # However if they have passed a setID then this over-rides everything else
        else:
            matched_prods = [p for p in self.get_products(search_key) if p.set_ident == set_id]

        return matched_prods

    def get_proj_temp_profiles(self, radii: Quantity = None, group_spec: bool = True, min_counts: int = 5,
                               min_sn: float = None, over_sample: float = None, set_id: int = None) \
            -> Union[ProjectedGasTemperature1D, List[ProjectedGasTemperature1D]]:
        """
        A get method for projected temperature profiles generated by XGA's XSPEC interface. This works identically
        to the get_annular_spectra method, because projected temperature profiles are generated from annular spectra,
        and as such can be described by the same parameters.

        :param Quantity radii: The annulus boundary radii that were used to generate the annular spectra set
            from which the projected temperature profile was measured.
        :param bool group_spec: Was the spectrum set used to generate the profile grouped
        :param float min_counts: If the spectrum set used to generate the profile was grouped on minimum
            counts, what was the minimum number of counts?
        :param float min_sn: If the spectrum set used to generate the profile was grouped on minimum signal to
            noise, what was the minimum signal to noise.
        :param float over_sample: If the spectrum set used to generate the profile was over sampled, what was
            the level of over sampling used?
        :param int set_id: The unique identifier of the annular spectrum set used to generate the profile.
            Passing a value for this parameter will override any other information that you have given this method.
        :return: An XGA ProjectedGasTemperature1D object if there is an exact match, a list of such objects
            if there are multiple matches.
        :rtype: Union[ProjectedGasTemperature1D, List[ProjectedGasTemperature1D]]
        """
        matched_prods = self._get_spec_based_profiles("combined_1d_proj_temperature_profile", radii, group_spec,
                                                      min_counts, min_sn, over_sample, set_id)

        if len(matched_prods) == 1:
            matched_prods = matched_prods[0]
        elif len(matched_prods) == 0:
            raise NoProductAvailableError("No matching 1D projected temperature profiles can be found.")

        return matched_prods

    def get_3d_temp_profiles(self, radii: Quantity = None, group_spec: bool = True, min_counts: int = 5,
                             min_sn: float = None, over_sample: float = None, set_id: int = None) \
            -> Union[GasTemperature3D, List[GasTemperature3D]]:
        """
        A get method for 3D temperature profiles generated by XGA's de-projection routines.

        :param Quantity radii: The annulus boundary radii that were used to generate the annular spectra set
            from which the projected temperature profile was measured.
        :param bool group_spec: Was the spectrum set used to generate the profile grouped
        :param float min_counts: If the spectrum set used to generate the profile was grouped on minimum
            counts, what was the minimum number of counts?
        :param float min_sn: If the spectrum set used to generate the profile was grouped on minimum signal to
            noise, what was the minimum signal to noise.
        :param float over_sample: If the spectrum set used to generate the profile was over sampled, what was
            the level of over sampling used?
        :param int set_id: The unique identifier of the annular spectrum set used to generate the profile.
            Passing a value for this parameter will override any other information that you have given this method.
        :return: An XGA ProjectedGasTemperature1D object if there is an exact match, a list of such objects
            if there are multiple matches.
        :rtype: Union[ProjectedGasTemperature1D, List[ProjectedGasTemperature1D]]
        """
        matched_prods = self._get_spec_based_profiles("combined_gas_temperature_profile", radii, group_spec,
                                                      min_counts, min_sn, over_sample, set_id)

        if len(matched_prods) == 1:
            matched_prods = matched_prods[0]
        elif len(matched_prods) == 0:
            raise NoProductAvailableError("No matching 3D temperature profiles can be found.")

        return matched_prods

    def get_apec_norm_profiles(self, radii: Quantity = None, group_spec: bool = True, min_counts: int = 5,
                               min_sn: float = None, over_sample: float = None, set_id: int = None) \
            -> Union[APECNormalisation1D, List[APECNormalisation1D]]:
        """
        A get method for APEC normalisation profiles generated by XGA's XSPEC interface.

        :param Quantity radii: The annulus boundary radii that were used to generate the annular spectra set
            from which the normalisation profile was measured.
        :param bool group_spec: Was the spectrum set used to generate the profile grouped
        :param float min_counts: If the spectrum set used to generate the profile was grouped on minimum
            counts, what was the minimum number of counts?
        :param float min_sn: If the spectrum set used to generate the profile was grouped on minimum signal to
            noise, what was the minimum signal to noise.
        :param float over_sample: If the spectrum set used to generate the profile was over sampled, what was
            the level of over sampling used?
        :param int set_id: The unique identifier of the annular spectrum set used to generate the profile.
            Passing a value for this parameter will override any other information that you have given this method.
        :return: An XGA APECNormalisation1D object if there is an exact match, a list of such objects
            if there are multiple matches.
        :rtype: Union[ProjectedGasTemperature1D, List[ProjectedGasTemperature1D]]
        """
        matched_prods = self._get_spec_based_profiles("combined_1d_apec_norm_profile", radii, group_spec,
                                                      min_counts, min_sn, over_sample, set_id)

        if len(matched_prods) == 1:
            matched_prods = matched_prods[0]
        elif len(matched_prods) == 0:
            raise NoProductAvailableError("No matching APEC normalisation profiles can be found.")

        return matched_prods

    def get_density_profiles(self, outer_rad: Union[Quantity, str] = None, method: str = None, obs_id: str = None,
                             inst: str = None, central_coord: Quantity = None, radii: Quantity = None,
                             pix_step: int = 1, min_snr: Union[float, int] = 0.0, psf_corr: bool = True,
                             psf_model: str = "ELLBETA", psf_bins: int = 4, psf_algo: str = "rl", psf_iter: int = 15,
                             group_spec: bool = True, min_counts: int = 5, min_sn: float = None,
                             over_sample: float = None, set_id: int = None) -> Union[GasDensity3D, List[GasDensity3D]]:
        """
        This is a get method for density profiles generated by XGA, both using surface brightness profiles and spectra.
        Having to account for two different methods is why this get method has so many arguments that can be passed. If
        multiple matches for the passed variables are found, then a list of density profiles will be returned,
        otherwise only a single profile will be returned.

        :param Quantity/str outer_rad: The outer radius of the density profile, either as a name ('r500' for instance)
            or an astropy Quantity.
        :param str method: The method used to generate the density profile. For a profile created by fitting a model
            to a surface brightness profile this should be the name of the model, for a profile from annular spectra
            this should be 'spec', and for a profile generated directly from the data of a surface brightness profile
            this should be 'onion'.
        :param str obs_id: The ObsID used to generate the profile in question, default is None (which will search for
            profiles generated from combined data).
        :param str inst: The instrument used to generate the profile in question, default is None (which will
            search for profiles generated from combined data).
        :param Quantity central_coord: The central coordinate of the density profile. Default is None, which means
            we shall use the default coordinate of this source.
        :param Quantity radii: If known, the radii that were used to measure the density profile.
        :param int pix_step: The width of each annulus in pixels used to generate the profile, for profiles based on
            surface brightness.
        :param float min_snr: The minimum signal to noise imposed upon the profile, for profiles based on
            surface brightness.
        :param bool psf_corr: Is the brightness profile corrected for PSF effects, for profiles based on
            surface brightness.
        :param str psf_model: If PSF corrected, the PSF model used, for profiles based on surface brightness.
        :param int psf_bins: If PSF corrected, the number of bins per side, for profiles based on surface brightness.
        :param str psf_algo: If PSF corrected, the algorithm used, for profiles based on surface brightness.
        :param int psf_iter: If PSF corrected, the number of algorithm iterations, for profiles based on
            surface brightness.
        :param bool group_spec: Was the spectrum set used to generate the profile grouped.
        :param float min_counts: If the spectrum set used to generate the profile was grouped on minimum
            counts, what was the minimum number of counts?
        :param float min_sn: If the spectrum set used to generate the profile was grouped on minimum signal to
            noise, what was the minimum signal to noise.
        :param float over_sample: If the spectrum set used to generate the profile was over sampled, what was
            the level of over sampling used?
        :param int set_id: The unique identifier of the annular spectrum set used to generate the profile.
            Passing a value for this parameter will override any other information that you have given this method.
        :return:
        :rtype: Union[GasDensity3D, List[GasDensity3D]]
        """
        if outer_rad is not None and isinstance(outer_rad, str):
            outer_rad = self.get_radius(outer_rad, 'deg')
        elif outer_rad is not None and isinstance(outer_rad, Quantity):
            outer_rad = self.convert_radius(outer_rad, 'deg')
        elif outer_rad is not None:
            raise ValueError("Outer radius may only be a string or an astropy quantity")

        if (obs_id == "combined" or inst == "combined" or obs_id is None or inst is None) and method != 'spec':
            interim_prods = self.get_combined_profiles("gas_density", central_coord, radii)
        elif method != 'spec':
            interim_prods = self.get_profiles("gas_density", obs_id, inst, central_coord, radii)
        elif (obs_id == "combined" or inst == "combined" or obs_id is None or inst is None) and method == 'spec':
            interim_prods = self._get_spec_based_profiles('combined_gas_density_profile', radii, group_spec, min_counts,
                                                          min_sn, over_sample, set_id)
        else:
            interim_prods = self._get_spec_based_profiles('gas_density_profile', radii, group_spec, min_counts, min_sn,
                                                          over_sample, set_id)

        # The methods I used to get this far will already have gotten upset if there are no matches, so I don't need
        #  to check they exist, but I do need to check if I have a list or a single object
        if not isinstance(interim_prods, list):
            interim_prods = [interim_prods]

        matched_prods = []
        if method != 'spec' and any([p.density_method == method for p in interim_prods]):
            interim_prods = [p for p in interim_prods if p.density_method == method]
            for dens_prof in interim_prods:
                p = dens_prof.generation_profile
                if not psf_corr and p.pix_step == pix_step and p.min_snr == min_snr and p.psf_corrected == psf_corr:
                    matched_prods.append(dens_prof)
                elif psf_corr and p.pix_step == pix_step and p.min_snr == min_snr and p.psf_corrected == psf_corr and \
                        p.psf_model == psf_model and p.psf_bins == psf_bins and p.psf_algorithm == psf_algo \
                        and p.psf_iterations == psf_iter:
                    matched_prods.append(dens_prof)

        elif method == 'spec' and any([p.density_method == 'spec' for p in interim_prods]):
            matched_prods = interim_prods
        else:
            matched_prods = interim_prods

        if outer_rad is not None:
            matched_prods = [im for im in matched_prods if self.convert_radius(im.outer_radius, 'deg') == outer_rad]

        if len(matched_prods) == 1:
            matched_prods = matched_prods[0]
        elif len(matched_prods) == 0:
            raise NoProductAvailableError("Cannot find any density profiles matching your input.")

        return matched_prods

    def get_hydrostatic_mass_profiles(self, temp_prof: GasTemperature3D = None, temp_model_name: str = None,
                                      dens_prof: GasDensity3D = None, dens_model_name: str = None,
                                      radii: Quantity = None) -> Union[HydrostaticMass, List[HydrostaticMass]]:
        """
        A get method for hydrostatic mass profiles associated with this galaxy cluster. This works in a slightly
        different way to the temperature and density profile get methods, as you can pass the gas temperature and
        density profiles used to generate a hydrostatic mass profile to find it. If none of the optional
        arguments are passed then all hydrostatic mass profiles associated with this source will be returned, if
        only some are passed then mass profiles which match the limited information will be found.

        :param GasTemperature3D temp_prof: The temperature profile used to generate the required hydrostatic mass
            profile, default is None.
        :param str temp_model_name: The name of the model used to fit the temperature profile used to generate the
            required hydrostatic mass profile, default is None.
        :param GasDensity3D dens_prof: The density profile used to generate the required hydrostatic mass
            profile, default is None.
        :param str dens_model_name: The name of the model used to fit the density profile used to generate the
            required hydrostatic mass profile, default is None.
        :param Quantity radii: The radii at which the hydrostatic mass profile was measured, default is None.
        :return: Either a single hydrostatic mass profile, when there is a unique match, or a list of hydrostatic
            mass profiles if there is not.
        :rtype: Union[HydrostaticMass, List[HydrostaticMass]]
        """
        # Get all the hydrostatic mass profiles associated with this source
        matched_prods = self.get_profiles('combined_hydrostatic_mass')

        # Convert the radii to degrees for comparison with deg radii later
        if radii is not None:
            radii = self.convert_radius(radii, 'deg')

        # Checking steps, looking for matches with the information passed by the user.
        if temp_prof is not None:
            matched_prods = [p for p in matched_prods if p.temperature_profile != temp_prof]

        if dens_prof is not None:
            matched_prods = [p for p in matched_prods if p.density_profile != dens_prof]

        if temp_model_name is not None:
            matched_prods = [p for p in matched_prods if p.temperature_model.name != temp_model_name]

        if dens_model_name is not None:
            matched_prods = [p for p in matched_prods if p.density_model.name != dens_model_name]

        if radii is not None:
            matched_prods = [p for p in matched_prods if p.deg_radii != radii]

        if isinstance(matched_prods, list) and len(matched_prods) == 0:
            raise NoProductAvailableError("No matching hydrostatic mass profiles can be found.")
        return matched_prods

    def view_brightness_profile(self, reg_type: str, central_coord: Quantity = None, pix_step: int = 1,
                                min_snr: Union[float, int] = 0.0, figsize: tuple = (10, 7), xscale: str = 'log',
                                yscale: str = 'log', back_sub: bool = True, lo_en: Quantity = Quantity(0.5, 'keV'),
                                hi_en: Quantity = Quantity(2.0, 'keV')):
        """
        A method that generates and displays brightness profile objects for this galaxy cluster. Interloper
        sources are excluded, and any fits performed to pre-existing brightness profiles which are being
        viewed will also be displayed. The profile will be generated using a RateMap between the energy bounds
        specified by lo_en and hi_en.

        :param str reg_type: The region in which to view the radial brightness profile.
        :param Quantity central_coord: The central coordinate of the brightness profile.
        :param int pix_step: The width (in pixels) of each annular bin, default is 1.
        :param float/int min_snr: The minimum signal to noise allowed for each radial bin. This is 0 by
            default, which disables any automatic re-binning.
        :param tuple figsize: The desired size of the figure, the default is (10, 7)
        :param str xscale: The scaling to be applied to the x axis, default is log.
        :param str yscale: The scaling to be applied to the y axis, default is log.
        :param bool back_sub: Should the plotted data be background subtracted, default is True.
        :param Quantity lo_en: The lower energy bound of the RateMap to generate the profile from.
        :param Quantity hi_en: The upper energy bound of the RateMap to generate the profile from.
        """
        allowed_rtype = ["custom", "r500", "r200", "r2500"]
        if reg_type not in allowed_rtype:
            raise ValueError("The only allowed region types are {}".format(", ".join(allowed_rtype)))

        # Check that the valid region choice actually has an entry that is not None
        if reg_type == "custom" and self._custom_region_radius is None:
            raise NoRegionsError("No custom region has been setup for this cluster")
        elif reg_type == "r200" and self._r200 is None:
            raise NoRegionsError("No R200 region has been setup for this cluster")
        elif reg_type == "r500" and self._r500 is None:
            raise NoRegionsError("No R500 region has been setup for this cluster")
        elif reg_type == "r2500" and self._r2500 is None:
            raise NoRegionsError("No R2500 region has been setup for this cluster")

        comb_rt = self.get_combined_ratemaps(lo_en, hi_en)
        # If there have been PSF deconvolutions of the above data, then we can grab them too
        # I still do it this way rather than with get_combined_ratemaps because I want ALL PSF corrected ratemaps
        en_key = "bound_{l}-{u}".format(l=lo_en.value, u=hi_en.value)
        psf_comb_rts = [rt for rt in self.get_products("combined_ratemap", just_obj=False)
                        if en_key + "_" in rt[-2]]

        # Fetch the mask that will remove all interloper sources from the combined ratemap
        int_mask = self.get_interloper_mask()

        if central_coord is None:
            central_coord = self.default_coord

        # Read out the radii
        rad = self.get_radius(reg_type)

        # This fetches any profiles that might have already been generated to our required specifications
        try:
            sb_profile = self.get_1d_brightness_profile(rad, pix_step=pix_step, min_snr=min_snr, lo_en=lo_en,
                                                        hi_en=hi_en)
            if isinstance(sb_profile, list):
                raise ValueError("There are multiple matches for this brightness profile, and its the developers "
                                 "fault not yours.")
        except NoProductAvailableError:
            sb_profile, success = radial_brightness(comb_rt, central_coord, rad, self._back_inn_factor,
                                                    self._back_out_factor, int_mask, self.redshift, pix_step, kpc,
                                                    self.cosmo, min_snr)
            self.update_products(sb_profile)

        for psf_comb_rt in psf_comb_rts:
            p_rt = psf_comb_rt[-1]

            try:
                psf_sb_profile = self.get_1d_brightness_profile(rad, pix_step=pix_step, min_snr=min_snr,
                                                                psf_corr=True, psf_model=p_rt.psf_model,
                                                                psf_bins=p_rt.psf_bins, psf_algo=p_rt.psf_algorithm,
                                                                psf_iter=p_rt.psf_iterations, lo_en=lo_en, hi_en=hi_en)
                if isinstance(psf_sb_profile, list):
                    raise ValueError("There are multiple matches for this brightness profile, and its the developers "
                                     "fault not yours.")
            except NoProductAvailableError:
                psf_sb_profile, success = radial_brightness(psf_comb_rt[-1], central_coord, rad,
                                                            self._back_inn_factor, self._back_out_factor, int_mask,
                                                            self.redshift, pix_step, kpc, self.cosmo, min_snr)
                self.update_products(psf_sb_profile)

            sb_profile += psf_sb_profile

        draw_rads = {}
        for r_name in self._radii:
            if r_name not in ['search', 'custom']:
                new_key = "R$_{" + r_name[1:] + "}$"
                draw_rads[new_key] = self.get_radius(r_name, sb_profile.radii_unit)
            elif r_name == "custom":
                draw_rads["Custom"] = self.get_radius(r_name, sb_profile.radii_unit)

        sb_profile.view(xscale=xscale, yscale=yscale, figsize=figsize, draw_rads=draw_rads, back_sub=back_sub)

    def combined_lum_conv_factor(self, outer_radius: Union[str, Quantity], lo_en: Quantity, hi_en: Quantity,
                                 inner_radius: Union[str, Quantity] = Quantity(0, 'arcsec'), group_spec: bool = True,
                                 min_counts: int = 5, min_sn: float = None, over_sample: float = None) -> Quantity:
        """
        Combines conversion factors calculated for this source with individual instrument-observation
        spectra, into one overall conversion factor.

        :param str/Quantity outer_radius: The name or value of the outer radius of the spectra that should be used
            to calculate conversion factors (for instance 'r200' would be acceptable for a GalaxyCluster, or
            Quantity(1000, 'kpc')). If 'region' is chosen (to use the regions in region files), then any
            inner radius will be ignored.
        :param str/Quantity inner_radius: The name or value of the inner radius of the spectra that should be used
            to calculate conversion factors (for instance 'r500' would be acceptable for a GalaxyCluster, or
            Quantity(300, 'kpc')). By default this is zero arcseconds, resulting in a circular spectrum.
        :param Quantity lo_en: The lower energy limit of the conversion factors.
        :param Quantity hi_en: The upper energy limit of the conversion factors.
        :param bool group_spec: Whether the spectra that were used for fakeit were grouped.
        :param float min_counts: The minimum counts per channel, if the spectra that were used for fakeit
            were grouped by minimum counts.
        :param float min_sn: The minimum signal to noise per channel, if the spectra that were used for fakeit
            were grouped by minimum signal to noise.
        :param float over_sample: The level of oversampling applied on the spectra that were used for fakeit.
        :return: A combined conversion factor that can be applied to a combined ratemap to calculate luminosity.
        :rtype: Quantity
        """
        # Grabbing the relevant spectra
        spec = self.get_spectra(outer_radius, inner_radius=inner_radius, group_spec=group_spec, min_counts=min_counts,
                                min_sn=min_sn, over_sample=over_sample)
        # Setting up variables to be added into
        av_lum = Quantity(0, "erg/s")
        total_phot = 0

        if isinstance(spec, Spectrum):
            spec = [spec]

        # Cycling through the relevant spectra
        for s in spec:
            # The luminosity is added to the average luminosity variable, will be divided by N
            #  spectra at the end.
            av_lum += s.get_conv_factor(lo_en, hi_en, "tbabs*apec")[1]
            # Multiplying by 1e+4 because that is the length of the simulated exposure in seconds
            total_phot += s.get_conv_factor(lo_en, hi_en, "tbabs*apec")[2] * 1e+4

        # Then the total combined rate is the total number of photons / the total summed exposure (which
        #  is just 10000 seconds multiplied by the number of spectra).
        total_rate = Quantity(total_phot / (1e+4 * len(spec)), 'ct/s')

        # Making av_lum actually an average
        av_lum /= len(spec)

        # Calculating and returning the combined factor.
        return av_lum / total_rate

    def norm_conv_factor(self, outer_radius: Union[str, Quantity], lo_en: Quantity, hi_en: Quantity,
                         inner_radius: Union[str, Quantity] = Quantity(0, 'arcsec'), group_spec: bool = True,
                         min_counts: int = 5, min_sn: float = None, over_sample: float = None, obs_id: str = None,
                         inst: str = None) -> Quantity:
        """
        Combines count-rate to normalisation conversion factors associated with this source.

        :param str/Quantity outer_radius: The name or value of the outer radius of the spectra that should be used
            to calculate conversion factors (for instance 'r200' would be acceptable for a GalaxyCluster, or
            Quantity(1000, 'kpc')). If 'region' is chosen (to use the regions in region files), then any
            inner radius will be ignored.
        :param str/Quantity inner_radius: The name or value of the inner radius of the spectra that should be used
            to calculate conversion factors (for instance 'r500' would be acceptable for a GalaxyCluster, or
            Quantity(300, 'kpc')). By default this is zero arcseconds, resulting in a circular spectrum.
        :param Quantity lo_en: The lower energy limit of the conversion factors.
        :param Quantity hi_en: The upper energy limit of the conversion factors.
        :param bool group_spec: Whether the spectra that were used for fakeit were grouped.
        :param float min_counts: The minimum counts per channel, if the spectra that were used for fakeit
            were grouped by minimum counts.
        :param float min_sn: The minimum signal to noise per channel, if the spectra that were used for fakeit
            were grouped by minimum signal to noise.
        :param float over_sample: The level of oversampling applied on the spectra that were used for fakeit.
        :param str obs_id: The ObsID to fetch a conversion factor for, default is None which means the combined
            conversion factor will be returned.
        :param str inst: The instrument to fetch a conversion factor for, default is None which means the combined
            conversion factor will be returned.
        :return: A combined conversion factor that can be applied to a combined ratemap to calculate luminosity.
        :rtype: Quantity
        """
        # Check the ObsID and instrument inputs
        if all([obs_id is None, inst is None]):
            pass
        elif all([obs_id is not None, inst is not None]):
            pass
        else:
            raise ValueError("If a value is supplied for obs_id, then a value must be supplied for inst as well, and "
                             "vice versa.")

        # Grabbing the relevant spectra
        spec = self.get_spectra(outer_radius, inner_radius=inner_radius, group_spec=group_spec, min_counts=min_counts,
                                min_sn=min_sn, over_sample=over_sample, obs_id=obs_id, inst=inst)

        # Its just easier if we know that the spectra are in a list
        if isinstance(spec, Spectrum):
            spec = [spec]

        mean_areas = []
        rates = []
        for s in spec:
            s: Spectrum

            # For the current spectrum we retrieve the ARF information so that we can use it to weight things with
            #  later
            ens = (s.eff_area_hi_en + s.eff_area_lo_en) / 2
            ars = s.eff_area

            # This finds only the areas in the current energy range we're considering
            rel_ars = ars[np.argwhere((ens <= hi_en) & (ens >= lo_en)).T[0]]
            # And finds the mean effective area in that range
            mean_areas.append(rel_ars.mean().value)

            # Then we fetch the count rate for the fakeit run of the current spectrum
            rates.append(s.get_conv_factor(lo_en, hi_en, "tbabs*apec")[2].value)

        # Just putting rates as an array for convenience
        rates = np.array(rates)
        # These normalisation factors put all the conversion factors on the same footing, by weighting by
        #  effective area of the spectra
        norm_factors = np.array(mean_areas)/mean_areas[0]
        # The total photons is the sum of the rates multiplied by the simulation exposure (always 1e+4 seconds)
        #  weighted by the effective area.
        total_phot = (rates * (1e+4/norm_factors)).sum()

        # Then the total combined rate is the total number of photons / the total summed exposure, which again is a
        #  sum of the simulation exposure weighted by the effective areas of all the spectra.
        total_rate = Quantity(total_phot / (1e+4/norm_factors).sum(), 'ct/s')

        # Then we return 1/the rate because this method calculates the conversion factor from count rate to
        #  normalisation (which is always 1 for these simulated spectra). The normalisation has units of cmm^-5,
        #  as is easily derived from the normalisation expression here
        #  (https://heasarc.gsfc.nasa.gov/xanadu/xspec/manual/XSmodelApec.html)
        return Quantity(1, 'cm^-5') / total_rate


<|MERGE_RESOLUTION|>--- conflicted
+++ resolved
@@ -1,10 +1,5 @@
-<<<<<<< HEAD
-#  This code is a part of XMM: Generate and Analyse (XGA), a module designed for the XMM Cluster Survey (XCS).
-#   Last modified by David J Turner (david.turner@sussex.ac.uk) 06/01/2022, 11:31. Copyright (c) David J Turner
-=======
 #  This code is a part of X-ray: Generate and Analyse (XGA), a module designed for the XMM Cluster Survey (XCS).
 #  Last modified by David J Turner (turne540@msu.edu) 28/04/2023, 10:18. Copyright (c) The Contributors
->>>>>>> 7a2c102d
 
 from typing import Union, List, Tuple, Dict
 from warnings import warn, simplefilter
