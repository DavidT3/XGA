--- conflicted
+++ resolved
@@ -1,9 +1,5 @@
 #  This code is a part of XMM: Generate and Analyse (XGA), a module designed for the XMM Cluster Survey (XCS).
-<<<<<<< HEAD
-#  Last modified by David J Turner (david.turner@sussex.ac.uk) 02/11/2020, 14:08. Copyright (c) David J Turner
-=======
 #  Last modified by David J Turner (david.turner@sussex.ac.uk) 03/12/2020, 14:07. Copyright (c) David J Turner
->>>>>>> 8dae9ee9
 
 import warnings
 from typing import Union
