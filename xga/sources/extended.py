--- conflicted
+++ resolved
@@ -1,9 +1,5 @@
 #  This code is a part of XMM: Generate and Analyse (XGA), a module designed for the XMM Cluster Survey (XCS).
-<<<<<<< HEAD
-#  Last modified by David J Turner (david.turner@sussex.ac.uk) 04/01/2021, 21:18. Copyright (c) David J Turner
-=======
 #  Last modified by David J Turner (david.turner@sussex.ac.uk) 25/01/2021, 11:40. Copyright (c) David J Turner
->>>>>>> 4e1687e2
 
 import warnings
 from typing import Union
@@ -198,10 +194,6 @@
         from the fit will be returned in an N row, 3 column numpy array (column 0 is the value,
         column 1 is err-, and column 2 is err+).
 
-<<<<<<< HEAD
-        :param str reg_type: The type of region that the fitted spectra were generated from.
-=======
->>>>>>> 4e1687e2
         :param str model: The name of the fitted model that you're requesting the results from (e.g. tbabs*apec).
         :param str/Quantity outer_radius: The name or value of the outer radius that was used for the generation of
             the spectra which were fitted to produce the desired result (for instance 'r200' would be acceptable
@@ -349,13 +341,6 @@
         Combines conversion factors calculated for this source with individual instrument-observation
         spectra, into one overall conversion factor.
 
-<<<<<<< HEAD
-        :param str reg_type: The region type the conversion factor is associated with.
-        :param Quantity lo_en: The lower energy limit of the conversion factors.
-        :param Quantity hi_en: The upper energy limit of the conversion factors.
-        :return: A combined conversion factor that can be applied to a combined ratemap to
-            calculate luminosity.
-=======
         :param str/Quantity outer_radius: The name or value of the outer radius of the spectra that should be used
             to calculate conversion factors (for instance 'r200' would be acceptable for a GalaxyCluster, or
             Quantity(1000, 'kpc')). If 'region' is chosen (to use the regions in region files), then any
@@ -372,7 +357,6 @@
             were grouped by minimum signal to noise.
         :param float over_sample: The level of oversampling applied on the spectra that were used for fakeit.
         :return: A combined conversion factor that can be applied to a combined ratemap to calculate luminosity.
->>>>>>> 4e1687e2
         :rtype: Quantity
         """
         # Grabbing the relevant spectra
@@ -403,11 +387,6 @@
                                   inner_radius: Union[str, Quantity] = Quantity(0, 'arcsec'), group_spec: bool = True,
                                   min_counts: int = 5, min_sn: float = None, over_sample: float = None) -> Quantity:
         """
-<<<<<<< HEAD
-        Combines count-rate to normalisation conversion factors associated with this source.
-
-        :param str reg_type: The region type the conversion factor is associated with.
-=======
         Combines count-rate to normalisation conversion factors associated with this source
 
         :param str/Quantity outer_radius: The name or value of the outer radius of the spectra that should be used
@@ -417,7 +396,6 @@
         :param str/Quantity inner_radius: The name or value of the inner radius of the spectra that should be used
             to calculate conversion factors (for instance 'r500' would be acceptable for a GalaxyCluster, or
             Quantity(300, 'kpc')). By default this is zero arcseconds, resulting in a circular spectrum.
->>>>>>> 4e1687e2
         :param Quantity lo_en: The lower energy limit of the conversion factors.
         :param Quantity hi_en: The upper energy limit of the conversion factors.
         :param bool group_spec: Whether the spectra that were used for fakeit were grouped.
