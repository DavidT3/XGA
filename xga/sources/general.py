#  This code is a part of X-ray: Generate and Analyse (XGA), a module designed for the XMM Cluster Survey (XCS).
<<<<<<< HEAD
#  Last modified by David J Turner (turne540@msu.edu) 27/02/2024, 13:49. Copyright (c) The Contributors
=======
#  Last modified by David J Turner (turne540@msu.edu) 01/08/2024, 14:13. Copyright (c) The Contributors
>>>>>>> fd1394fc

from typing import Tuple, List, Union
from warnings import warn, simplefilter

import numpy as np
from astropy import wcs
from astropy.coordinates import SkyCoord
from astropy.cosmology import Cosmology
from astropy.units import Quantity, UnitBase, deg, UnitConversionError
from numpy import ndarray

from .base import BaseSource
from .. import DEFAULT_COSMO
from ..exceptions import NotAssociatedError, PeakConvergenceFailedError, NoRegionsError, NoValidObservationsError, \
    NoProductAvailableError
from ..products import RateMap
from ..sourcetools import rad_to_ang, ang_to_rad

# This disables an annoying astropy warning that pops up all the time with XMM images
# Don't know if I should do this really
simplefilter('ignore', wcs.FITSFixedWarning)


class ExtendedSource(BaseSource):
    """
    The general extended source XGA class, for extended X-ray sources that you do not yet want to analyse as
    a specific type of astrophysical object. This class is subclassed by GalaxyCluster, which then adds more
    specific analyses, for instance. This general class is useful for when you're doing exploratory analyses.

    :param float ra: The right-ascension of the source, in degrees.
    :param float dec: The declination of the source, in degrees.
    :param float redshift: The redshift of the source, optional. Default is None.
    :param str name: The name of the source, optional. Name will be constructed from position if None.
    :param Quantity custom_region_radius: A custom analysis region radius for this source, optional.
    :param bool use_peak: Whether peak position should be found and used.
    :param Quantity peak_lo_en: The lower energy bound for the RateMap to calculate peak position
        from. Default is 0.5keV
    :param Quantity peak_hi_en: The upper energy bound for the RateMap to calculate peak position
        from. Default is 2.0keV.
    :param float back_inn_rad_factor: This factor is multiplied by an analysis region radius, and gives the inner
        radius for the background region. Default is 1.05.
    :param float back_out_rad_factor: This factor is multiplied by an analysis region radius, and gives the outer
        radius for the background region. Default is 1.5.
    :param cosmology: An astropy cosmology object for use throughout analysis of the source.
    :param bool load_products: Whether existing products should be loaded from disk.
    :param bool load_fits: Whether existing fits should be loaded from disk.
    :param str peak_find_method: Which peak finding method should be used (if use_peak is True). Default
        is hierarchical, simple may also be passed.
    :param bool in_sample: A boolean argument that tells the source whether it is part of a sample or not, setting
        to True suppresses some warnings so that they can be displayed at the end of the sample progress bar. Default
        is False. User should only set to True to remove warnings.
    :param str/List[str] telescope: The telescope(s) to be used in analyses of the source. If specified here, and
        set up with this installation of XGA, then relevant data (if it exists) will be located and used. The
        default is None, in which case all available telescopes will be used. The user can pass a single name
        (see xga.TELESCOPES for a list of supported telescopes, and xga.USABLE for a list of currently usable
        telescopes), or a list of telescope names.
    :param Union[Quantity, dict] search_distance: The distance to search for observations within, the default
        is None in which case standard search distances for different telescopes are used. The user may pass a
        single Quantity to use for all telescopes, a dictionary with keys corresponding to ALL or SOME of the
        telescopes specified by the 'telescope' argument. In the case where only SOME of the telescopes are
        specified in a distance dictionary, the default XGA values will be used for any that are missing.
    :param bool clean_obs: Should the observations be subjected to a minimum coverage check, i.e. whether a
        certain fraction of a certain region is covered by an ObsID. Default is True.
    :param str clean_obs_reg: The region to use for the cleaning step, default is R200.
    :param float clean_obs_threshold: The minimum coverage fraction for an observation to be kept for analysis.
    :param bool regen_merged: Should merged images/exposure maps be regenerated after cleaning. Default is True.
    """
    def __init__(self, ra: float, dec: float, redshift: float = None, name: str = None,
                 custom_region_radius: Quantity = None, use_peak: bool = True,
                 peak_lo_en: Quantity = Quantity(0.5, "keV"), peak_hi_en: Quantity = Quantity(2.0, "keV"),
                 back_inn_rad_factor: float = 1.05, back_out_rad_factor: float = 1.5,
                 cosmology: Cosmology = DEFAULT_COSMO,  load_products: bool = True, load_fits: bool = False,
                 peak_find_method: str = "hierarchical", in_sample: bool = False,
                 telescope: Union[str, List[str]] = None, search_distance: Union[Quantity, dict] = None,
                 clean_obs=True, clean_obs_reg="custom", clean_obs_threshold=0.3, regen_merged: bool = True):
        """
        The init for the general extended source XGA class, takes information on the position (and optionally
        redshift) of source of interest, matches to extended regions, and optionally performs peak finding.

        :param float ra: The right-ascension of the source, in degrees.
        :param float dec: The declination of the source, in degrees.
        :param float redshift: The redshift of the source, optional. Default is None.
        :param str name: The name of the source, optional. Name will be constructed from position if None.
        :param Quantity custom_region_radius: A custom analysis region radius for this source, optional.
        :param bool use_peak: Whether peak position should be found and used.
        :param Quantity peak_lo_en: The lower energy bound for the RateMap to calculate peak position
            from. Default is 0.5keV
        :param Quantity peak_hi_en: The upper energy bound for the RateMap to calculate peak position
            from. Default is 2.0keV.
        :param float back_inn_rad_factor: This factor is multiplied by an analysis region radius, and gives the inner
            radius for the background region. Default is 1.05.
        :param float back_out_rad_factor: This factor is multiplied by an analysis region radius, and gives the outer
            radius for the background region. Default is 1.5.
        :param Cosmology cosmology: An astropy cosmology object for use throughout analysis of the source.
        :param bool load_products: Whether existing products should be loaded from disk.
        :param bool load_fits: Whether existing fits should be loaded from disk.
        :param str peak_find_method: Which peak finding method should be used (if use_peak is True). Default
            is hierarchical, simple may also be passed.
        :param bool in_sample: A boolean argument that tells the source whether it is part of a sample or not, setting
            to True suppresses some warnings so that they can be displayed at the end of the sample progress bar.
            Default is False. User should only set to True to remove warnings.
        :param str/List[str] telescope: The telescope(s) to be used in analyses of the source. If specified here, and
            set up with this installation of XGA, then relevant data (if it exists) will be located and used. The
            default is None, in which case all available telescopes will be used. The user can pass a single name
            (see xga.TELESCOPES for a list of supported telescopes, and xga.USABLE for a list of currently usable
            telescopes), or a list of telescope names.
        :param Union[Quantity, dict] search_distance: The distance to search for observations within, the default
            is None in which case standard search distances for different telescopes are used. The user may pass a
            single Quantity to use for all telescopes, a dictionary with keys corresponding to ALL or SOME of the
            telescopes specified by the 'telescope' argument. In the case where only SOME of the telescopes are
            specified in a distance dictionary, the default XGA values will be used for any that are missing.
        :param bool clean_obs: Should the observations be subjected to a minimum coverage check, i.e. whether a
            certain fraction of a certain region is covered by an ObsID. Default is True.
        :param str clean_obs_reg: The region to use for the cleaning step, default is R200.
        :param float clean_obs_threshold: The minimum coverage fraction for an observation to be kept for analysis.
        :param bool regen_merged: Should merged images/exposure maps be regenerated after cleaning. Default is True.
        """
        # Calling the BaseSource init method
        super().__init__(ra, dec, redshift, name, cosmology, load_products, load_fits, in_sample, telescope,
                         search_distance, back_inn_rad_factor=back_inn_rad_factor,
                         back_out_rad_factor=back_out_rad_factor)

        self._custom_region_radius = None
        # Setting up the custom region radius attributes
        if custom_region_radius is not None and custom_region_radius.unit.is_equivalent("kpc"):
            rad = rad_to_ang(custom_region_radius, self._redshift, self._cosmo).to("deg")
            self._custom_region_radius = rad
            self._radii["custom"] = self._custom_region_radius
            self._rad_info = True
        elif custom_region_radius is not None and not custom_region_radius.unit.is_equivalent("kpc"):
            self._custom_region_radius = custom_region_radius.to("deg")
            self._radii["custom"] = self._custom_region_radius
            self._rad_info = True

        # Adding a custom radius to act as a search aperture for peak finding
        # 500kpc in degrees, for the current redshift and cosmology
        #  Or 5 arcminutes if no redshift information is present (that is allowed for the ExtendedSource class)
        if self._redshift is not None:
            search_aperture = rad_to_ang(Quantity(500, "kpc"), self._redshift, cosmo=self._cosmo)
        else:
            search_aperture = Quantity(5, 'arcmin').to('deg')
        self._radii["search"] = search_aperture

        # Store the user choice on whether to calculate and use a peak position value
        self._use_peak = use_peak

        # Make sure the peak energy boundaries are in keV
        self._peak_lo_en = peak_lo_en.to('keV')
        self._peak_hi_en = peak_hi_en.to('keV')

        # This uses the added context of the type of source to find (or not find) matches in region files
        self._regions, self._alt_match_regions, self._other_regions = self._source_type_match("ext")

        # Making a combined list of interloper regions
        self._interloper_regions = {tel: [] for tel in self.telescopes}
        for tel in self._other_regions:
            self._interloper_regions[tel] = [r for o in self._other_regions[tel] for r in self._other_regions[tel][o]]

        # Run through any alternative matches and raise warnings
<<<<<<< HEAD
        for tel in self._alt_match_regions:
            for o in self._alt_match_regions[tel]:
                if len(self._alt_match_regions[tel][o]) > 0:
                    warn_text = "There are {a} alternative matches for observation {t}-{o}, associated with " \
                                "source {n}".format(a=len(self._alt_match_regions[tel][o]), t=tel, o=o, n=self.name)
                    if not self._samp_member:
                        warn(warn_text, stacklevel=2)
                    else:
                        self._supp_warn.append(warn_text)
=======
        for o in self._alt_match_regions:
            if len(self._alt_match_regions[o]) > 0:
                warn_text = "There are {0} alternative matches for observation {1}, associated with " \
                            "source {2}".format(len(self._alt_match_regions[o]), o, self.name)
                if not self._samp_member:
                    warn(warn_text, stacklevel=2)
                else:
                    self._supp_warn.append(warn_text)

        if not in_sample:
            # We make sure there are some images in existence, using the peak finding energy bounds
            from xga.sas import evselect_image
            evselect_image(self, self.peak_lo_en, self.peak_hi_en)

        self._interloper_masks = {}
        for obs_id in self.obs_ids:
            # Generating and storing these because they should only
            cur_im = self.get_products("image", obs_id)[0]
            self._interloper_masks[obs_id] = self._generate_interloper_mask(cur_im)
>>>>>>> fd1394fc

        # Constructs the detected dictionary, detailing whether the source has been detected IN REGION FILES
        #  in each observation.
        self._detected = {tel: {o: self._regions[tel][o] is not None for o in self._regions[tel]}
                          for tel in self.telescopes}

        # Just creating a flat list of detection for all ObsIDs of all telescopes
        flat_det = [~self._detected[tel][o] for tel in self._detected for o in self._detected[tel]]
        # If in some of the observations the source has not been detected, a warning will be raised
        if True in flat_det and False in flat_det:
            warn_text = "{n} has not been detected in all region files.".format(n=self.name)
            if not self._samp_member:
                warn(warn_text, stacklevel=2)
            else:
                self._supp_warn.append(warn_text)

        # If the source wasn't detected in ALL the observations, then we have to rely on a custom region,
        #  and if no custom region options are passed by the user then an error is raised.
        elif all(flat_det) and self._custom_region_radius is not None:
            warn_text = "{n} has not been detected in ANY region files, so generating and fitting products" \
                        " with the 'region' reg_type will not work".format(n=self.name)
            if not self._samp_member:
                warn(warn_text, stacklevel=2)
            else:
                self._supp_warn.append(warn_text)
        elif all(flat_det) and self._custom_region_radius is None and "GalaxyCluster" not in repr(self):
            raise NoRegionsError("{n} has not been detected in ANY region files, and no custom region or "
                                 "overdensity radius has been passed. No analysis is possible.".format(n=self.name))

        if clean_obs and clean_obs_reg in self._radii:
            # Use this method to figure out what data to throw away
            reject_dict = self.obs_check(clean_obs_reg, clean_obs_threshold)
            if len(reject_dict) != 0:
                # Use the source method to remove data we've decided isn't worth keeping
                self.disassociate_obs(reject_dict)
                # I used to run these just so there is an up to date combined ratemap, but its quite
                #  inefficient to do it on an individual basis if dealing with a sample, so the user will have
                #  to run those commands themselves later
                # Now I will run them only if the regen_merged flag is True
                if regen_merged:
                    # TODO Implement for eROSITA when merging is possible
                    if 'xmm' in self.telescopes:
                        from ..generate.sas import emosaic
                        emosaic(self, "image", self._peak_lo_en, self._peak_hi_en, disable_progress=True)
                        emosaic(self, "expmap", self._peak_lo_en, self._peak_hi_en, disable_progress=True)
                    self._all_peaks(peak_find_method, 'extended')

                    # And finally this sets the default coordinate to the peak if use peak is True
                    if self._use_peak:
                        self._default_coord = self.peak

        # Throws an error if a poor choice of region has been made
        elif clean_obs and clean_obs_reg not in self._radii:
            raise NoRegionsError("{c} is not associated with {s}".format(c=clean_obs_reg, s=self.name))


        # Call to a method that goes through all the observations and finds the X-ray peak. Also at the same
        #  time finds the X-ray peak of the combined ratemap (an essential piece of information).
        self._all_peaks(peak_find_method, 'extended')
        if self._use_peak:
            self._default_coord = self.peak

    @property
    def custom_radius(self) -> Quantity:
        """
        A getter for the custom region that can be defined on initialisation.

        :return: The radius (in kpc) of the user defined custom region.
        :rtype: Quantity
        """
        return self._custom_region_radius

    @property
    def point_clusters(self) -> Tuple[ndarray, List[ndarray]]:
        """
        This allows you to retrieve the point cluster positions from the hierarchical clustering
        peak finding method run on the combined ratemap. This includes both the chosen cluster and
        all others that were found.

        :return: A numpy array of the positions of points of the chosen cluster (not galaxy cluster,
            a cluster of points). A list of numpy arrays with the same information for all the other clusters
            that were found
        :rtype: Tuple[ndarray, List[ndarray]]
        """
        return self._chosen_peak_cluster, self._other_peak_clusters

    def find_peak(self, rt: RateMap, method: str = "hierarchical", num_iter: int = 20, peak_unit: UnitBase = deg) \
            -> Tuple[Quantity, bool, bool, ndarray, List]:
        """
        A method that will find the X-ray peak for the RateMap that has been passed in. It takes
        the user supplied coordinates from source initialisation as a starting point, finds the peak within a 500kpc
        radius, re-centres the region, and iterates until the peak converges to within 15kpc, or until 20
        20 iterations has been reached.

        :param RateMap rt: The ratemap which we want to find the peak (local to our user supplied coordinates) of.
        :param str method: Which peak finding method to use. Currently either hierarchical or simple can be chosen.
        :param int num_iter: How many iterations should be allowed before the peak is declared as not converged.
        :param UnitBase peak_unit: The unit the peak coordinate is returned in.
        :return: The peak coordinate, a boolean flag as to whether the returned coordinates are near
            a chip gap/edge, and a boolean flag as to whether the peak converged. It also returns the coordinates
            of the points within the chosen point cluster, and a list of all point clusters that were not chosen.
        :rtype: Tuple[Quantity, bool, bool, ndarray, List]
        """
        # TODO should this be devolved to the RateMap/Image class? - OR incorporated as an image tool?
        all_meth = ["hierarchical", "simple"]
        if method not in all_meth:
            raise ValueError("{0} is not a recognised, use one of the following methods: "
                             "{1}".format(method, ", ".join(all_meth)))
        central_coords = SkyCoord(*self.ra_dec.to("deg"))

        # Iteration counter just to kill it if it doesn't converge
        count = 0
        # Allow 20 iterations by default before we kill this - alternatively loop will exit when centre converges
        #  to within 15kpc (or 0.15arcmin).
        while count < num_iter:
            aperture_mask = self.get_mask("search", rt.telescope, rt.obs_id, central_coords)[0]

            # Find the peak using the experimental clustering_peak method
            if method == "hierarchical":
                try:
                    peak, near_edge, chosen_coords, other_coords = rt.clustering_peak(aperture_mask, peak_unit)
                except ValueError:
                    raise PeakConvergenceFailedError("The hierarchical clustering peak finder does not "
                                                     "have enough points to work with.")
            elif method == "simple":
                peak, near_edge = rt.simple_peak(aperture_mask, peak_unit)
                chosen_coords = []
                other_coords = []

            peak_deg = rt.coord_conv(peak, deg)
            # Calculate the distance between new peak and old central coordinates
            separation = Quantity(np.sqrt(abs(peak_deg[0].value - central_coords.ra.value) ** 2 +
                                          abs(peak_deg[1].value - central_coords.dec.value) ** 2), deg)

            central_coords = SkyCoord(*peak_deg.copy())
            if self._redshift is not None:
                separation = ang_to_rad(separation, self._redshift, self._cosmo)

            if count != 0 and self._redshift is not None and separation <= Quantity(15, "kpc"):
                break
            elif count != 0 and self._redshift is None and separation <= Quantity(0.15, 'arcmin'):
                break

            count += 1

        if count == num_iter:
            converged = False
            # To do the least amount of damage, if the peak doesn't converge then we just return the
            #  user supplied coordinates
            peak = self.ra_dec
            near_edge = rt.near_edge(peak)
        else:
            converged = True

        return peak, near_edge, converged, chosen_coords, other_coords

    # TODO These get methods should be in BaseSource I think - maybe
    def get_peaks(self, telescope: str, obs_id: str = None, inst: str = None) -> Quantity:
        """
        A get method to return the peak of the X-ray emission of this ExtendedSource.

        :param str telescope: The telescope which originated the observation from which the desired peak was measured.
        :param str obs_id: The ObsID to return the X-ray peak coordinates for.
        :param str inst: The instrument to return the X-ray peak coordinates for.
        :return: The X-ray peak coordinates for the input parameters.
        :rtype: Quantity
        """
        # Common sense checks, are the obsids/instruments associated with this source etc.
        if telescope not in self.telescopes:
            raise NotAssociatedError("Telescope {t} is not associated with {s}.".format(t=telescope, s=self.name))
        elif obs_id is not None and obs_id not in self.obs_ids[telescope]:
            raise NotAssociatedError("The ObsID {o} is not associated with {s}.".format(o=obs_id, s=self.name))
        elif obs_id is None and inst is not None:
            raise ValueError("If obs_id is None, inst cannot be None as well.")
        elif obs_id is not None and inst is not None and inst not in self._peaks[telescope][obs_id]:
            raise NotAssociatedError("The instrument {i} is not associated with observation {o} of this "
                                     "source.".format(i=inst, o=obs_id))
        elif obs_id is None and inst is None:
            chosen = self._peaks[telescope]
        elif obs_id is not None and inst is None:
            chosen = self._peaks[telescope][obs_id]
        else:
            chosen = self._peaks[telescope][obs_id][inst]

        return chosen

    def get_1d_brightness_profile(self, outer_rad: Union[Quantity, str], obs_id: str = 'combined',
                                  inst: str = 'combined', central_coord: Quantity = None, radii: Quantity = None,
                                  lo_en: Quantity = None, hi_en: Quantity = None, pix_step: int = 1,
                                  min_snr: Union[float, int] = 0.0, psf_corr: bool = False, psf_model: str = "ELLBETA",
                                  psf_bins: int = 4, psf_algo: str = "rl", psf_iter: int = 15, telescope: str = None):
        """
        A specific get method for 1D brightness profiles. Should provide a relatively simple way of retrieving
        specific brightness profiles from XGA's storage system. Please note that there is not a separate get method
        for brightness profiles made from combined data, instead this method will search for combined profiles if
        either obs_id or inst is set to 'combined'. - Retrieving combined profiles is the default behaviour.

        :param Quantity/str outer_rad: The outermost radius of the profile, either as a Quantity or a name (e.g. r500).
        :param str obs_id: The ObsID used to generate the profile in question, default is None. If this is set to
            combined then this method will search for profiles based on combined data.
        :param str inst: The instrument used to generate the profile in question, default is None. If this is set to
            combined then this method will search for profiles based on combined data.
        :param Quantity central_coord: The central coordinate from which the profile was generated. Default is
            None, which means we shall use the default coordinate of this source.
        :param Quantity radii: Specific radii to check for in the profiles.
        :param Quantity lo_en: The lower energy bound of the RateMap used to generate the profile.
        :param Quantity hi_en: The upper energy bound of the RateMap used to generate the profile.
        :param int pix_step: The width of each annulus in pixels used to generate the profile.
        :param float min_snr: The minimum signal to noise imposed upon the profile.
        :param bool psf_corr: Is the brightness profile corrected for PSF effects?
        :param str psf_model: If PSF corrected, the PSF model used.
        :param int psf_bins: If PSF corrected, the number of bins per side.
        :param str psf_algo: If PSF corrected, the algorithm used.
        :param int psf_iter: If PSF corrected, the number of algorithm iterations.
        :param str telescope: Optionally, a specific telescope to search for can be supplied. The default is None,
            which means all profiles matching the other criteria will be returned.
        :return: An XGA brightness profile object (if there is an exact match), or a list of XGA profile
            objects (if there were multiple matching products).
        :rtype: Union[BaseProfile1D, List[BaseProfile1D]]
        """
        # Makes sure it's in our standard unit
        if isinstance(outer_rad, str):
            outer_rad = self.get_radius(outer_rad, 'deg')
        elif isinstance(outer_rad, Quantity):
            outer_rad = self.convert_radius(outer_rad, 'deg')
        else:
            raise ValueError("Outer radius may only be a string or an astropy quantity")

        if obs_id == "combined" or inst == "combined":
            interim_prods = self.get_combined_profiles("brightness", central_coord, radii, lo_en, hi_en,
                                                       telescope=telescope)
        else:
            interim_prods = self.get_profiles("brightness", obs_id, inst, central_coord, radii, lo_en, hi_en,
                                              telescope=telescope)

        # The methods I used to get this far will already have gotten upset if there are no matches, so I don't need
        #  to check they exist, but I do need to check if I have a list or a single object
        if not isinstance(interim_prods, list):
            interim_prods = [interim_prods]

        matched_prods = []
        for p in interim_prods:
            if not psf_corr and p.outer_radius == outer_rad and p.pix_step == pix_step and p.min_snr == min_snr \
                    and p.psf_corrected == psf_corr:
                matched_prods.append(p)
            elif psf_corr and p.outer_radius == outer_rad and p.pix_step == pix_step and p.min_snr == min_snr \
                    and p.psf_corrected == psf_corr and p.psf_model == psf_model and p.psf_bins == psf_bins \
                    and p.psf_algorithm == psf_algo and p.psf_iterations == psf_iter:
                matched_prods.append(p)

        if len(matched_prods) == 1:
            matched_prods = matched_prods[0]
        elif len(matched_prods) == 0:
            raise NoProductAvailableError("Cannot find any brightness profiles matching your input.")

        return matched_prods


class PointSource(BaseSource):
    """
    The general point source XGA class, for point X-ray sources that you do not yet want to analyse as
    a specific type of astrophysical object. This general class is useful for when you're doing exploratory analyses.

    :param float ra: The right-ascension of the point source, in degrees.
    :param float dec: The declination of the point source, in degrees.
    :param float redshift: The redshift of the point source, optional. Default is None.
    :param str name: The name of the point source, optional. If no names are supplied
        then they will be constructed from the supplied coordinates.
    :param Quantity point_radius: The point source analysis region radius for this sample. An astropy quantity
        containing the radius should be passed; remember that units like kpc will also need redshift
        information. Default is 30 arcsecond radius.
    :param bool use_peak: Whether peak position should be found and used. For PointSource the 'simple' peak
        finding method is the only one available, other methods are allowed for extended sources.
    :param Quantity peak_lo_en: The lower energy bound for the RateMap to calculate peak
        position from. Default is 0.5keV.
    :param Quantity peak_hi_en: The upper energy bound for the RateMap to calculate peak
        position from. Default is 2.0keV.
    :param float back_inn_rad_factor: This factor is multiplied by an analysis region radius, and gives the inner
        radius for the background region. Default is 1.05.
    :param float back_out_rad_factor: This factor is multiplied by an analysis region radius, and gives the outer
        radius for the background region. Default is 1.5.
    :param Cosmology cosmology: An astropy cosmology object for use throughout analysis of the source.
    :param bool load_products: Whether existing products should be loaded from disk.
    :param bool load_fits: Whether existing fits should be loaded from disk.
    :param bool clean_obs: Should the observations be subjected to a minimum coverage check, i.e. whether a
            certain fraction of a certain region is covered by an ObsID. Default is True.
    :param float clean_obs_threshold: The minimum coverage fraction for an observation to be kept for
        analysis, default is 0.9.
    :param bool regen_merged: Should merged images/exposure maps be regenerated after cleaning. Default is
        True. This option is here so that sample objects can regenerate all merged products at once, which is
        more efficient as it can exploit parallelisation more fully - user probably doesn't need to touch this.
    :param bool in_sample: A boolean argument that tells the source whether it is part of a sample or not, setting
        to True suppresses some warnings so that they can be displayed at the end of the sample progress bar. Default
        is False. User should only set to True to remove warnings.
    :param str/List[str] telescope: The telescope(s) to be used in analyses of the source. If specified here, and
        set up with this installation of XGA, then relevant data (if it exists) will be located and used. The
        default is None, in which case all available telescopes will be used. The user can pass a single name
        (see xga.TELESCOPES for a list of supported telescopes, and xga.USABLE for a list of currently usable
        telescopes), or a list of telescope names.
    :param Union[Quantity, dict] search_distance: The distance to search for observations within, the default
        is None in which case standard search distances for different telescopes are used. The user may pass a
        single Quantity to use for all telescopes, a dictionary with keys corresponding to ALL or SOME of the
        telescopes specified by the 'telescope' argument. In the case where only SOME of the telescopes are
        specified in a distance dictionary, the default XGA values will be used for any that are missing.
    """
    def __init__(self, ra, dec, redshift=None, name=None, point_radius=Quantity(30, 'arcsec'), use_peak=False,
                 peak_lo_en=Quantity(0.5, "keV"), peak_hi_en=Quantity(2.0, "keV"), back_inn_rad_factor=1.05,
                 back_out_rad_factor=1.5, cosmology: Cosmology = DEFAULT_COSMO, load_products=True, load_fits=False,
                 clean_obs: bool = True, clean_obs_threshold: float = 0.9, regen_merged: bool = True,
                 in_sample: bool = False, telescope: Union[str, List[str]] = None,
                 search_distance: Union[Quantity, dict] = None):
        """
        The init of the general XGA point source class.

        :param float ra: The right-ascension of the point source, in degrees.
        :param float dec: The declination of the point source, in degrees.
        :param float redshift: The redshift of the point source, optional. Default is None.
        :param str name: The name of the point source, optional. If no names are supplied
            then they will be constructed from the supplied coordinates.
        :param Quantity point_radius: The point source analysis region radius for this sample. An astropy quantity
            containing the radius should be passed; remember that units like kpc will also need redshift
            information. Default is 30 arcsecond radius.
        :param bool use_peak: Whether peak position should be found and used. For PointSource the 'simple' peak
            finding method is the only one available, other methods are allowed for extended sources.
        :param Quantity peak_lo_en: The lower energy bound for the RateMap to calculate peak
            position from. Default is 0.5keV.
        :param Quantity peak_hi_en: The upper energy bound for the RateMap to calculate peak
            position from. Default is 2.0keV.
        :param float back_inn_rad_factor: This factor is multiplied by an analysis region radius, and gives the inner
            radius for the background region. Default is 1.05.
        :param float back_out_rad_factor: This factor is multiplied by an analysis region radius, and gives the outer
            radius for the background region. Default is 1.5.
        :param cosmology: An astropy cosmology object for use throughout analysis of the source.
        :param bool load_products: Whether existing products should be loaded from disk.
        :param bool load_fits: Whether existing fits should be loaded from disk.
        :param bool clean_obs: Should the observations be subjected to a minimum coverage check, i.e. whether a
            certain fraction of a certain region is covered by an ObsID. Default is True.
        :param float clean_obs_threshold: The minimum coverage fraction for an observation to be kept for
            analysis, default is 0.9.
        :param bool regen_merged: Should merged images/exposure maps be regenerated after cleaning. Default is
            True. This option is here so that sample objects can regenerate all merged products at once, which is
            more efficient as it can exploit parallelisation more fully - user probably doesn't need to touch this.
        :param bool in_sample: A boolean argument that tells the source whether it is part of a sample or not, setting
            to True suppresses some warnings so that they can be displayed at the end of the sample progress bar. Default
            is False. User should only set to True to remove warnings.
        :param str/List[str] telescope: The telescope(s) to be used in analyses of the source. If specified here, and
            set up with this installation of XGA, then relevant data (if it exists) will be located and used. The
            default is None, in which case all available telescopes will be used. The user can pass a single name
            (see xga.TELESCOPES for a list of supported telescopes, and xga.USABLE for a list of currently usable
            telescopes), or a list of telescope names.
        :param Union[Quantity, dict] search_distance: The distance to search for observations within, the default
            is None in which case standard search distances for different telescopes are used. The user may pass a
            single Quantity to use for all telescopes, a dictionary with keys corresponding to ALL or SOME of the
            telescopes specified by the 'telescope' argument. In the case where only SOME of the telescopes are
            specified in a distance dictionary, the default XGA values will be used for any that are missing.
        """

        super().__init__(ra, dec, redshift, name, cosmology, load_products, load_fits, in_sample, telescope,
                         search_distance, back_inn_rad_factor=back_inn_rad_factor,
                         back_out_rad_factor=back_out_rad_factor)
        # This uses the added context of the type of source to find (or not find) matches in region files
        # This is the internal dictionary where all regions, defined by reg-files or by users, will be stored
        self._regions, self._alt_match_regions, self._other_regions = self._source_type_match("pnt")
        # Constructs the detected dictionary, detailing whether the source has been detected IN REGION FILES
        #  in each observation.
        self._detected = {tel: {o: self._regions[tel][o] is not None for o in self._regions[tel]}
                          for tel in self.telescopes}

        # Make sure the peak energy boundaries are in keV
        self._peak_lo_en = peak_lo_en.to('keV')
        self._peak_hi_en = peak_hi_en.to('keV')

        # Making a combined list of interloper regions
        self._interloper_regions = {tel: [] for tel in self.telescopes}
        for tel in self._other_regions:
            self._interloper_regions[tel] = [r for o in self._other_regions[tel] for r in self._other_regions[tel][o]]

        if point_radius is not None and point_radius.unit.is_equivalent("kpc"):
            rad = rad_to_ang(point_radius, self._redshift, self._cosmo).to("deg")
            self._custom_region_radius = rad
            self._radii["point"] = self._custom_region_radius
            self._rad_info = True
        elif point_radius is not None and not point_radius.unit.is_equivalent("kpc"):
            self._custom_region_radius = point_radius.to("deg")
            self._radii["point"] = self._custom_region_radius
            self._rad_info = True

        if self._redshift is not None and point_radius.unit.is_equivalent("kpc"):
            search_aperture = rad_to_ang(point_radius.to("kpc"), self._redshift, cosmo=self._cosmo)
        elif point_radius.unit.is_equivalent("deg"):
            search_aperture = point_radius.to("deg")
        else:
            raise UnitConversionError("Can't convert {u} to a XGA supported length unit".format(u=point_radius.unit))
        self._radii["search"] = search_aperture

<<<<<<< HEAD
        # Here we clean the observations (if requested), to make sure the point source does actually lie
        #  on the detector and not just near it. We'll use a pretty harsh acceptance fraction by default
        if clean_obs:
            reject_dict = self.obs_check("point", clean_obs_threshold)
            if len(reject_dict) != 0:
                # Use the source method to remove data we've decided isn't worth keeping
                self.disassociate_obs(reject_dict)
                if len(self._obs) == 0:
                    raise NoValidObservationsError("Observation cleaning has been run and there are no remaining"
                                                   " observations.")

                # TODO Generalise this to more telescopes once generation is better supported
                if regen_merged and 'xmm' in self.telescopes:
                    from ..generate.sas import emosaic
                    emosaic(self, "image", self._peak_lo_en, self._peak_hi_en, disable_progress=True)
                    emosaic(self, "expmap", self._peak_lo_en, self._peak_hi_en, disable_progress=True)

        # Store the user choice on whether to calculate and use a peak position value
=======
        if not in_sample:
            # We make sure there are some images in existence, using the peak finding energy bounds
            from xga.sas import evselect_image
            evselect_image(self, self.peak_lo_en, self.peak_hi_en)

        # This generates masks to remove interloper regions
        self._interloper_masks = {}
        for obs_id in self.obs_ids:
            # Generating and storing these because they should only
            cur_im = self.get_products("image", obs_id)[0]
            self._interloper_masks[obs_id] = self._generate_interloper_mask(cur_im)

        # Here we automatically clean the observations, to make sure the point source does actually lie
        #  on the detector and not just near it
        # Use a pretty harsh acceptance fraction
        reject_dict = self.obs_check("point", 0.9)
        if len(reject_dict) != 0:
            # Use the source method to remove data we've decided isn't worth keeping
            self.disassociate_obs(reject_dict)
            if len(self._obs) == 0:
                raise NoValidObservationsError("Observation cleaning has been run and there are no remaining"
                                               " observations. ")

            if regen_merged:
                from ..sas import emosaic
                emosaic(self, "image", self._peak_lo_en, self._peak_hi_en, disable_progress=True)
                emosaic(self, "expmap", self._peak_lo_en, self._peak_hi_en, disable_progress=True)

>>>>>>> fd1394fc
        self._use_peak = use_peak

        self._all_peaks('simple', 'point')
        if self._use_peak:
            self._default_coord = self.peak

    @property
    def point_radius(self) -> Quantity:
        """
        Property getter to access the point_radius declared on initialisation of the source, the radius
        of the region that is used for point source analysis.

        :return: The radius of the point source analysis region.
        :rtype: Quantity
        """
        return self._custom_region_radius

    def find_peak(self, rt: RateMap, peak_unit: UnitBase = deg) -> Tuple[Quantity, bool]:
        """
        Uses a simple 'brightest pixel' method to measure a peak coordinate for the point source.

        :param RateMap rt: The RateMap to measure the peak from.

        :param UnitBase peak_unit: The desired output unit of the peak.
        :return:  The peak, and a boolean flag as to whether the peak is near an edge.
        :rtype: Tuple[Quantity, bool]
        """
        central_coords = SkyCoord(*self.ra_dec.to("deg"))
        aperture_mask = self.get_mask("search", rt.telescope, rt.obs_id, central_coords)[0]
        peak, near_edge = rt.simple_peak(aperture_mask, peak_unit)

        return peak, near_edge






<|MERGE_RESOLUTION|>--- conflicted
+++ resolved
@@ -1,9 +1,5 @@
 #  This code is a part of X-ray: Generate and Analyse (XGA), a module designed for the XMM Cluster Survey (XCS).
-<<<<<<< HEAD
-#  Last modified by David J Turner (turne540@msu.edu) 27/02/2024, 13:49. Copyright (c) The Contributors
-=======
 #  Last modified by David J Turner (turne540@msu.edu) 01/08/2024, 14:13. Copyright (c) The Contributors
->>>>>>> fd1394fc
 
 from typing import Tuple, List, Union
 from warnings import warn, simplefilter
@@ -163,7 +159,6 @@
             self._interloper_regions[tel] = [r for o in self._other_regions[tel] for r in self._other_regions[tel][o]]
 
         # Run through any alternative matches and raise warnings
-<<<<<<< HEAD
         for tel in self._alt_match_regions:
             for o in self._alt_match_regions[tel]:
                 if len(self._alt_match_regions[tel][o]) > 0:
@@ -173,27 +168,6 @@
                         warn(warn_text, stacklevel=2)
                     else:
                         self._supp_warn.append(warn_text)
-=======
-        for o in self._alt_match_regions:
-            if len(self._alt_match_regions[o]) > 0:
-                warn_text = "There are {0} alternative matches for observation {1}, associated with " \
-                            "source {2}".format(len(self._alt_match_regions[o]), o, self.name)
-                if not self._samp_member:
-                    warn(warn_text, stacklevel=2)
-                else:
-                    self._supp_warn.append(warn_text)
-
-        if not in_sample:
-            # We make sure there are some images in existence, using the peak finding energy bounds
-            from xga.sas import evselect_image
-            evselect_image(self, self.peak_lo_en, self.peak_hi_en)
-
-        self._interloper_masks = {}
-        for obs_id in self.obs_ids:
-            # Generating and storing these because they should only
-            cur_im = self.get_products("image", obs_id)[0]
-            self._interloper_masks[obs_id] = self._generate_interloper_mask(cur_im)
->>>>>>> fd1394fc
 
         # Constructs the detected dictionary, detailing whether the source has been detected IN REGION FILES
         #  in each observation.
@@ -589,7 +563,6 @@
             raise UnitConversionError("Can't convert {u} to a XGA supported length unit".format(u=point_radius.unit))
         self._radii["search"] = search_aperture
 
-<<<<<<< HEAD
         # Here we clean the observations (if requested), to make sure the point source does actually lie
         #  on the detector and not just near it. We'll use a pretty harsh acceptance fraction by default
         if clean_obs:
@@ -608,36 +581,6 @@
                     emosaic(self, "expmap", self._peak_lo_en, self._peak_hi_en, disable_progress=True)
 
         # Store the user choice on whether to calculate and use a peak position value
-=======
-        if not in_sample:
-            # We make sure there are some images in existence, using the peak finding energy bounds
-            from xga.sas import evselect_image
-            evselect_image(self, self.peak_lo_en, self.peak_hi_en)
-
-        # This generates masks to remove interloper regions
-        self._interloper_masks = {}
-        for obs_id in self.obs_ids:
-            # Generating and storing these because they should only
-            cur_im = self.get_products("image", obs_id)[0]
-            self._interloper_masks[obs_id] = self._generate_interloper_mask(cur_im)
-
-        # Here we automatically clean the observations, to make sure the point source does actually lie
-        #  on the detector and not just near it
-        # Use a pretty harsh acceptance fraction
-        reject_dict = self.obs_check("point", 0.9)
-        if len(reject_dict) != 0:
-            # Use the source method to remove data we've decided isn't worth keeping
-            self.disassociate_obs(reject_dict)
-            if len(self._obs) == 0:
-                raise NoValidObservationsError("Observation cleaning has been run and there are no remaining"
-                                               " observations. ")
-
-            if regen_merged:
-                from ..sas import emosaic
-                emosaic(self, "image", self._peak_lo_en, self._peak_hi_en, disable_progress=True)
-                emosaic(self, "expmap", self._peak_lo_en, self._peak_hi_en, disable_progress=True)
-
->>>>>>> fd1394fc
         self._use_peak = use_peak
 
         self._all_peaks('simple', 'point')
