--- conflicted
+++ resolved
@@ -1,9 +1,6 @@
 #  This code is a part of XMM: Generate and Analyse (XGA), a module designed for the XMM Cluster Survey (XCS).
-<<<<<<< HEAD
 #  Last modified by David J Turner (david.turner@sussex.ac.uk) 02/07/2020, 13:59. Copyright (c) David J Turner
-=======
-#  Last modified by David J Turner (david.turner@sussex.ac.uk) 01/07/2020, 14:50. Copyright (c) David J Turner
->>>>>>> 64e45088
+
 
 import os
 import warnings
