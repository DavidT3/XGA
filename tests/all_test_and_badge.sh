--- conflicted
+++ resolved
@@ -1,12 +1,5 @@
-#
-<<<<<<< HEAD
-# This code is a part of XMM: Generate and Analyse (XGA), a module designed for the XMM Cluster Survey (XCS).
-#  Last modified by David J Turner (david.turner@sussex.ac.uk) 07/01/2022, 10:35. Copyright (c) David J Turner
-=======
 # This code is a part of X-ray: Generate and Analyse (XGA), a module designed for the XMM Cluster Survey (XCS).
 # Last modified by David J Turner (turne540@msu.edu) 20/02/2023, 14:04. Copyright (c) The Contributors
->>>>>>> 7a2c102d
-#
 
 pytest --cov
 coverage-badge -o coverage_badge.svg -f