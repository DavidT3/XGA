BSD 3-Clause License

<<<<<<< HEAD
Copyright (c) 2024, David J Turner
=======
Copyright (c) 2024, David J Turner and the Contributors
>>>>>>> fd1394fc
All rights reserved.

Redistribution and use in source and binary forms, with or without
modification, are permitted provided that the following conditions are met:

1. Redistributions of source code must retain the above copyright notice, this
   list of conditions and the following disclaimer.

2. Redistributions in binary form must reproduce the above copyright notice,
   this list of conditions and the following disclaimer in the documentation
   and/or other materials provided with the distribution.

3. Neither the name of the copyright holder nor the names of its
   contributors may be used to endorse or promote products derived from
   this software without specific prior written permission.

THIS SOFTWARE IS PROVIDED BY THE COPYRIGHT HOLDERS AND CONTRIBUTORS "AS IS"
AND ANY EXPRESS OR IMPLIED WARRANTIES, INCLUDING, BUT NOT LIMITED TO, THE
IMPLIED WARRANTIES OF MERCHANTABILITY AND FITNESS FOR A PARTICULAR PURPOSE ARE
DISCLAIMED. IN NO EVENT SHALL THE COPYRIGHT HOLDER OR CONTRIBUTORS BE LIABLE
FOR ANY DIRECT, INDIRECT, INCIDENTAL, SPECIAL, EXEMPLARY, OR CONSEQUENTIAL
DAMAGES (INCLUDING, BUT NOT LIMITED TO, PROCUREMENT OF SUBSTITUTE GOODS OR
SERVICES; LOSS OF USE, DATA, OR PROFITS; OR BUSINESS INTERRUPTION) HOWEVER
CAUSED AND ON ANY THEORY OF LIABILITY, WHETHER IN CONTRACT, STRICT LIABILITY,
OR TORT (INCLUDING NEGLIGENCE OR OTHERWISE) ARISING IN ANY WAY OUT OF THE USE
OF THIS SOFTWARE, EVEN IF ADVISED OF THE POSSIBILITY OF SUCH DAMAGE.<|MERGE_RESOLUTION|>--- conflicted
+++ resolved
@@ -1,10 +1,6 @@
 BSD 3-Clause License
 
-<<<<<<< HEAD
-Copyright (c) 2024, David J Turner
-=======
 Copyright (c) 2024, David J Turner and the Contributors
->>>>>>> fd1394fc
 All rights reserved.
 
 Redistribution and use in source and binary forms, with or without
